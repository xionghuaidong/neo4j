--- conflicted
+++ resolved
@@ -3,12 +3,8 @@
 
 ------------------------------------------------------------------------------
 Apache Software License, Version 2.0
-<<<<<<< HEAD
   Apache Commons Lang
-  The Netty Project
-=======
   Netty
->>>>>>> 5cd7cb3f
 ------------------------------------------------------------------------------
 
                                  Apache License
