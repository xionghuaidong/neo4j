/*
 * Copyright (c) 2002-2018 "Neo Technology,"
 * Network Engine for Objects in Lund AB [http://neotechnology.com]
 *
 * This file is part of Neo4j.
 *
 * Neo4j is free software: you can redistribute it and/or modify
 * it under the terms of the GNU Affero General Public License as
 * published by the Free Software Foundation, either version 3 of the
 * License, or (at your option) any later version.
 *
 * This program is distributed in the hope that it will be useful,
 * but WITHOUT ANY WARRANTY; without even the implied warranty of
 * MERCHANTABILITY or FITNESS FOR A PARTICULAR PURPOSE.  See the
 * GNU Affero General Public License for more details.
 *
 * You should have received a copy of the GNU Affero General Public License
 * along with this program. If not, see <http://www.gnu.org/licenses/>.
 */
package org.neo4j.cluster.protocol.cluster;

import java.net.URI;
import java.util.Collections;
import java.util.HashMap;
import java.util.LinkedList;
import java.util.List;
import java.util.Map;

import org.junit.Test;
import org.mockito.ArgumentMatcher;

import org.neo4j.cluster.InstanceId;
import org.neo4j.cluster.com.message.Message;
import org.neo4j.cluster.com.message.MessageHolder;
import org.neo4j.cluster.com.message.MessageType;
import org.neo4j.cluster.com.message.TrackingMessageHolder;
import org.neo4j.cluster.protocol.cluster.ClusterMessage.ConfigurationRequestState;
import org.neo4j.cluster.protocol.cluster.ClusterMessage.ConfigurationResponseState;
import org.neo4j.logging.NullLog;
import org.neo4j.logging.NullLogProvider;

import static java.util.Collections.singletonList;
import static org.junit.Assert.assertEquals;
import static org.junit.Assert.assertTrue;
import static org.mockito.Matchers.any;
import static org.mockito.Matchers.argThat;
import static org.mockito.Mockito.mock;
import static org.mockito.Mockito.verify;
import static org.mockito.Mockito.when;
import static org.neo4j.cluster.com.message.Message.DISCOVERED;
import static org.neo4j.cluster.com.message.Message.internal;
import static org.neo4j.cluster.com.message.Message.to;
import static org.neo4j.cluster.protocol.cluster.ClusterMessage.configurationRequest;
import static org.neo4j.cluster.protocol.cluster.ClusterMessage.configurationTimeout;
import static org.neo4j.cluster.protocol.cluster.ClusterMessage.joinDenied;

public class ClusterStateTest
{
    @Test
    public void joinDeniedResponseShouldContainRespondersConfiguration() throws Throwable
    {
        // GIVEN
        ClusterContext context = mock( ClusterContext.class );
        Map<InstanceId, URI> existingMembers = members( 1, 2 );
        when( context.isCurrentlyAlive( any( InstanceId.class ) ) ).thenReturn( true );
        when( context.getMembers() ).thenReturn( existingMembers );
        when( context.getConfiguration() ).thenReturn( clusterConfiguration( existingMembers ) );
        when( context.getLog( any( Class.class ) ) ).thenReturn( NullLog.getInstance() );
        TrackingMessageHolder outgoing = new TrackingMessageHolder();
        Message<ClusterMessage> message = to( configurationRequest, uri( 1 ), configuration( 2 ) )
                .setHeader( Message.FROM, uri( 2 ).toString() );

        // WHEN an instance responds to a join request, responding that the joining instance cannot join
        ClusterState.entered.handle( context, message, outgoing );

        // THEN assert that the responding instance sends its configuration along with the response
        Message<ClusterMessage> response = outgoing.single();
        assertTrue( response.getPayload() instanceof ConfigurationResponseState );
        ConfigurationResponseState responseState = response.getPayload();
        assertEquals( existingMembers, responseState.getMembers() );
    }

    @Test
    public void joinDeniedHandlingShouldKeepResponseConfiguration() throws Throwable
    {
        // GIVEN
        ClusterContext context = mock( ClusterContext.class );
        when( context.getLog( any( Class.class ) ) ).thenReturn( NullLog.getInstance() );
        TrackingMessageHolder outgoing = new TrackingMessageHolder();
        Map<InstanceId, URI> members = members( 1, 2 );

        // WHEN a joining instance receives a denial to join
        ClusterState.discovery.handle( context, to( joinDenied, uri( 2 ),
                configurationResponseState( members ) ), outgoing );

        // THEN assert that the response contains the configuration
        verify( context ).joinDenied( argThat(
                new ConfigurationResponseStateMatcher().withMembers( members ) ) );
    }

    @Test
    public void joinDeniedTimeoutShouldBeHandledWithExceptionIncludingConfiguration() throws Throwable
    {
        // GIVEN
        ClusterContext context = mock( ClusterContext.class );
        Map<InstanceId, URI> existingMembers = members( 1, 2 );
        when( context.getLog( any( Class.class ) ) ).thenReturn( NullLog.getInstance() );
        when( context.getJoiningInstances() ).thenReturn( Collections.emptyList() );
        when( context.hasJoinBeenDenied() ).thenReturn( true );
        when( context.getJoinDeniedConfigurationResponseState() )
                .thenReturn( configurationResponseState( existingMembers ) );
        TrackingMessageHolder outgoing = new TrackingMessageHolder();

        // WHEN the join denial actually takes effect (signaled by a join timeout locally)
        ClusterState.joining.handle( context, to( ClusterMessage.joiningTimeout, uri( 2 ) )
                .setHeader( Message.CONVERSATION_ID, "bla" ), outgoing );

        // THEN assert that the failure contains the received configuration
        Message<? extends MessageType> response = outgoing.single();
        ClusterEntryDeniedException deniedException = response.getPayload();
        assertEquals( existingMembers, deniedException.getConfigurationResponseState().getMembers() );
    }

    @Test
    public void shouldNotDenyJoinToInstanceThatRejoinsBeforeTimingOut() throws Throwable
    {
        // GIVEN
        ClusterContext context = mock( ClusterContext.class );
        Map<InstanceId, URI> existingMembers = members( 1, 2 );
        when( context.isCurrentlyAlive( id( 2 ) ) ).thenReturn( true );
        when( context.getMembers() ).thenReturn( existingMembers );
        when( context.getConfiguration() ).thenReturn( clusterConfiguration( existingMembers ) );
        when( context.getLog( any( Class.class ) ) ).thenReturn( NullLog.getInstance() );
        when( context.getUriForId( id( 2 ) ) ).thenReturn( uri( 2 ) );
        TrackingMessageHolder outgoing = new TrackingMessageHolder();
        Message<ClusterMessage> message = to( configurationRequest, uri( 1 ), configuration( 2 ) )
                .setHeader( Message.FROM, uri( 2 ).toString() );

        // WHEN the join denial actually takes effect (signaled by a join timeout locally)
        ClusterState.entered.handle( context, message, outgoing );

        // THEN assert that the failure contains the received configuration
        Message<? extends MessageType> response = outgoing.single();
        assertEquals( ClusterMessage.configurationResponse, response.getMessageType() );
    }

    @Test
    public void discoveredInstancesShouldBeOnlyOnesWeHaveContactedDirectly() throws Throwable
    {
        // GIVEN
        ClusterContext context = mock( ClusterContext.class );
        when( context.getLog( any( Class.class ) ) ).thenReturn( NullLog.getInstance() );
        when( context.getUriForId( id( 2 ) ) ).thenReturn( uri( 2 ) );

        List<ConfigurationRequestState> discoveredInstances = new LinkedList<>();
        when( context.getDiscoveredInstances() ).thenReturn( discoveredInstances );
        when( context.shouldFilterContactingInstances() ).thenReturn( true );

        MessageHolder outgoing = mock( MessageHolder.class );
        ConfigurationRequestState configurationRequestFromTwo = configuration( 2 );
        Message<ClusterMessage> message = to( configurationRequest, uri( 1 ), configurationRequestFromTwo )
                .setHeader( Message.FROM, uri( 2 ).toString() );

        // WHEN
        // We receive a configuration request from an instance which we haven't contacted
        ClusterState.discovery.handle( context, message, outgoing );

        // THEN
        // It shouldn't be added to the discovered instances
        assertTrue( discoveredInstances.isEmpty() );

        // WHEN
        // It subsequently contacts us
        when( context.haveWeContactedInstance( configurationRequestFromTwo ) ).thenReturn( true );
        ClusterState.discovery.handle( context, message, outgoing );

        // Then
        assertTrue( discoveredInstances.contains( configurationRequestFromTwo ) );
    }

    @Test
    public void discoveredInstancesShouldNotFilterByDefault() throws Throwable
    {
        // GIVEN
        ClusterContext context = mock( ClusterContext.class );
        when( context.getLog( any( Class.class ) ) ).thenReturn( NullLog.getInstance() );
        when( context.getUriForId( id( 2 ) ) ).thenReturn( uri( 2 ) );
        when( context.getUriForId( id( 3 ) ) ).thenReturn( uri( 3 ) );

        List<ConfigurationRequestState> discoveredInstances = new LinkedList<>();
        when( context.getDiscoveredInstances() ).thenReturn( discoveredInstances );

        MessageHolder outgoing = mock( MessageHolder.class );
        ConfigurationRequestState configurationRequestFromTwo = configuration( 2 );
        Message<ClusterMessage> messageFromTwo = to( configurationRequest, uri( 1 ), configurationRequestFromTwo )
                .setHeader( Message.FROM, uri( 2 ).toString() );
        ConfigurationRequestState configurationRequestFromThree = configuration( 3 );
        Message<ClusterMessage> messageFromThree = to( configurationRequest, uri( 1 ), configurationRequestFromThree )
                .setHeader( Message.FROM, uri( 3 ).toString() );

        // WHEN
        // We receive a configuration request from an instance which we haven't contacted
        ClusterState.discovery.handle( context, messageFromTwo, outgoing );

        // THEN
        // Since the setting is on, it should be added to the list anyway
        assertTrue( discoveredInstances.contains( configurationRequestFromTwo ) );

        // WHEN
        // Another contacts us as well
        ClusterState.discovery.handle( context, messageFromThree, outgoing );

        // Then
        // That should be in as well
        assertTrue( discoveredInstances.contains( configurationRequestFromTwo ) );
        assertTrue( discoveredInstances.contains( configurationRequestFromThree ) );
    }

    @Test
    public void shouldSetDiscoveryHeaderProperly() throws Throwable
    {
        // GIVEN
        ClusterContext context = mock( ClusterContext.class );
        when( context.getLog( any( Class.class ) ) ).thenReturn( NullLog.getInstance() );
        when( context.getUriForId( id( 2 ) ) ).thenReturn( uri( 2 ) );
        when( context.getJoiningInstances() ).thenReturn( singletonList( uri( 2 ) ) );

        List<ConfigurationRequestState> discoveredInstances = new LinkedList<>();
        when( context.getDiscoveredInstances() ).thenReturn( discoveredInstances );

        TrackingMessageHolder outgoing = new TrackingMessageHolder();
        ClusterMessage.ConfigurationTimeoutState timeoutState = new ClusterMessage.ConfigurationTimeoutState( 3 );
        Message<ClusterMessage> message = internal( configurationTimeout, timeoutState );
        String discoveryHeader = "1,2,3";
        when( context.generateDiscoveryHeader() ).thenReturn( discoveryHeader );

        // WHEN
        // We receive a configuration request from an instance which we haven't contacted
        ClusterState.discovery.handle( context, message, outgoing );

        // THEN
        // It shouldn't be added to the discovered instances
        assertEquals( discoveryHeader, outgoing.first().getHeader( DISCOVERED ) );
    }

    private ConfigurationResponseState configurationResponseState( Map<InstanceId, URI> existingMembers )
    {
<<<<<<< HEAD
        return new ConfigurationResponseState( Collections.emptyMap(),
                existingMembers, null, "ClusterStateTest" );
=======
        return new ConfigurationResponseState( Collections.<String,InstanceId>emptyMap(),
                existingMembers, null, Collections.emptySet(),  "ClusterStateTest" );
>>>>>>> e1a4a02b
    }

    private ClusterConfiguration clusterConfiguration( Map<InstanceId, URI> members )
    {
        ClusterConfiguration config = new ClusterConfiguration( "ClusterStateTest", NullLogProvider.getInstance() );
        config.setMembers( members );
        return config;
    }

    private Map<InstanceId,URI> members( int... memberIds )
    {
        Map<InstanceId,URI> members = new HashMap<>();
        for ( int memberId : memberIds )
        {
            members.put( new InstanceId( memberId ), uri( memberId ) );
        }
        return members;
    }

    private ConfigurationRequestState configuration( int joiningInstance )
    {
        return new ConfigurationRequestState( new InstanceId( joiningInstance ), uri( joiningInstance ) );
    }

    private URI uri( int i )
    {
        return URI.create( "http://localhost:" + (6000 + i) + "?serverId=" + i );
    }

    private InstanceId id( int i )
    {
        return new InstanceId( i );
    }

    private static class ConfigurationResponseStateMatcher extends ArgumentMatcher<ConfigurationResponseState>
    {
        private Map<InstanceId, URI> members;

        public ConfigurationResponseStateMatcher withMembers( Map<InstanceId, URI> members )
        {
            this.members = members;
            return this;
        }

        @Override
        public boolean matches( Object argument )
        {
            ConfigurationResponseState arg = (ConfigurationResponseState) argument;
            return arg.getMembers().equals( this.members );
        }
    }
}<|MERGE_RESOLUTION|>--- conflicted
+++ resolved
@@ -245,13 +245,8 @@
 
     private ConfigurationResponseState configurationResponseState( Map<InstanceId, URI> existingMembers )
     {
-<<<<<<< HEAD
-        return new ConfigurationResponseState( Collections.emptyMap(),
-                existingMembers, null, "ClusterStateTest" );
-=======
-        return new ConfigurationResponseState( Collections.<String,InstanceId>emptyMap(),
-                existingMembers, null, Collections.emptySet(),  "ClusterStateTest" );
->>>>>>> e1a4a02b
+        return new ConfigurationResponseState( Collections.emptyMap(), existingMembers, null,
+                Collections.emptySet(),  "ClusterStateTest" );
     }
 
     private ClusterConfiguration clusterConfiguration( Map<InstanceId, URI> members )
