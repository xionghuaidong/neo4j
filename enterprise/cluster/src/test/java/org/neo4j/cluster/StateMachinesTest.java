/**
 * Copyright (c) 2002-2014 "Neo Technology,"
 * Network Engine for Objects in Lund AB [http://neotechnology.com]
 *
 * This file is part of Neo4j.
 *
 * Neo4j is free software: you can redistribute it and/or modify
 * it under the terms of the GNU Affero General Public License as
 * published by the Free Software Foundation, either version 3 of the
 * License, or (at your option) any later version.
 *
 * This program is distributed in the hope that it will be useful,
 * but WITHOUT ANY WARRANTY; without even the implied warranty of
 * MERCHANTABILITY or FITNESS FOR A PARTICULAR PURPOSE.  See the
 * GNU Affero General Public License for more details.
 *
 * You should have received a copy of the GNU Affero General Public License
 * along with this program. If not, see <http://www.gnu.org/licenses/>.
 */
package org.neo4j.cluster;

import static org.hamcrest.CoreMatchers.equalTo;
import static org.junit.Assert.assertEquals;
import static org.junit.Assert.assertThat;
import static org.junit.Assert.assertTrue;
import static org.mockito.Matchers.any;
import static org.mockito.Mockito.doAnswer;
import static org.mockito.Mockito.mock;
import static org.mockito.Mockito.when;
import static org.neo4j.cluster.com.message.Message.internal;

import java.util.ArrayList;
import java.util.Collection;
import java.util.LinkedList;
import java.util.List;
import java.util.concurrent.Executor;

import org.junit.Test;
<<<<<<< HEAD
import org.mockito.Mockito;
=======
import org.mockito.Matchers;
import org.mockito.invocation.InvocationOnMock;
import org.mockito.stubbing.Answer;
>>>>>>> 2e823e0b
import org.neo4j.cluster.com.message.Message;
import org.neo4j.cluster.com.message.MessageHolder;
import org.neo4j.cluster.com.message.MessageSender;
import org.neo4j.cluster.com.message.MessageSource;
import org.neo4j.cluster.com.message.MessageType;
import org.neo4j.cluster.statemachine.State;
import org.neo4j.cluster.statemachine.StateMachine;
import org.neo4j.cluster.timeout.Timeouts;
import org.neo4j.kernel.logging.Logging;

<<<<<<< HEAD
import static org.hamcrest.CoreMatchers.equalTo;
import static org.junit.Assert.*;
import static org.neo4j.cluster.com.message.Message.internal;

=======
>>>>>>> 2e823e0b
public class StateMachinesTest
{
    @Test
    public void whenMessageHandlingCausesNewMessagesThenEnsureCorrectOrder() throws Exception
    {
        // Given
<<<<<<< HEAD
        StateMachines stateMachines = new StateMachines( Mockito.mock(MessageSource.class), Mockito.mock( MessageSender.class), Mockito.mock( Timeouts.class), Mockito.mock(DelayedDirectExecutor.class), new Executor()
=======
        StateMachines stateMachines = new StateMachines( mock( MessageSource.class ), mock( MessageSender.class ),
                mock( TimeoutStrategy.class ), mock( DelayedDirectExecutor.class ), new Executor()
>>>>>>> 2e823e0b
        {
            @Override
            public void execute( Runnable command )
            {
                command.run();
            }
        }, mock( InstanceId.class ) );

<<<<<<< HEAD
        ArrayList<TestMessage> handleOrder = new ArrayList<>(  );
        StateMachine stateMachine = new StateMachine( handleOrder, TestMessage.class, TestState.test, Mockito.mock(Logging.class) );
=======
        ArrayList<TestMessage> handleOrder = new ArrayList<TestMessage>(  );
        StateMachine stateMachine = new StateMachine( handleOrder, TestMessage.class, TestState.test,
                mock( Logging.class ) );
>>>>>>> 2e823e0b

        stateMachines.addStateMachine( stateMachine );

        // When
        stateMachines.process( internal( TestMessage.message1 ) );

        // Then
        assertThat( handleOrder.toString(), equalTo( "[message1, message2, message4, message5, message3]" ) );
    }

    @Test
    public void shouldAlwaysAddItsInstanceIdToOutgoingMessages() throws Exception
    {
        InstanceId me = new InstanceId( 42 );
        final List<Message> sentOut = new LinkedList<Message>();

        /*
         * Lots of setup required. Must have a sender that keeps messages so we can see what the machine sent out.
         * We must have the StateMachines actually delegate the incoming message and retrieve the generated outgoing.
         * That means we need an actual StateMachine with a registered MessageType. And most of those are void
         * methods, which means lots of Answer objects.
         */
        // Given
        MessageSender sender = mock( MessageSender.class );
        // The sender, which adds messages outgoing to the list above.
        doAnswer( new Answer()
        {
            @Override
            public Object answer( InvocationOnMock invocation ) throws Throwable
            {
                sentOut.addAll( (Collection<? extends Message>) invocation.getArguments()[0] );
                return null;
            }
        } ).when( sender ).process( Matchers.<List<Message<? extends MessageType>>>any() );

        StateMachines stateMachines = new StateMachines( mock( MessageSource.class ), sender,
        mock( TimeoutStrategy.class ), mock( DelayedDirectExecutor.class ), new Executor()
        {
            @Override
            public void execute( Runnable command )
            {
                command.run();
            }
        }, me );

        // The state machine, which has a TestMessage message type and simply adds a TO header to the messages it
        // is handed to handle.
        StateMachine machine = mock( StateMachine.class );
        when( machine.getMessageType() ).then(  new Answer<Object>()
        {
            @Override
            public Object answer( InvocationOnMock invocation ) throws Throwable
            {
                return TestMessage.class;
            }
        });
        doAnswer( new Answer<Object>()
        {
            @Override
            public Object answer( InvocationOnMock invocation ) throws Throwable
            {
                Message message = (Message) invocation.getArguments()[0];
                MessageHolder holder = (MessageHolder) invocation.getArguments()[1];
                message.setHeader( Message.TO, "to://neverland" );
                holder.offer( message );
                return null;
            }
        } ).when( machine ).handle( any( Message.class ), any( MessageHolder.class ) );
        stateMachines.addStateMachine( machine );

        // When
        stateMachines.process( Message.internal( TestMessage.message1 ) );

        // Then
        assertEquals( "StateMachines should not make up messages from thin air", 1, sentOut.size() );
        Message sent = sentOut.get( 0 );
        assertTrue( "StateMachines should add the instance-id header", sent.hasHeader( Message.INSTANCE_ID ) );
        assertEquals( "StateMachines should add instance-id header that has the correct value",
                me.toString(), sent.getHeader( Message.INSTANCE_ID ) );
    }

    public enum TestMessage
            implements MessageType
    {
        message1, message2, message3, message4, message5;
    }

    public enum TestState
        implements State<List, TestMessage>
    {
        test
        {
            @Override
            public State<?, ?> handle( List context, Message<TestMessage> message, MessageHolder outgoing ) throws Throwable
            {
                context.add(message.getMessageType());

                switch ( message.getMessageType() )
                {
                    case message1:
                    {
                        outgoing.offer( internal( TestMessage.message2 ) );
                        outgoing.offer( internal( TestMessage.message3 ) );
                        break;
                    }

                    case message2:
                    {
                        outgoing.offer( internal( TestMessage.message4 ) );
                        outgoing.offer( internal( TestMessage.message5 ) );
                        break;
                    }
                }

                return this;
            }
        };
    }
}<|MERGE_RESOLUTION|>--- conflicted
+++ resolved
@@ -36,13 +36,10 @@
 import java.util.concurrent.Executor;
 
 import org.junit.Test;
-<<<<<<< HEAD
+import org.mockito.Matchers;
 import org.mockito.Mockito;
-=======
-import org.mockito.Matchers;
 import org.mockito.invocation.InvocationOnMock;
 import org.mockito.stubbing.Answer;
->>>>>>> 2e823e0b
 import org.neo4j.cluster.com.message.Message;
 import org.neo4j.cluster.com.message.MessageHolder;
 import org.neo4j.cluster.com.message.MessageSender;
@@ -53,25 +50,15 @@
 import org.neo4j.cluster.timeout.Timeouts;
 import org.neo4j.kernel.logging.Logging;
 
-<<<<<<< HEAD
-import static org.hamcrest.CoreMatchers.equalTo;
-import static org.junit.Assert.*;
-import static org.neo4j.cluster.com.message.Message.internal;
-
-=======
->>>>>>> 2e823e0b
 public class StateMachinesTest
 {
     @Test
     public void whenMessageHandlingCausesNewMessagesThenEnsureCorrectOrder() throws Exception
     {
         // Given
-<<<<<<< HEAD
-        StateMachines stateMachines = new StateMachines( Mockito.mock(MessageSource.class), Mockito.mock( MessageSender.class), Mockito.mock( Timeouts.class), Mockito.mock(DelayedDirectExecutor.class), new Executor()
-=======
-        StateMachines stateMachines = new StateMachines( mock( MessageSource.class ), mock( MessageSender.class ),
-                mock( TimeoutStrategy.class ), mock( DelayedDirectExecutor.class ), new Executor()
->>>>>>> 2e823e0b
+        StateMachines stateMachines = new StateMachines( Mockito.mock(MessageSource.class),
+                Mockito.mock( MessageSender.class), Mockito.mock( Timeouts.class),
+                Mockito.mock(DelayedDirectExecutor.class), new Executor()
         {
             @Override
             public void execute( Runnable command )
@@ -80,14 +67,9 @@
             }
         }, mock( InstanceId.class ) );
 
-<<<<<<< HEAD
         ArrayList<TestMessage> handleOrder = new ArrayList<>(  );
-        StateMachine stateMachine = new StateMachine( handleOrder, TestMessage.class, TestState.test, Mockito.mock(Logging.class) );
-=======
-        ArrayList<TestMessage> handleOrder = new ArrayList<TestMessage>(  );
         StateMachine stateMachine = new StateMachine( handleOrder, TestMessage.class, TestState.test,
                 mock( Logging.class ) );
->>>>>>> 2e823e0b
 
         stateMachines.addStateMachine( stateMachine );
 
@@ -124,7 +106,7 @@
         } ).when( sender ).process( Matchers.<List<Message<? extends MessageType>>>any() );
 
         StateMachines stateMachines = new StateMachines( mock( MessageSource.class ), sender,
-        mock( TimeoutStrategy.class ), mock( DelayedDirectExecutor.class ), new Executor()
+        mock( Timeouts.class ), mock( DelayedDirectExecutor.class ), new Executor()
         {
             @Override
             public void execute( Runnable command )
