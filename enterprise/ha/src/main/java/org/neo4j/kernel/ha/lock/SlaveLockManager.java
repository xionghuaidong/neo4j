/*
 * Copyright (c) 2002-2015 "Neo Technology,"
 * Network Engine for Objects in Lund AB [http://neotechnology.com]
 *
 * This file is part of Neo4j.
 *
 * Neo4j is free software: you can redistribute it and/or modify
 * it under the terms of the GNU Affero General Public License as
 * published by the Free Software Foundation, either version 3 of the
 * License, or (at your option) any later version.
 *
 * This program is distributed in the hope that it will be useful,
 * but WITHOUT ANY WARRANTY; without even the implied warranty of
 * MERCHANTABILITY or FITNESS FOR A PARTICULAR PURPOSE.  See the
 * GNU Affero General Public License for more details.
 *
 * You should have received a copy of the GNU Affero General Public License
 * along with this program. If not, see <http://www.gnu.org/licenses/>.
 */
package org.neo4j.kernel.ha.lock;

import org.neo4j.kernel.AvailabilityGuard;
import org.neo4j.kernel.ha.com.RequestContextFactory;
import org.neo4j.kernel.ha.com.master.Master;
import org.neo4j.kernel.impl.locking.Locks;
import org.neo4j.kernel.lifecycle.LifecycleAdapter;

public class SlaveLockManager extends LifecycleAdapter implements Locks
{
    private final RequestContextFactory requestContextFactory;
    private final Locks local;
    private final Master master;
    private final AvailabilityGuard availabilityGuard;
<<<<<<< HEAD

    public SlaveLockManager( Locks localLocks, RequestContextFactory requestContextFactory, Master master,
                             AvailabilityGuard availabilityGuard )
    {
        this.requestContextFactory = requestContextFactory;
        this.availabilityGuard = availabilityGuard;
=======
    private final long availabilityTimeoutMillis;

    public SlaveLockManager( Locks localLocks, RequestContextFactory requestContextFactory, Master master,
                             AvailabilityGuard availabilityGuard, long availabilityTimeoutMillis )
    {
        this.requestContextFactory = requestContextFactory;
        this.availabilityGuard = availabilityGuard;
        this.availabilityTimeoutMillis = availabilityTimeoutMillis;
>>>>>>> ac2a03d7
        this.local = localLocks;
        this.master = master;
    }

    @Override
    public Client newClient()
    {
        Client client = local.newClient();
        return new SlaveLocksClient(
<<<<<<< HEAD
                master, local.newClient(), local, requestContextFactory, availabilityGuard );
=======
                master, client, this.local, requestContextFactory, availabilityGuard, availabilityTimeoutMillis );
>>>>>>> ac2a03d7
    }

    @Override
    public void accept( Visitor visitor )
    {
        local.accept( visitor );
    }

    @Override
    public void shutdown() throws Throwable
    {
        local.shutdown();
    }
}<|MERGE_RESOLUTION|>--- conflicted
+++ resolved
@@ -31,23 +31,12 @@
     private final Locks local;
     private final Master master;
     private final AvailabilityGuard availabilityGuard;
-<<<<<<< HEAD
 
     public SlaveLockManager( Locks localLocks, RequestContextFactory requestContextFactory, Master master,
                              AvailabilityGuard availabilityGuard )
     {
         this.requestContextFactory = requestContextFactory;
         this.availabilityGuard = availabilityGuard;
-=======
-    private final long availabilityTimeoutMillis;
-
-    public SlaveLockManager( Locks localLocks, RequestContextFactory requestContextFactory, Master master,
-                             AvailabilityGuard availabilityGuard, long availabilityTimeoutMillis )
-    {
-        this.requestContextFactory = requestContextFactory;
-        this.availabilityGuard = availabilityGuard;
-        this.availabilityTimeoutMillis = availabilityTimeoutMillis;
->>>>>>> ac2a03d7
         this.local = localLocks;
         this.master = master;
     }
@@ -56,12 +45,7 @@
     public Client newClient()
     {
         Client client = local.newClient();
-        return new SlaveLocksClient(
-<<<<<<< HEAD
-                master, local.newClient(), local, requestContextFactory, availabilityGuard );
-=======
-                master, client, this.local, requestContextFactory, availabilityGuard, availabilityTimeoutMillis );
->>>>>>> ac2a03d7
+        return new SlaveLocksClient( master, client, local, requestContextFactory, availabilityGuard );
     }
 
     @Override
