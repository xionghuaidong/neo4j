--- conflicted
+++ resolved
@@ -48,7 +48,6 @@
 import org.neo4j.com.ResourceReleaser;
 import org.neo4j.com.Response;
 import org.neo4j.com.storecopy.StoreCopyClient;
-import org.neo4j.function.Factory;
 import org.neo4j.function.Function;
 import org.neo4j.function.Suppliers;
 import org.neo4j.graphdb.DependencyResolver;
@@ -62,8 +61,8 @@
 import org.neo4j.kernel.extension.KernelExtensionFactory;
 import org.neo4j.kernel.ha.DelegateInvocationHandler;
 import org.neo4j.kernel.ha.MasterClient214;
+import org.neo4j.kernel.ha.PullerFactory;
 import org.neo4j.kernel.ha.UpdatePuller;
-import org.neo4j.kernel.ha.PullerFactory;
 import org.neo4j.kernel.ha.cluster.member.ClusterMember;
 import org.neo4j.kernel.ha.cluster.member.ClusterMembers;
 import org.neo4j.kernel.ha.com.RequestContextFactory;
@@ -609,7 +608,6 @@
         };
 
         Config config = new Config( Collections.singletonMap( ClusterSettings.server_id.name(), me.toString() ) );
-<<<<<<< HEAD
 
         TransactionCounters transactionCounters = mock( TransactionCounters.class );
         when( transactionCounters.getNumberOfActiveTransactions() ).thenReturn( 0l );
@@ -620,43 +618,30 @@
         when( pageCacheMock.map( any( File.class ), anyInt() ) ).thenReturn( pagedFileMock );
 
         TransactionIdStore transactionIdStoreMock = mock( TransactionIdStore.class );
-        when( transactionIdStoreMock.getLastCommittedTransaction() ).thenReturn( new long[] {0, 0} );
-        SwitchToSlave switchToSlave = new SwitchToSlave( new File(""), NullLogService.getInstance(),
+        when( transactionIdStoreMock.getLastCommittedTransaction() ).thenReturn( new long[]{0, 0} );
+        SwitchToSlave switchToSlave = new SwitchToSlave( new File( "" ), NullLogService.getInstance(),
                 mock( FileSystemAbstraction.class ),
                 members,
                 config, dependencyResolver,
                 mock( HaIdGeneratorFactory.class ),
                 handler,
                 mock( ClusterMemberAvailability.class ), mock( RequestContextFactory.class ),
+                mock( PullerFactory.class ),
                 Iterables.<KernelExtensionFactory<?>>empty(), masterClientResolver,
                 monitor,
                 new StoreCopyClient.Monitor.Adapter(),
                 Suppliers.singleton( dataSource ),
                 Suppliers.singleton( transactionIdStoreMock ),
-                new Factory<Slave>()
+                new Function<Slave,SlaveServer>()
                 {
                     @Override
-                    public Slave newInstance()
+                    public SlaveServer apply( Slave slave ) throws RuntimeException
                     {
-                        return mock( Slave.class );
+                        SlaveServer mock = mock( SlaveServer.class );
+                        when( mock.getSocketAddress() ).thenReturn( new InetSocketAddress( "localhost", 123 ) );
+                        return mock;
                     }
-                }, new Function<Slave, SlaveServer>()
-        {
-            @Override
-            public SlaveServer apply( Slave slave ) throws RuntimeException
-            {
-                SlaveServer mock = mock( SlaveServer.class );
-                when( mock.getSocketAddress() ).thenReturn( new InetSocketAddress( "localhost", 123 ) );
-                return mock;
-            }
-        }, updatePuller, pageCacheMock, mock( Monitors.class ), transactionCounters );
-=======
-        SwitchToSlave switchToSlave = new SwitchToSlave( mock( ConsoleLogger.class ), config,
-                dependencyResolver, mock( HaIdGeneratorFactory.class ), logging, handler, clusterMemberAvailability,
-                mock( RequestContextFactory.class ), Iterables.<KernelExtensionFactory<?>>empty(), masterClientResolver,
-                updatePuller, mock( PullerFactory.class ), mock( ByteCounterMonitor.class ),
-                mock( RequestMonitor.class ), monitor, mock( StoreCopyClient.Monitor.class ) );
->>>>>>> 42992420
+                }, updatePuller, pageCacheMock, mock( Monitors.class ), transactionCounters );
 
         HighAvailabilityModeSwitcher haModeSwitcher = new HighAvailabilityModeSwitcher( switchToSlave,
                 mock( SwitchToMaster.class ), election, clusterMemberAvailability, mock( ClusterClient.class ),
