--- conflicted
+++ resolved
@@ -23,10 +23,6 @@
 import org.junit.Test;
 
 import org.neo4j.cluster.ClusterSettings;
-<<<<<<< HEAD
-import org.neo4j.cluster.InstanceId;
-=======
->>>>>>> 15942a3e
 import org.neo4j.graphdb.Node;
 import org.neo4j.graphdb.Transaction;
 import org.neo4j.graphdb.TransactionFailureException;
@@ -49,11 +45,7 @@
 import static org.neo4j.kernel.impl.ha.ClusterManager.masterSeesSlavesAsAvailable;
 import static org.neo4j.kernel.impl.ha.ClusterManager.memberSeesOtherMemberAsFailed;
 
-<<<<<<< HEAD
-import java.util.function.Predicate;
-=======
 import java.util.concurrent.CountDownLatch;
->>>>>>> 15942a3e
 
 public class ClusterPartitionIT
 {
@@ -393,25 +385,6 @@
 
     private void setupForWaitOnSwitchToDetached( HighlyAvailableGraphDatabase db, final CountDownLatch latch )
     {
-<<<<<<< HEAD
-        return managedCluster -> {
-            InstanceId instanceId = managedCluster.getServerId( instance );
-
-            Iterable<HighlyAvailableGraphDatabase> members = managedCluster.getAllMembers();
-            for ( HighlyAvailableGraphDatabase member : members )
-            {
-                if ( instanceId.equals( managedCluster.getServerId( member ) ) )
-                {
-                    if ( member.role().equals( "UNKNOWN" ) )
-                    {
-                        return true;
-                    }
-                }
-            }
-            return false;
-
-        };
-=======
         db.getDependencyResolver().resolveDependency( HighAvailabilityMemberStateMachine.class )
                 .addHighAvailabilityMemberListener( new HighAvailabilityMemberListener.Adapter()
                 {
@@ -421,6 +394,5 @@
                         latch.countDown();
                     }
                 } );
->>>>>>> 15942a3e
     }
 }