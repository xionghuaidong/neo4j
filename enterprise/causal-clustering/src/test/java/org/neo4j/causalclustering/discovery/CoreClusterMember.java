--- conflicted
+++ resolved
@@ -161,13 +161,8 @@
     @Override
     public void start()
     {
-<<<<<<< HEAD
         database = new CoreGraphDatabase( storeDir, memberConfig,
-                GraphDatabaseDependencies.newDependencies(), discoveryServiceFactory );
-=======
-        database = new CoreGraphDatabase( storeDir, Config.defaults( config ),
                 GraphDatabaseDependencies.newDependencies().monitors( monitors ), discoveryServiceFactory );
->>>>>>> d5127ba4
     }
 
     @Override
