--- conflicted
+++ resolved
@@ -112,28 +112,8 @@
 
         // when
         net.reconnect( sleepyId );
-<<<<<<< HEAD
-        RaftMachine raftMachine = fixture.members().withId( sleepyId ).raftInstance();
-        /*
-         * This needs an injectable/controllable timeout service for the log shipper. Since we do not have that, we
-         * must wait until all messages have propagated or on a timeout. We know that the commit index must reach 5
-         * to make sure that everything has propagated.
-         * There is an obvious trade off here, given the absence of an injectable timeout service in log shipper. If
-         * this is dependent on an artificial timeout (say, wait 500ms and see if everything made it) then there is a
-         * chance that while everything would have made it if we waited a bit longer, we just don't know that. If, on
-         * the other hand we wait until everything makes it, then if a bug is introduced the test won't fail but it will
-         * just hang forever. We opt for the second case here, since it's detectable, traceable and doesn't suffer from
-         * false negatives (if this loop hangs, it does show a bug).
-         */
-        while ( raftMachine.state().commitIndex() < 5 )
-        {
-            Thread.sleep( 100 ); // Some messages pending, wait a bit
-            net.processMessages();
-        }
-=======
         fixture.members().invokeTimeout( RaftLogShipper.Timeouts.RESEND );
         net.processMessages();
->>>>>>> d5c758a5
 
         // then
         assertThat( fixture.messageLog(), integerValues( fixture.members().withId( sleepyId ).raftLog() ), hasItems( 10, 20, 30, 40 ) );
