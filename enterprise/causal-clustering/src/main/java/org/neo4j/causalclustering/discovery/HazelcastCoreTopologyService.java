/*
 * Copyright (c) 2002-2017 "Neo Technology,"
 * Network Engine for Objects in Lund AB [http://neotechnology.com]
 *
 * This file is part of Neo4j.
 *
 * Neo4j is free software: you can redistribute it and/or modify
 * it under the terms of the GNU Affero General Public License as
 * published by the Free Software Foundation, either version 3 of the
 * License, or (at your option) any later version.
 *
 * This program is distributed in the hope that it will be useful,
 * but WITHOUT ANY WARRANTY; without even the implied warranty of
 * MERCHANTABILITY or FITNESS FOR A PARTICULAR PURPOSE.  See the
 * GNU Affero General Public License for more details.
 *
 * You should have received a copy of the GNU Affero General Public License
 * along with this program. If not, see <http://www.gnu.org/licenses/>.
 */
package org.neo4j.causalclustering.discovery;

import com.hazelcast.config.InterfacesConfig;
import com.hazelcast.config.JoinConfig;
import com.hazelcast.config.MemberAttributeConfig;
import com.hazelcast.config.NetworkConfig;
import com.hazelcast.config.TcpIpConfig;
import com.hazelcast.core.Hazelcast;
import com.hazelcast.core.HazelcastException;
import com.hazelcast.core.HazelcastInstance;
import com.hazelcast.core.MemberAttributeEvent;
import com.hazelcast.core.MembershipEvent;
import com.hazelcast.core.MembershipListener;

import java.util.HashMap;
import java.util.List;
import java.util.Map;
import java.util.Optional;
import java.util.concurrent.TimeUnit;

import org.neo4j.causalclustering.core.CausalClusteringSettings;
import org.neo4j.causalclustering.helper.RobustJobSchedulerWrapper;
import org.neo4j.causalclustering.identity.ClusterId;
import org.neo4j.causalclustering.identity.MemberId;
import org.neo4j.helpers.AdvertisedSocketAddress;
import org.neo4j.helpers.ListenSocketAddress;
import org.neo4j.kernel.configuration.Config;
import org.neo4j.kernel.impl.util.JobScheduler;
import org.neo4j.kernel.lifecycle.LifecycleAdapter;
import org.neo4j.logging.Log;
import org.neo4j.logging.LogProvider;
import org.neo4j.ssl.SslPolicy;

import static com.hazelcast.spi.properties.GroupProperty.INITIAL_MIN_CLUSTER_SIZE;
import static com.hazelcast.spi.properties.GroupProperty.LOGGING_TYPE;
import static com.hazelcast.spi.properties.GroupProperty.MERGE_FIRST_RUN_DELAY_SECONDS;
import static com.hazelcast.spi.properties.GroupProperty.MERGE_NEXT_RUN_DELAY_SECONDS;
import static com.hazelcast.spi.properties.GroupProperty.OPERATION_CALL_TIMEOUT_MILLIS;
import static com.hazelcast.spi.properties.GroupProperty.PREFER_IPv4_STACK;
import static com.hazelcast.spi.properties.GroupProperty.WAIT_SECONDS_BEFORE_JOIN;
import static org.neo4j.causalclustering.core.CausalClusteringSettings.discovery_listen_address;
import static org.neo4j.causalclustering.core.CausalClusteringSettings.initial_discovery_members;
import static org.neo4j.causalclustering.discovery.HazelcastClusterTopology.extractCatchupAddressesMap;
import static org.neo4j.causalclustering.discovery.HazelcastClusterTopology.getCoreTopology;
import static org.neo4j.causalclustering.discovery.HazelcastClusterTopology.getReadReplicaTopology;
import static org.neo4j.causalclustering.discovery.HazelcastClusterTopology.refreshGroups;
import static org.neo4j.causalclustering.discovery.HazelcastSslConfiguration.configureSsl;

class HazelcastCoreTopologyService extends LifecycleAdapter implements CoreTopologyService
{
    private static final long HAZELCAST_IS_HEALTHY_TIMEOUT_MS = TimeUnit.MINUTES.toMillis( 10 );
    private final Config config;
    private final SslPolicy sslPolicy;
    private final MemberId myself;
    private final Log log;
    private final Log userLog;
    private final CoreTopologyListenerService listenerService;
    private final RobustJobSchedulerWrapper scheduler;
    private final long refreshPeriod;
    private final LogProvider logProvider;

    private String membershipRegistrationId;
    private JobScheduler.JobHandle refreshJob;

    private volatile HazelcastInstance hazelcastInstance;
    private volatile ReadReplicaTopology readReplicaTopology = ReadReplicaTopology.EMPTY;
    private volatile CoreTopology coreTopology = CoreTopology.EMPTY;
    private volatile Map<MemberId,AdvertisedSocketAddress> catchupAddressMap = new HashMap<>();

    private Thread startingThread;
    private volatile boolean stopped;

    HazelcastCoreTopologyService( Config config, SslPolicy sslPolicy, MemberId myself, JobScheduler jobScheduler, LogProvider logProvider,
            LogProvider userLogProvider )
    {
        this.config = config;
        this.sslPolicy = sslPolicy;
        this.myself = myself;
        this.listenerService = new CoreTopologyListenerService();
        this.log = logProvider.getLog( getClass() );
        this.logProvider = logProvider;
        this.scheduler = new RobustJobSchedulerWrapper( jobScheduler, log );
        this.userLog = userLogProvider.getLog( getClass() );
        this.refreshPeriod = config.get( CausalClusteringSettings.cluster_topology_refresh ).toMillis();
    }

    @Override
    public void addCoreTopologyListener( Listener listener )
    {
        listenerService.addCoreTopologyListener( listener );
        listener.onCoreTopologyChange( coreTopology );
    }

    @Override
    public boolean setClusterId( ClusterId clusterId ) throws InterruptedException
    {
        waitOnHazelcastInstanceCreation();
        return HazelcastClusterTopology.casClusterId( hazelcastInstance, clusterId );
    }

    @Override
    public void start() throws Throwable
    {
        /*
         * We will start hazelcast in its own thread. Hazelcast blocks until the minimum cluster size is available
         * and during that block it ignores interrupts. This blocks the whole startup process and since it is the
         * main thread that controls lifecycle and the main thread is not daemon, it will block ignoring signals
         * and any shutdown attempts. The solution is to start hazelcast instance creation in its own thread which
         * we set as daemon. All subsequent uses of hazelcastInstance in this class will still block on it being
         * available (see waitOnHazelcastInstanceCreation() ) but they do so while checking for interrupt and
         * exiting if one happens. This provides us with a way to exit before hazelcastInstance creation completes.
         */
        startingThread = new Thread( () ->
        {
            log.info( "Cluster discovery service starting" );
            hazelcastInstance = createHazelcastInstance();
            // We may be interrupted by the stop method after hazelcast returns. This is courtesy and not really necessary
            if ( Thread.currentThread().isInterrupted() )
            {
                return;
            }
            membershipRegistrationId = hazelcastInstance.getCluster().addMembershipListener( new OurMembershipListener() );
            refreshJob = scheduler.scheduleRecurring( "TopologyRefresh", refreshPeriod, HazelcastCoreTopologyService.this::refreshTopology );
            log.info( "Cluster discovery service started" );
        } );
        startingThread.setDaemon( true );
        startingThread.setName( "HZ Starting Thread" );
        startingThread.start();
    }

    @Override
    public void stop()
    {
        log.info( String.format( "HazelcastCoreTopologyService stopping and unbinding from %s",
                config.get( discovery_listen_address ) ) );

        // Interrupt the starting thread. Not really necessary, just cleaner exit
        startingThread.interrupt();
        // Flag to notify waiters
        stopped = true;

        if ( refreshJob != null )
        {
            scheduler.cancelAndWaitTermination( refreshJob );
        }

        if ( hazelcastInstance != null && membershipRegistrationId != null )
        {
            try
            {
                hazelcastInstance.getCluster().removeMembershipListener( membershipRegistrationId );
                hazelcastInstance.getLifecycleService().terminate();
            }
            catch ( Throwable e )
            {
                log.warn( "Failed to stop Hazelcast", e );
            }
        }
    }

    private HazelcastInstance createHazelcastInstance()
    {
        System.setProperty( WAIT_SECONDS_BEFORE_JOIN.getName(), "1" );

        JoinConfig joinConfig = new JoinConfig();
        joinConfig.getMulticastConfig().setEnabled( false );
        TcpIpConfig tcpIpConfig = joinConfig.getTcpIpConfig();
        tcpIpConfig.setEnabled( true );

        List<AdvertisedSocketAddress> initialMembers = config.get( initial_discovery_members );
        for ( AdvertisedSocketAddress address : initialMembers )
        {
            tcpIpConfig.addMember( address.toString() );
        }

        ListenSocketAddress hazelcastAddress = config.get( discovery_listen_address );
        NetworkConfig networkConfig = new NetworkConfig();

        if ( !hazelcastAddress.isWildcard() )
        {
            InterfacesConfig interfaces = new InterfacesConfig();
            interfaces.addInterface( hazelcastAddress.getHostname() );
            interfaces.setEnabled( true );
            networkConfig.setInterfaces( interfaces );
        }

<<<<<<< HEAD
        NetworkConfig networkConfig = new NetworkConfig();

        configureSsl( networkConfig, sslPolicy, logProvider );

        networkConfig.setInterfaces( interfaces );
=======
>>>>>>> d0315743
        networkConfig.setPort( hazelcastAddress.getPort() );
        networkConfig.setJoin( joinConfig );
        networkConfig.setPortAutoIncrement( false );

        // We'll use election_timeout as a base value to calculate HZ timeouts. We multiply by 1.5
        Long electionTimeoutMillis = config.get( CausalClusteringSettings.leader_election_timeout ).toMillis();
        Long baseHazelcastTimeoutMillis = (3 * electionTimeoutMillis) / 2;
        /*
         * Some HZ settings require the value in seconds. Adding the divider and subtracting 1 is equivalent to the
         * ceiling function for integers ( Math.ceil() returns double ). Anything < 0 will return 0, any
         * multiple of 1000 returns the result of the division by 1000, any non multiple of 1000 returns the result
         * of the division + 1. In other words, values in millis are rounded up.
         */
        long baseHazelcastTimeoutSeconds = (baseHazelcastTimeoutMillis + 1000 - 1) / 1000;

        com.hazelcast.config.Config c = new com.hazelcast.config.Config();
        c.setProperty( OPERATION_CALL_TIMEOUT_MILLIS.getName(), String.valueOf( baseHazelcastTimeoutMillis ) );
        c.setProperty( MERGE_NEXT_RUN_DELAY_SECONDS.getName(), String.valueOf( baseHazelcastTimeoutSeconds ) );
        c.setProperty( MERGE_FIRST_RUN_DELAY_SECONDS.getName(), String.valueOf( baseHazelcastTimeoutSeconds ) );
        c.setProperty( INITIAL_MIN_CLUSTER_SIZE.getName(),
                String.valueOf( minimumClusterSizeThatCanTolerateOneFaultForExpectedClusterSize() ) );

        if ( hazelcastAddress.isIPv6() )
        {
            c.setProperty( PREFER_IPv4_STACK.getName(), "false" );
        }

        c.setNetworkConfig( networkConfig );

        MemberAttributeConfig memberAttributeConfig = HazelcastClusterTopology.buildMemberAttributesForCore( myself, config );

        c.setMemberAttributeConfig( memberAttributeConfig );
        logConnectionInfo( initialMembers );

        JobScheduler.JobHandle logJob = scheduler.schedule( "HazelcastHealth", HAZELCAST_IS_HEALTHY_TIMEOUT_MS,
                () -> log.warn( "The server has not been able to connect in a timely fashion to the " +
                                "cluster. Please consult the logs for more details. Rebooting the server may " +
                                "solve the problem." ) );

        try
        {
            hazelcastInstance = Hazelcast.newHazelcastInstance( c );
            logJob.cancel( true );
        }
        catch ( HazelcastException e )
        {
            String errorMessage = String.format( "Hazelcast was unable to start with setting: %s = %s",
                    discovery_listen_address.name(), config.get( discovery_listen_address ) );
            userLog.error( errorMessage );
            log.error( errorMessage, e );
            throw new RuntimeException( e );
        }

        List<String> groups = config.get( CausalClusteringSettings.server_groups );
        refreshGroups( hazelcastInstance, myself.getUuid().toString(), groups );

        return hazelcastInstance;
    }

    private void logConnectionInfo( List<AdvertisedSocketAddress> initialMembers )
    {
        userLog.info( "My connection info: " +
                      "[\n\tDiscovery:   listen=%s, advertised=%s," +
                      "\n\tTransaction: listen=%s, advertised=%s, " +
                      "\n\tRaft:        listen=%s, advertised=%s, " +
                      "\n\tClient Connector Addresses: %s" +
                      "\n]",
                config.get( discovery_listen_address ),
                config.get( CausalClusteringSettings.discovery_advertised_address ),
                config.get( CausalClusteringSettings.transaction_listen_address ),
                config.get( CausalClusteringSettings.transaction_advertised_address ),
                config.get( CausalClusteringSettings.raft_listen_address ),
                config.get( CausalClusteringSettings.raft_advertised_address ),
                ClientConnectorAddresses.extractFromConfig( config ) );
        userLog.info( "Discovering cluster with initial members: " + initialMembers );
        userLog.info( "Attempting to connect to the other cluster members before continuing..." );
    }

    private Integer minimumClusterSizeThatCanTolerateOneFaultForExpectedClusterSize()
    {
        return config.get( CausalClusteringSettings.expected_core_cluster_size ) / 2 + 1;
    }

    @Override
    public CoreTopology coreServers()
    {
        return coreTopology;
    }

    @Override
    public ReadReplicaTopology readReplicas()
    {
        return readReplicaTopology;
    }

    @Override
    public Optional<AdvertisedSocketAddress> findCatchupAddress( MemberId memberId )
    {
        return Optional.ofNullable( catchupAddressMap.get( memberId ) );
    }

    private synchronized void refreshTopology() throws InterruptedException
    {
        refreshCoreTopology();
        refreshReadReplicaTopology();
        catchupAddressMap = extractCatchupAddressesMap( coreTopology, readReplicaTopology );
    }

    private void refreshCoreTopology() throws InterruptedException
    {
        waitOnHazelcastInstanceCreation();
        CoreTopology newCoreTopology = getCoreTopology( hazelcastInstance, config, log );
        TopologyDifference difference = coreTopology.difference( newCoreTopology );
        if ( difference.hasChanges() )
        {
            log.info( "Core topology changed %s", difference );
        }

        this.coreTopology = newCoreTopology;
        listenerService.notifyListeners( this.coreTopology );

    }

    private void refreshReadReplicaTopology() throws InterruptedException
    {
        waitOnHazelcastInstanceCreation();
        ReadReplicaTopology newReadReplicaTopology = getReadReplicaTopology( hazelcastInstance, log );

        TopologyDifference difference = readReplicaTopology.difference( newReadReplicaTopology );
        if ( difference.hasChanges() )
        {
            log.info( "Read replica topology changed %s", difference );
        }

        this.readReplicaTopology = newReadReplicaTopology;
    }

    /*
     * Waits for hazelcastInstance to be set. It also checks for the stopped flag which is probably not really
     * necessary. Nevertheless, since hazelcastInstance is created and set by a separate thread to avoid blocking
     * ( see start() ), all accesses to it must be guarded by this method.
     */
    private void waitOnHazelcastInstanceCreation() throws InterruptedException
    {
        while ( hazelcastInstance == null && !stopped )
        {
            Thread.sleep( 200 );
        }
    }

    private class OurMembershipListener implements MembershipListener
    {
        @Override
        public void memberAdded( MembershipEvent membershipEvent )
        {
            log.info( "Core member added %s", membershipEvent );
            try
            {
                refreshTopology();
            }
            catch ( InterruptedException e )
            {
                throw new RuntimeException( e );
            }
        }

        @Override
        public void memberRemoved( MembershipEvent membershipEvent )
        {
            log.info( "Core member removed %s", membershipEvent );
            try
            {
                refreshTopology();
            }
            catch ( InterruptedException e )
            {
                throw new RuntimeException( e );
            }
        }

        @Override
        public void memberAttributeChanged( MemberAttributeEvent memberAttributeEvent )
        {
            log.info( "Core member attribute changed %s", memberAttributeEvent );
        }
    }

}<|MERGE_RESOLUTION|>--- conflicted
+++ resolved
@@ -203,14 +203,8 @@
             networkConfig.setInterfaces( interfaces );
         }
 
-<<<<<<< HEAD
-        NetworkConfig networkConfig = new NetworkConfig();
-
         configureSsl( networkConfig, sslPolicy, logProvider );
 
-        networkConfig.setInterfaces( interfaces );
-=======
->>>>>>> d0315743
         networkConfig.setPort( hazelcastAddress.getPort() );
         networkConfig.setJoin( joinConfig );
         networkConfig.setPortAutoIncrement( false );
