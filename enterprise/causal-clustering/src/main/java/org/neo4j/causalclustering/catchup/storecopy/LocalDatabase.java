--- conflicted
+++ resolved
@@ -28,13 +28,8 @@
 import java.util.stream.Collectors;
 
 import org.neo4j.causalclustering.identity.StoreId;
-<<<<<<< HEAD
-=======
-import org.neo4j.io.fs.FileSystemAbstraction;
-import org.neo4j.io.pagecache.PageCache;
 import org.neo4j.kernel.AvailabilityGuard;
 import org.neo4j.kernel.AvailabilityGuard.AvailabilityRequirement;
->>>>>>> 415c5a0a
 import org.neo4j.kernel.NeoStoreDataSource;
 import org.neo4j.kernel.impl.api.TransactionCommitProcess;
 import org.neo4j.kernel.impl.api.TransactionRepresentationCommitProcess;
@@ -71,16 +66,9 @@
 
     private volatile TransactionCommitProcess localCommit;
 
-<<<<<<< HEAD
     public LocalDatabase( File storeDir, StoreFiles storeFiles, DataSourceManager dataSourceManager,
-                          Supplier<DatabaseHealth> databaseHealthSupplier, LogProvider logProvider )
-=======
-    public LocalDatabase( File storeDir, StoreFiles storeFiles,
-            DataSourceManager dataSourceManager,
-            PageCache pageCache, FileSystemAbstraction fileSystemAbstraction,
-            Supplier<DatabaseHealth> databaseHealthSupplier, AvailabilityGuard availabilityGuard,
+            Supplier<DatabaseHealth> databaseHealthSupplier,  AvailabilityGuard availabilityGuard,
             LogProvider logProvider )
->>>>>>> 415c5a0a
     {
         this.storeDir = storeDir;
         this.storeFiles = storeFiles;
