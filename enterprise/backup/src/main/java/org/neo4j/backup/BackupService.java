/**
 * Copyright (c) 2002-2015 "Neo Technology,"
 * Network Engine for Objects in Lund AB [http://neotechnology.com]
 *
 * This file is part of Neo4j.
 *
 * Neo4j is free software: you can redistribute it and/or modify
 * it under the terms of the GNU Affero General Public License as
 * published by the Free Software Foundation, either version 3 of the
 * License, or (at your option) any later version.
 *
 * This program is distributed in the hope that it will be useful,
 * but WITHOUT ANY WARRANTY; without even the implied warranty of
 * MERCHANTABILITY or FITNESS FOR A PARTICULAR PURPOSE.  See the
 * GNU Affero General Public License for more details.
 *
 * You should have received a copy of the GNU Affero General Public License
 * along with this program. If not, see <http://www.gnu.org/licenses/>.
 */
package org.neo4j.backup;

import java.io.File;
import java.io.FilenameFilter;
import java.io.IOException;
import java.util.ArrayList;
import java.util.HashMap;
import java.util.List;
import java.util.Map;

import org.neo4j.com.RequestContext;
import org.neo4j.com.Response;
import org.neo4j.com.monitor.RequestMonitor;
import org.neo4j.com.storecopy.ResponseUnpacker;
import org.neo4j.com.storecopy.ResponseUnpacker.TxHandler;
import org.neo4j.com.storecopy.StoreCopyClient;
import org.neo4j.com.storecopy.StoreWriter;
import org.neo4j.com.storecopy.TransactionCommittingResponseUnpacker;
import org.neo4j.consistency.ConsistencyCheckService;
import org.neo4j.consistency.checking.full.ConsistencyCheckIncompleteException;
import org.neo4j.graphdb.DependencyResolver;
import org.neo4j.graphdb.factory.GraphDatabaseFactory;
import org.neo4j.graphdb.factory.GraphDatabaseSettings;
import org.neo4j.helpers.CancellationRequest;
import org.neo4j.helpers.Service;
import org.neo4j.helpers.Settings;
import org.neo4j.helpers.progress.ProgressListener;
import org.neo4j.helpers.progress.ProgressMonitorFactory;
import org.neo4j.io.fs.FileSystemAbstraction;
import org.neo4j.io.fs.FileUtils;
import org.neo4j.kernel.DefaultFileSystemAbstraction;
import org.neo4j.kernel.GraphDatabaseAPI;
import org.neo4j.kernel.InternalAbstractGraphDatabase;
import org.neo4j.kernel.configuration.Config;
import org.neo4j.kernel.configuration.ConfigParam;
import org.neo4j.kernel.extension.KernelExtensionFactory;
import org.neo4j.kernel.impl.store.MismatchingStoreIdException;
import org.neo4j.kernel.impl.store.NeoStore;
import org.neo4j.kernel.impl.store.StoreId;
import org.neo4j.kernel.impl.transaction.CommittedTransactionRepresentation;
import org.neo4j.kernel.impl.transaction.log.MissingLogDataException;
import org.neo4j.kernel.impl.transaction.log.TransactionIdStore;
import org.neo4j.kernel.impl.util.StringLogger;
import org.neo4j.kernel.logging.ConsoleLogger;
import org.neo4j.kernel.logging.DevNullLoggingService;
import org.neo4j.kernel.logging.Logging;
import org.neo4j.kernel.monitoring.ByteCounterMonitor;
import org.neo4j.kernel.monitoring.Monitors;
import org.neo4j.kernel.monitoring.StoreCopyMonitor;

import static org.neo4j.com.RequestContext.anonymous;

/**
 * Client-side convenience service for doing backups from a running database instance.
 */
class BackupService
{
    class BackupOutcome
    {
        private final boolean consistent;
        private final long lastCommittedTx;

        BackupOutcome( long lastCommittedTx, boolean consistent )
        {
            this.lastCommittedTx = lastCommittedTx;
            this.consistent = consistent;
        }

        public long getLastCommittedTx()
        {
            return lastCommittedTx;
        }

        public boolean isConsistent()
        {
            return consistent;
        }
    }

    static final String TOO_OLD_BACKUP = "It's been too long since this backup was last " + "updated, and it has " +
            "fallen too far behind the database transaction stream for incremental backup to be possible. You need to" +
            " perform a full backup at this point. " + "You can modify this time interval by setting the '" +
            GraphDatabaseSettings.keep_logical_logs.name() + "' configuration on the database to a higher value.";

    static final String DIFFERENT_STORE = "Target directory contains full backup of a logically different store.";

    private final FileSystemAbstraction fileSystem;
    private final StringLogger logger;

    BackupService()
    {
        this( new DefaultFileSystemAbstraction(), StringLogger.SYSTEM );
    }

    BackupService( FileSystemAbstraction fileSystem )
    {
        this( fileSystem, StringLogger.SYSTEM );
    }

    BackupService( FileSystemAbstraction fileSystem, StringLogger logger )
    {
        this.fileSystem = fileSystem;
        this.logger = logger;
    }

    BackupOutcome doFullBackup( final String sourceHostNameOrIp, final int sourcePort, String targetDirectory,
            boolean checkConsistency, Config tuningConfiguration, final long timeout )
    {
        if ( directoryContainsDb( targetDirectory ) )
        {
            throw new RuntimeException( targetDirectory + " already contains a database" );
        }
        Map<String, String> params = tuningConfiguration.getParams();
        params.put( GraphDatabaseSettings.store_dir.name(), targetDirectory );
        tuningConfiguration.applyChanges( params );
        long timestamp = System.currentTimeMillis();
        long lastCommittedTx = -1;
        boolean consistent = !checkConsistency; // default to true if we're not checking consistency
        GraphDatabaseAPI targetDb = null;
        try
        {
<<<<<<< HEAD
            StoreCopyClient storeCopier = new StoreCopyClient( tuningConfiguration, loadKernelExtensions(),
                    new ConsoleLogger( StringLogger.SYSTEM ), new DevNullLoggingService(), new DefaultFileSystemAbstraction() );
            storeCopier.copyStore( new StoreCopyClient.StoreCopyRequester()
=======
            ConsoleLogger consoleLog = new ConsoleLogger( StringLogger.SYSTEM );
            RemoteStoreCopier storeCopier = new RemoteStoreCopier( tuningConfiguration, loadKernelExtensions(),
            consoleLog,new DevNullLoggingService(), new DefaultFileSystemAbstraction(), new Monitors());
            storeCopier.copyStore( new RemoteStoreCopier.StoreCopyRequester()
>>>>>>> 1f7e946b
            {
                private BackupClient client;

                @Override
                public Response<?> copyStore( StoreWriter writer )
                {
                    Monitors monitors = new Monitors();
                    client = new BackupClient( sourceHostNameOrIp, sourcePort, new DevNullLoggingService(),
                            StoreId.DEFAULT, timeout, ResponseUnpacker.NO_OP_RESPONSE_UNPACKER,
                            monitors.newMonitor( ByteCounterMonitor.class ),
                            monitors.newMonitor( RequestMonitor.class ) );
                    client.start();
                    return client.fullBackup( writer );
                }

                @Override
                public void done()
                {
                    client.stop();
                }
            }, CancellationRequest.NEVER_CANCELLED );

            targetDb = startTemporaryDb( targetDirectory );
        }
        catch ( IOException e )
        {
            throw new RuntimeException( e );
        }
        finally
        {
            if ( targetDb != null )
            {
                targetDb.shutdown();
            }
        }
        bumpMessagesDotLogFile( targetDirectory, timestamp );
        if ( checkConsistency )
        {
            try
            {
                consistent = new ConsistencyCheckService().runFullConsistencyCheck( targetDirectory,
                        tuningConfiguration, ProgressMonitorFactory.textual( System.err ), logger ).isSuccessful();
            }
            catch ( ConsistencyCheckIncompleteException e )
            {
                logger.error( "Consistency check incomplete", e );
            }
            finally
            {
                logger.flush();
            }
        }
        return new BackupOutcome( lastCommittedTx, consistent );
    }

    BackupOutcome doIncrementalBackup( String sourceHostNameOrIp, int sourcePort, String targetDirectory,
            boolean verification, long timeout ) throws IncrementalBackupNotPossibleException
    {
        if ( !directoryContainsDb( targetDirectory ) )
        {
            throw new RuntimeException( targetDirectory + " doesn't contain a database" );
        }
        // In case someone deleted the logical log from a full backup
        ConfigParam keepLogs = new ConfigParam()
        {
            @Override
            public void configure( Map<String, String> config )
            {
                config.put( GraphDatabaseSettings.keep_logical_logs.name(), Settings.TRUE );
            }
        };
        GraphDatabaseAPI targetDb = startTemporaryDb( targetDirectory, keepLogs );
        long backupStartTime = System.currentTimeMillis();
        BackupOutcome outcome = null;
        try
        {
            outcome = doIncrementalBackup( sourceHostNameOrIp, sourcePort, targetDb, timeout );
        }
        finally
        {
            targetDb.shutdown();
        }
        bumpMessagesDotLogFile( targetDirectory, backupStartTime );
        return outcome;
    }

    BackupOutcome doIncrementalBackupOrFallbackToFull( String sourceHostNameOrIp, int sourcePort,
            String targetDirectory, boolean verification, Config config, long timeout )
    {
        if ( !directoryContainsDb( targetDirectory ) )
        {
            return doFullBackup( sourceHostNameOrIp, sourcePort, targetDirectory, verification, config, timeout );
        }
        try
        {
            return doIncrementalBackup( sourceHostNameOrIp, sourcePort, targetDirectory, verification, timeout );
        }
        catch ( IncrementalBackupNotPossibleException e )
        {
            try
            {
                // Our existing backup is out of date.
                logger.info( "Existing backup is too far out of date, a new full backup will be performed." );
                File targetDirFile = new File( targetDirectory );
                FileUtils.deleteRecursively( targetDirFile );
                return doFullBackup( sourceHostNameOrIp, sourcePort, targetDirFile.getAbsolutePath(), verification,
                        config, timeout );
            }
            catch ( Exception fullBackupFailure )
            {
                throw new RuntimeException( "Failed to perform incremental backup, fell back to full backup, "
                        + "but that failed as well: '" + fullBackupFailure.getMessage() + "'.", fullBackupFailure );
            }
        }
    }

    BackupOutcome doIncrementalBackup( String sourceHostNameOrIp, int sourcePort, GraphDatabaseAPI targetDb, long timeout )
            throws IncrementalBackupNotPossibleException
    {
        return incrementalWithContext( sourceHostNameOrIp, sourcePort, targetDb, timeout, slaveContextOf( targetDb ) );
    }

    private RequestContext slaveContextOf( GraphDatabaseAPI graphDb )
    {
        TransactionIdStore transactionIdStore =
                graphDb.getDependencyResolver().resolveDependency( TransactionIdStore.class );
        return anonymous( transactionIdStore.getLastCommittedTransactionId() );
    }

    boolean directoryContainsDb( String targetDirectory )
    {
        return fileSystem.fileExists( new File( targetDirectory, NeoStore.DEFAULT_NAME ) );
    }

    static GraphDatabaseAPI startTemporaryDb( String targetDirectory, ConfigParam... params )
    {
        Map<String, String> config = new HashMap<>();
        config.put( OnlineBackupSettings.online_backup_enabled.name(), Settings.FALSE );
        config.put( InternalAbstractGraphDatabase.Configuration.log_configuration_file.name(),
                "neo4j-backup-logback.xml" );
        for ( ConfigParam param : params )
        {
            if ( param != null )
            {
                param.configure( config );
            }
        }
        return (GraphDatabaseAPI) new GraphDatabaseFactory().newEmbeddedDatabaseBuilder( targetDirectory )
                .setConfig( config ).newGraphDatabase();
    }

    /**
     * Performs an incremental backup based off the given context. This means
     * receiving and applying selectively (i.e. irrespective of the actual state
     * of the target db) a set of transactions starting at the desired txId and
     * spanning up to the latest of the master
     *
     * @param targetDb The database that contains a previous full copy
     * @param context  The context, containing transaction id to start streaming transaction from
     * @return A backup context, ready to perform
     */
    private BackupOutcome incrementalWithContext( String sourceHostNameOrIp, int sourcePort, GraphDatabaseAPI targetDb,
                                                  long timeout, RequestContext context ) throws IncrementalBackupNotPossibleException
    {
        DependencyResolver resolver = targetDb.getDependencyResolver();

        ProgressTxHandler handler = new ProgressTxHandler();
        TransactionCommittingResponseUnpacker unpacker = new TransactionCommittingResponseUnpacker( resolver );

        Monitors monitors = resolver.resolveDependency( Monitors.class );
        BackupClient client = new BackupClient( sourceHostNameOrIp, sourcePort,
                resolver.resolveDependency( Logging.class ), targetDb.storeId(), timeout, unpacker,
                monitors.newMonitor( ByteCounterMonitor.class, BackupClient.class ),
                monitors.newMonitor( RequestMonitor.class, BackupClient.class ) );

        boolean consistent = false;
        try
        {
            client.start();
            unpacker.start();

            unpacker.unpackResponse( client.incrementalBackup( context ), handler );

            consistent = true;
        }
        catch ( MismatchingStoreIdException e )
        {
            throw new RuntimeException( DIFFERENT_STORE, e );
        }
        catch ( RuntimeException | IOException e )
        {
            if ( e.getCause() != null && e.getCause() instanceof MissingLogDataException )
            {
                throw new IncrementalBackupNotPossibleException( TOO_OLD_BACKUP, e.getCause() );
            }
            throw new RuntimeException( "Failed to perform incremental backup.", e );
        }
        catch ( Throwable throwable )
        {
            throw new RuntimeException( "Unexpected error", throwable );
        }
        finally
        {
            try
            {
                client.stop();
                unpacker.stop();
            }
            catch ( Throwable throwable )
            {
                logger.warn( "Unable to stop backup client", throwable );
            }
        }
        return new BackupOutcome( handler.getLastSeenTransactionId(), consistent );
    }

    private static boolean bumpMessagesDotLogFile( String targetDirectory, long toTimestamp )
    {
        File dbDirectory = new File( targetDirectory );
        File[] candidates = dbDirectory.listFiles( new FilenameFilter()
        {
            @Override
            public boolean accept( File dir, String name )
            {
                /*
                 *  Contains ensures that previously timestamped files are
                 *  picked up as well
                 */
                return name.equals( StringLogger.DEFAULT_NAME );
            }
        } );
        if ( candidates.length != 1 )
        {
            return false;
        }
        // candidates has a unique member, the right one
        File previous = candidates[0];
        // Build to, from existing parent + new filename
        File to = new File( previous.getParentFile(), StringLogger.DEFAULT_NAME + "." + toTimestamp );
        return previous.renameTo( to );
    }

    private List<KernelExtensionFactory<?>> loadKernelExtensions()
    {
        List<KernelExtensionFactory<?>> kernelExtensions = new ArrayList<>();
        for ( KernelExtensionFactory<?> factory : Service.load( KernelExtensionFactory.class ) )
        {
            kernelExtensions.add( factory );
        }
        return kernelExtensions;
    }

    private static class ProgressTxHandler implements TxHandler
    {
        private final ProgressListener progress = ProgressMonitorFactory.textual( System.out ).openEnded(
                "Transactions applied", 1000 );
        private long lastSeenTransactionId;

        @Override
        public void accept( CommittedTransactionRepresentation tx )
        {
            progress.add( 1 );
            lastSeenTransactionId = tx.getCommitEntry().getTxId();
        }

        @Override
        public void done()
        {
            progress.done();
        }

        public long getLastSeenTransactionId()
        {
            return lastSeenTransactionId;
        }
    }
}<|MERGE_RESOLUTION|>--- conflicted
+++ resolved
@@ -138,16 +138,11 @@
         GraphDatabaseAPI targetDb = null;
         try
         {
-<<<<<<< HEAD
             StoreCopyClient storeCopier = new StoreCopyClient( tuningConfiguration, loadKernelExtensions(),
-                    new ConsoleLogger( StringLogger.SYSTEM ), new DevNullLoggingService(), new DefaultFileSystemAbstraction() );
+                    new ConsoleLogger( StringLogger.SYSTEM ), new DevNullLoggingService(),
+                    new DefaultFileSystemAbstraction(), new Monitors().newMonitor( StoreCopyMonitor.class, getClass() ) );
             storeCopier.copyStore( new StoreCopyClient.StoreCopyRequester()
-=======
-            ConsoleLogger consoleLog = new ConsoleLogger( StringLogger.SYSTEM );
-            RemoteStoreCopier storeCopier = new RemoteStoreCopier( tuningConfiguration, loadKernelExtensions(),
-            consoleLog,new DevNullLoggingService(), new DefaultFileSystemAbstraction(), new Monitors());
-            storeCopier.copyStore( new RemoteStoreCopier.StoreCopyRequester()
->>>>>>> 1f7e946b
+
             {
                 private BackupClient client;
 
