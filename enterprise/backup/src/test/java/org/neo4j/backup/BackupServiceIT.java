--- conflicted
+++ resolved
@@ -27,8 +27,7 @@
 import static org.junit.Assert.assertNotNull;
 import static org.junit.Assert.assertTrue;
 import static org.junit.Assert.fail;
-import static org.neo4j.index.impl.lucene.LuceneDataSource.DEFAULT_NAME;
-import static org.neo4j.kernel.impl.nioneo.xa.NeoStoreXaDataSource.DEFAULT_DATA_SOURCE_NAME;
+import static org.neo4j.test.DoubleLatch.awaitLatch;
 
 import java.io.File;
 import java.io.FileFilter;
@@ -48,11 +47,6 @@
 import org.junit.Before;
 import org.junit.Rule;
 import org.junit.Test;
-<<<<<<< HEAD
-
-=======
-import org.neo4j.graphdb.DependencyResolver;
->>>>>>> 51d11166
 import org.neo4j.graphdb.DynamicRelationshipType;
 import org.neo4j.graphdb.GraphDatabaseService;
 import org.neo4j.graphdb.Node;
@@ -88,20 +82,6 @@
 import org.neo4j.test.Mute;
 import org.neo4j.test.TargetDirectory;
 
-<<<<<<< HEAD
-import static org.hamcrest.CoreMatchers.containsString;
-import static org.hamcrest.CoreMatchers.equalTo;
-import static org.hamcrest.CoreMatchers.instanceOf;
-import static org.hamcrest.MatcherAssert.assertThat;
-import static org.junit.Assert.assertEquals;
-import static org.junit.Assert.assertNotNull;
-import static org.junit.Assert.assertTrue;
-import static org.junit.Assert.fail;
-
-import static org.neo4j.test.DoubleLatch.awaitLatch;
-
-=======
->>>>>>> 51d11166
 public class BackupServiceIT
 {
     private static final class StoreSnoopingMonitor extends BackupMonitor.Adapter
@@ -684,37 +664,9 @@
 
     private void checkPreviousCommittedTxIdFromFirstLog( long txId ) throws IOException
     {
-<<<<<<< HEAD
         final PhysicalLogFiles logFiles = new PhysicalLogFiles( backupDir, fileSystem );
         final LogHeader logHeader = LogHeaderReader.readLogHeader( fileSystem, logFiles.getLogFileForVersion( 1 ) );
         assertEquals( txId, logHeader.lastCommittedTxId );
-=======
-        GraphDatabaseAPI db = (GraphDatabaseAPI) new GraphDatabaseFactory().newEmbeddedDatabase(
-                backupDir.getAbsolutePath() );
-        ReadableByteChannel logicalLog = null;
-        try
-        {
-            XaDataSourceManager xaDataSourceManager = db.getDependencyResolver().resolveDependency(
-                    XaDataSourceManager.class );
-            XaDataSource dataSource = xaDataSourceManager.getXaDataSource( dataSourceName );
-            logicalLog = dataSource.getLogicalLog( 1 );
-
-            ByteBuffer buffer = ByteBuffer.allocate( 64 );
-            long[] headerData = VersionAwareLogEntryReader.readLogHeader( buffer, logicalLog, true );
-
-            long previousCommittedTxIdFromFirstLog = headerData[1];
-
-            assertEquals( previousCommittedTxIdFromFirstLog, dataSource.getLastCommittedTxId() - 1 );
-        }
-        finally
-        {
-            db.shutdown();
-            if ( logicalLog != null )
-            {
-                logicalLog.close();
-            }
-        }
->>>>>>> 51d11166
     }
 
     private Pair<Integer,Long> getLastMasterForCommittedTx() throws IOException
