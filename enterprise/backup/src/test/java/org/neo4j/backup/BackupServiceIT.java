/*
 * Copyright (c) 2002-2015 "Neo Technology,"
 * Network Engine for Objects in Lund AB [http://neotechnology.com]
 *
 * This file is part of Neo4j.
 *
 * Neo4j is free software: you can redistribute it and/or modify
 * it under the terms of the GNU Affero General Public License as
 * published by the Free Software Foundation, either version 3 of the
 * License, or (at your option) any later version.
 *
 * This program is distributed in the hope that it will be useful,
 * but WITHOUT ANY WARRANTY; without even the implied warranty of
 * MERCHANTABILITY or FITNESS FOR A PARTICULAR PURPOSE.  See the
 * GNU Affero General Public License for more details.
 *
 * You should have received a copy of the GNU Affero General Public License
 * along with this program. If not, see <http://www.gnu.org/licenses/>.
 */
package org.neo4j.backup;

import org.hamcrest.BaseMatcher;
import org.hamcrest.Description;
import org.junit.Before;
import org.junit.Rule;
import org.junit.Test;

import java.io.File;
import java.io.FileFilter;
import java.io.IOException;
import java.util.concurrent.Callable;
import java.util.concurrent.ExecutorService;
import java.util.concurrent.Executors;
import java.util.concurrent.TimeUnit;

import org.neo4j.com.storecopy.StoreCopyServer;
import org.neo4j.graphdb.GraphDatabaseService;
import org.neo4j.graphdb.Node;
import org.neo4j.graphdb.Transaction;
import org.neo4j.graphdb.factory.GraphDatabaseSettings;
import org.neo4j.graphdb.index.Index;
import org.neo4j.io.fs.DefaultFileSystemAbstraction;
import org.neo4j.io.fs.FileSystemAbstraction;
import org.neo4j.io.fs.FileUtils;
import org.neo4j.io.pagecache.PageCache;
import org.neo4j.kernel.GraphDatabaseAPI;
import org.neo4j.kernel.NeoStoreDataSource;
import org.neo4j.kernel.configuration.Config;
import org.neo4j.kernel.impl.store.MismatchingStoreIdException;
import org.neo4j.kernel.impl.store.NeoStore;
import org.neo4j.kernel.impl.store.NeoStore.Position;
import org.neo4j.kernel.impl.store.StoreFactory;
import org.neo4j.kernel.impl.storemigration.LogFiles;
import org.neo4j.kernel.impl.storemigration.StoreFile;
import org.neo4j.kernel.impl.transaction.CommittedTransactionRepresentation;
import org.neo4j.kernel.impl.transaction.log.IOCursor;
import org.neo4j.kernel.impl.transaction.log.LogFile;
import org.neo4j.kernel.impl.transaction.log.LogicalTransactionStore;
import org.neo4j.kernel.impl.transaction.log.PhysicalLogFiles;
import org.neo4j.kernel.impl.transaction.log.ReadOnlyTransactionStore;
import org.neo4j.kernel.impl.transaction.log.TransactionIdStore;
import org.neo4j.kernel.impl.transaction.log.checkpoint.CheckPointer;
import org.neo4j.kernel.impl.transaction.log.entry.LogHeader;
import org.neo4j.kernel.impl.transaction.log.entry.LogHeaderReader;
import org.neo4j.kernel.impl.transaction.log.rotation.LogRotation;
import org.neo4j.kernel.impl.transaction.state.DataSourceManager;
import org.neo4j.kernel.impl.transaction.state.NeoStoreSupplier;
import org.neo4j.kernel.impl.util.Dependencies;
import org.neo4j.kernel.impl.util.DependenciesProxy;
import org.neo4j.kernel.lifecycle.LifeSupport;
import org.neo4j.kernel.monitoring.Monitors;
import org.neo4j.logging.FormattedLogProvider;
import org.neo4j.logging.NullLogProvider;
import org.neo4j.test.Barrier;
import org.neo4j.test.DatabaseRule;
import org.neo4j.test.DbRepresentation;
import org.neo4j.test.EmbeddedDatabaseRule;
import org.neo4j.test.PageCacheRule;
import org.neo4j.test.SuppressOutput;
import org.neo4j.test.TargetDirectory;

<<<<<<< HEAD
import static java.util.concurrent.TimeUnit.SECONDS;
=======
>>>>>>> ea6ffe61
import static org.hamcrest.CoreMatchers.containsString;
import static org.hamcrest.CoreMatchers.equalTo;
import static org.hamcrest.CoreMatchers.instanceOf;
import static org.hamcrest.MatcherAssert.assertThat;
import static org.junit.Assert.assertEquals;
import static org.junit.Assert.assertFalse;
import static org.junit.Assert.assertNotEquals;
import static org.junit.Assert.assertTrue;
import static org.junit.Assert.fail;
<<<<<<< HEAD
=======
import static org.mockito.Mockito.mock;

import static java.util.concurrent.TimeUnit.SECONDS;

>>>>>>> ea6ffe61
import static org.neo4j.backup.BackupServiceStressTestingBuilder.untilTimeExpired;

public class BackupServiceIT
{
    private static final class StoreSnoopingMonitor extends StoreCopyServer.Monitor.Adapter
    {
        private final Barrier barrier;

        private StoreSnoopingMonitor( Barrier barrier )
        {
            this.barrier = barrier;
        }

        @Override
        public void finishStreamingStoreFile( File storefile )
        {
            if ( storefile.getAbsolutePath().contains( NODE_STORE ) ||
                 storefile.getAbsolutePath().contains( RELATIONSHIP_STORE ) )
            {
                barrier.reached(); // multiple calls to this barrier will not block
            }
        }
    }

    @Rule
    public final TargetDirectory.TestDirectory target = TargetDirectory.testDirForTest( BackupServiceIT.class );
    private static final String NODE_STORE = StoreFactory.NODE_STORE_NAME;
    private static final String RELATIONSHIP_STORE = StoreFactory.RELATIONSHIP_STORE_NAME;
    private static final String BACKUP_HOST = "localhost";

    private final FileSystemAbstraction fileSystem = new DefaultFileSystemAbstraction();
    private final Monitors monitors = new Monitors();
    private File storeDir;
    private File backupDir;
    public int backupPort = 8200;

    @Rule
<<<<<<< HEAD
    public EmbeddedDatabaseRule dbRule = new EmbeddedDatabaseRule( getClass() );
=======
    public EmbeddedDatabaseRule dbRule = new EmbeddedDatabaseRule( storeDir ).startLazily();
>>>>>>> ea6ffe61
    @Rule
    public SuppressOutput suppressOutput = SuppressOutput.suppressAll();
    @Rule
    public final PageCacheRule pageCacheRule = new PageCacheRule();

    @Before
    public void setup()
    {
        backupPort = backupPort + 1;
        storeDir = dbRule.getStoreDir();
        backupDir = target.directory( "backup_dir" );
    }

    private BackupService backupService()
    {
        return new BackupService( fileSystem, FormattedLogProvider.toOutputStream( System.out ), new Monitors() );
    }

    @Test
    public void shouldThrowExceptionWhenDoingFullBackupOnADirectoryContainingANeoStore() throws Exception
    {
        // given
        fileSystem.mkdir( backupDir );
        fileSystem.create( new File( backupDir, NeoStore.DEFAULT_NAME ) ).close();

        try
        {
            // when
            backupService().doFullBackup( "", 0, backupDir.getAbsoluteFile(), true, new Config(),
                    BackupClient.BIG_READ_TIMEOUT, false );
        }
        catch ( RuntimeException ex )
        {
            // then
            assertThat( ex.getMessage(), containsString( "already contains a database" ) );
        }
    }

    @Test
    public void shouldCopyStoreFiles() throws Throwable
    {
        // given
        defaultBackupPortHostParams();
        GraphDatabaseAPI db = dbRule.getGraphDatabaseAPI();
        createAndIndexNode( db, 1 );

        // when
        BackupService backupService = backupService();
        backupService.doFullBackup( BACKUP_HOST, backupPort, backupDir.getAbsoluteFile(), false, dbRule.getConfigCopy(),
                BackupClient.BIG_READ_TIMEOUT, false );
        db.shutdown();

        // then
        File[] files = fileSystem.listFiles( backupDir );

        for ( final StoreFile storeFile : StoreFile.values() )
        {
            assertThat( files, hasFile( storeFile.storeFileName() ) );
        }

        assertEquals( DbRepresentation.of( storeDir ), DbRepresentation.of( backupDir ) );
    }

    @Test
    public void shouldBeAbleToBackupEvenIfTransactionLogsAreIncomplete() throws Throwable
    {
        /*
        * This test deletes the old persisted log file and expects backup to still be functional. It
        * should not be assumed that the log files have any particular length of history. They could
        * for example have been mangled during backups or removed during pruning.
        */

        // given
        defaultBackupPortHostParams();
        GraphDatabaseAPI db = dbRule.getGraphDatabaseAPI();

        for ( int i = 0; i < 100; i++ )
        {
            createAndIndexNode( db, i );
        }

        final File oldLog = db.getDependencyResolver().resolveDependency( LogFile.class ).currentLogFile();
        rotateAndCheckPoint( db );

        for ( int i = 0; i < 1; i++ )
        {
            createAndIndexNode( db, i );
        }
        rotateAndCheckPoint( db );

        long lastCommittedTxBefore = db.getDependencyResolver().resolveDependency( NeoStore.class )
                .getLastCommittedTransactionId();

        db = dbRule.restartDatabase( new DatabaseRule.RestartAction()
        {
            @Override
            public void run( FileSystemAbstraction fs, File storeDirectory ) throws IOException
            {
                FileUtils.deleteFile( oldLog );
            }
        } );

        long lastCommittedTxAfter = db.getDependencyResolver().resolveDependency( NeoStore.class )
                .getLastCommittedTransactionId();

        // when
        BackupService backupService = backupService();
        BackupService.BackupOutcome outcome = backupService.doFullBackup( BACKUP_HOST, backupPort,
                backupDir.getAbsoluteFile(), true, dbRule.getConfigCopy(), BackupClient.BIG_READ_TIMEOUT, false );

        db.shutdown();

        // then
        assertEquals( lastCommittedTxBefore, lastCommittedTxAfter );
        assertTrue( outcome.isConsistent() );
        assertEquals( DbRepresentation.of( storeDir ), DbRepresentation.of( backupDir ) );
    }

    @Test
    public void shouldFindTransactionLogContainingLastNeoStoreTransactionInAnEmptyStore()
    {
        // This test highlights a special case where an empty store can return transaction metadata for transaction 0.

        // given
        defaultBackupPortHostParams();
        GraphDatabaseAPI db = dbRule.getGraphDatabaseAPI();

        // when
        BackupService backupService = backupService();
        backupService.doFullBackup( BACKUP_HOST, backupPort, backupDir.getAbsoluteFile(), false, dbRule.getConfigCopy(),
                BackupClient.BIG_READ_TIMEOUT, false );
        db.shutdown();

        // then
        assertEquals( DbRepresentation.of( storeDir ), DbRepresentation.of( backupDir ) );

        assertEquals( 0, getLastTxChecksum( pageCacheRule.getPageCache( fileSystem ) ) );
    }

    @Test
    public void shouldFindTransactionLogContainingLastNeoStoreTransaction() throws Throwable
    {
        // given
        defaultBackupPortHostParams();
        GraphDatabaseAPI db = dbRule.getGraphDatabaseAPI();
        createAndIndexNode( db, 1 );

        // when
        BackupService backupService = backupService();
        backupService.doFullBackup( BACKUP_HOST, backupPort, backupDir.getAbsoluteFile(), false, dbRule.getConfigCopy(),
                BackupClient.BIG_READ_TIMEOUT, false );
        db.shutdown();

        // then
        assertEquals( DbRepresentation.of( storeDir ), DbRepresentation.of( backupDir ) );
        assertNotEquals( 0, getLastTxChecksum( pageCacheRule.getPageCache( fileSystem ) ) );
    }

    @Test
    public void shouldFindValidPreviousCommittedTxIdInFirstNeoStoreLog() throws Throwable
    {
        // given
        defaultBackupPortHostParams();
        GraphDatabaseAPI db = dbRule.getGraphDatabaseAPI();
        createAndIndexNode( db, 1 );
        createAndIndexNode( db, 2 );
        createAndIndexNode( db, 3 );
        createAndIndexNode( db, 4 );

        NeoStore neoStore = db.getDependencyResolver().resolveDependency( NeoStore.class );
        neoStore.flush();
        long txId = neoStore.getLastCommittedTransactionId();

        // when
        BackupService backupService = backupService();
        backupService.doFullBackup( BACKUP_HOST, backupPort, backupDir.getAbsoluteFile(), false, dbRule.getConfigCopy(),
                BackupClient.BIG_READ_TIMEOUT, false );
        db.shutdown();

        // then
        checkPreviousCommittedTxIdFromLog( 0, TransactionIdStore.BASE_TX_ID );
    }

    @Test
    public void shouldFindTransactionLogContainingLastLuceneTransaction() throws Throwable
    {
        // given
        defaultBackupPortHostParams();
        Config defaultConfig = dbRule.getConfigCopy();
        GraphDatabaseAPI db = dbRule.getGraphDatabaseAPI();
        createAndIndexNode( db, 1 );

        // when
        BackupService backupService = backupService();
        backupService.doFullBackup( BACKUP_HOST, backupPort, backupDir.getAbsoluteFile(), false, defaultConfig,
                BackupClient.BIG_READ_TIMEOUT, false );
        db.shutdown();

        // then
        assertEquals( DbRepresentation.of( storeDir ), DbRepresentation.of( backupDir ) );
        assertNotEquals( 0, getLastTxChecksum( pageCacheRule.getPageCache( fileSystem ) ) );
    }

    @Test
    public void shouldGiveHelpfulErrorMessageIfLogsPrunedPastThePointOfNoReturn() throws Exception
    {
        // Given
        defaultBackupPortHostParams();
        Config defaultConfig = dbRule.getConfigCopy();
        dbRule.setConfig( GraphDatabaseSettings.keep_logical_logs, "false" );
        // have logs rotated on every transaction
        GraphDatabaseAPI db = dbRule.getGraphDatabaseAPI();
        BackupService backupService = backupService();

        createAndIndexNode( db, 1 );
        rotateAndCheckPoint( db );

        // A full backup
        backupService.doFullBackup( BACKUP_HOST, backupPort, backupDir.getAbsoluteFile(),
                false, defaultConfig, BackupClient.BIG_READ_TIMEOUT, false );

        // And the log the backup uses is rotated out
        createAndIndexNode( db, 2 );
        rotateAndCheckPoint( db );
        createAndIndexNode( db, 3 );
        rotateAndCheckPoint( db );
        createAndIndexNode( db, 4 );
        rotateAndCheckPoint( db );
        createAndIndexNode( db, 5 );
        rotateAndCheckPoint( db );

        // when
        try
        {
            backupService.doIncrementalBackup( BACKUP_HOST, backupPort, backupDir.getAbsoluteFile(),
                    false, BackupClient.BIG_READ_TIMEOUT, defaultConfig );
            fail( "Should have thrown exception." );
        }
        // Then
        catch ( IncrementalBackupNotPossibleException e )
        {
            assertThat( e.getMessage(), equalTo( BackupService.TOO_OLD_BACKUP ) );
        }
    }

    @Test
    public void shouldFallbackToFullBackupIfIncrementalFailsAndExplicitlyAskedToDoThis() throws Exception
    {
        // Given
        defaultBackupPortHostParams();
        Config defaultConfig = dbRule.getConfigCopy();
        dbRule.setConfig( GraphDatabaseSettings.keep_logical_logs, "false" );
        // have logs rotated on every transaction
        GraphDatabaseAPI db = dbRule.getGraphDatabaseAPI();
        BackupService backupService = backupService();

        createAndIndexNode( db, 1 );

        // A full backup
        backupService.doFullBackup( BACKUP_HOST, backupPort, backupDir.getAbsoluteFile(),
                false, defaultConfig, BackupClient.BIG_READ_TIMEOUT, false );

        // And the log the backup uses is rotated out
        createAndIndexNode( db, 2 );
        rotateAndCheckPoint( db );
        createAndIndexNode( db, 3 );
        rotateAndCheckPoint( db );
        createAndIndexNode( db, 4 );
        rotateAndCheckPoint( db );

        // when
        backupService.doIncrementalBackupOrFallbackToFull(
                BACKUP_HOST, backupPort, backupDir.getAbsoluteFile(), false, defaultConfig,
                BackupClient.BIG_READ_TIMEOUT, false );

        // Then
        db.shutdown();
        assertEquals( DbRepresentation.of( storeDir ), DbRepresentation.of( backupDir ) );
    }

    private void rotateAndCheckPoint( GraphDatabaseAPI db ) throws IOException
    {
        db.getDependencyResolver().resolveDependency( LogRotation.class ).rotateLogFile();
        db.getDependencyResolver().resolveDependency( CheckPointer.class ).forceCheckPoint();
    }

    @Test
    public void shouldHandleBackupWhenLogFilesHaveBeenDeleted() throws Exception
    {
        // Given
        defaultBackupPortHostParams();
        Config defaultConfig = dbRule.getConfigCopy();
        dbRule.setConfig( GraphDatabaseSettings.keep_logical_logs, "false" );
        GraphDatabaseAPI db = dbRule.getGraphDatabaseAPI();
        BackupService backupService = backupService();

        createAndIndexNode( db, 1 );

        // A full backup
        backupService.doIncrementalBackupOrFallbackToFull(
                BACKUP_HOST, backupPort, backupDir.getAbsoluteFile(), false, defaultConfig,
                BackupClient.BIG_READ_TIMEOUT, false );

        // And the log the backup uses is rotated out
        createAndIndexNode( db, 2 );
        db = deleteLogFilesAndRestart();

        createAndIndexNode( db, 3 );
        db = deleteLogFilesAndRestart();

        // when
        backupService.doIncrementalBackupOrFallbackToFull(
                BACKUP_HOST, backupPort, backupDir.getAbsoluteFile(), false, defaultConfig,
                BackupClient.BIG_READ_TIMEOUT, false );

        // Then
        db.shutdown();
        assertEquals( DbRepresentation.of( storeDir ), DbRepresentation.of( backupDir ) );
    }

    private GraphDatabaseAPI deleteLogFilesAndRestart()
            throws IOException
    {
        final FileFilter logFileFilter = new FileFilter()
        {
            @Override
            public boolean accept( File pathname )
            {
                return pathname.getName().contains( "logical" );
            }
        };
        return dbRule.restartDatabase( new DatabaseRule.RestartAction()
        {
            @Override
            public void run( FileSystemAbstraction fs, File storeDirectory ) throws IOException
            {
                for ( File logFile : storeDir.listFiles( logFileFilter ) )
                {
                    logFile.delete();
                }
            }
        } );
    }

    @Test
    public void shouldDoFullBackupOnIncrementalFallbackToFullIfNoBackupFolderExists() throws Exception
    {
        // Given
        defaultBackupPortHostParams();
        Config defaultConfig = dbRule.getConfigCopy();
        dbRule.setConfig( GraphDatabaseSettings.keep_logical_logs, "false" );
        GraphDatabaseAPI db = dbRule.getGraphDatabaseAPI();
        BackupService backupService = backupService();

        createAndIndexNode( db, 1 );

        // when
        backupService.doIncrementalBackupOrFallbackToFull(
                BACKUP_HOST, backupPort, backupDir.getAbsoluteFile(), false, defaultConfig,
                BackupClient.BIG_READ_TIMEOUT, false );

        // then
        db.shutdown();
        assertEquals( DbRepresentation.of( storeDir ), DbRepresentation.of( backupDir ) );
    }

    @Test
    public void shouldContainTransactionsThatHappenDuringBackupProcess() throws Throwable
    {
        // given
        defaultBackupPortHostParams();
        Config defaultConfig = dbRule.getConfigCopy();
        dbRule.setConfig( OnlineBackupSettings.online_backup_enabled, "false" );
        Config withOnlineBackupEnabled = dbRule.getConfigCopy();

        final Barrier.Control barrier = new Barrier.Control();
        final GraphDatabaseAPI db = dbRule.getGraphDatabaseAPI();

        createAndIndexNode( db, 1 ); // create some data

        NeoStoreDataSource ds = db.getDependencyResolver().resolveDependency( DataSourceManager.class ).getDataSource();
        long expectedLastTxId = ds.getNeoStore().getLastCommittedTransactionId();

        // This monitor is added server-side...
        monitors.addMonitorListener( new StoreSnoopingMonitor( barrier ) );

        Dependencies dependencies = new Dependencies(db.getDependencyResolver());
        dependencies.satisfyDependencies( defaultConfig, monitors, NullLogProvider.getInstance() );

        OnlineBackupKernelExtension backup = (OnlineBackupKernelExtension) new OnlineBackupExtensionFactory().newKernelExtension(
                DependenciesProxy.dependencies(dependencies, OnlineBackupExtensionFactory.Dependencies.class));
        backup.start();

        // when
        BackupService backupService =backupService();
        ExecutorService executor = Executors.newSingleThreadExecutor();
        executor.execute( new Runnable()
        {
            @Override
            public void run()
            {
                barrier.awaitUninterruptibly();

                createAndIndexNode( db, 1 );
                db.getDependencyResolver().resolveDependency( NeoStoreSupplier.class ).get().flush();

                barrier.release();
            }
        } );

        BackupService.BackupOutcome backupOutcome = backupService.doFullBackup( BACKUP_HOST, backupPort,
                backupDir.getAbsoluteFile(), true, withOnlineBackupEnabled, BackupClient.BIG_READ_TIMEOUT, false );

        backup.stop();
        executor.shutdown();
        executor.awaitTermination( 30, TimeUnit.SECONDS );

        // then
        checkPreviousCommittedTxIdFromLog( 0, expectedLastTxId );
        checkLastCommittedTxIdInLogAndNeoStore( expectedLastTxId+1 );
        assertEquals( DbRepresentation.of( db ), DbRepresentation.of( backupDir ) );
        assertTrue( backupOutcome.isConsistent() );
    }

    @Test
    public void incrementalBackupShouldFailWhenTargetDirContainsDifferentStore() throws IOException
    {
        // Given
        defaultBackupPortHostParams();
        Config defaultConfig = dbRule.getConfigCopy();
        GraphDatabaseAPI db1 = dbRule.getGraphDatabaseAPI();
        createAndIndexNode( db1, 1 );

        backupService().doFullBackup( BACKUP_HOST, backupPort, backupDir.getAbsoluteFile(), false,
                defaultConfig, BackupClient.BIG_READ_TIMEOUT, false );

        // When
        GraphDatabaseAPI db2 = dbRule.restartDatabase( new DatabaseRule.RestartAction()
        {
            @Override
            public void run( FileSystemAbstraction fs, File storeDirectory ) throws IOException
            {
                deleteAllBackedUpTransactionLogs();

                fileSystem.deleteRecursively( storeDir );
                fileSystem.mkdir( storeDir );
            }
        } );
        createAndIndexNode( db2, 2 );

        try
        {
            backupService().doIncrementalBackupOrFallbackToFull( BACKUP_HOST, backupPort,
                    backupDir.getAbsoluteFile(), false, defaultConfig, BackupClient.BIG_READ_TIMEOUT, false );

            fail( "Should have thrown exception about mismatching store ids" );
        }
        catch ( RuntimeException e )
        {
            // Then
            assertThat( e.getMessage(), equalTo( BackupService.DIFFERENT_STORE ) );
            assertThat( e.getCause(), instanceOf( MismatchingStoreIdException.class ) );
        }
    }

    @Test
    public void theBackupServiceShouldBeHappyUnderStress() throws Exception
    {
        Callable<Integer> callable = new BackupServiceStressTestingBuilder()
                .until( untilTimeExpired( 10, SECONDS ) )
                .withStore( storeDir )
                .withWorkingDirectory( backupDir )
                .withBackupAddress( BACKUP_HOST, backupPort )
                .build();

        int brokenStores = callable.call();
        assertEquals( 0, brokenStores );
    }

    private void defaultBackupPortHostParams()
    {
        dbRule.setConfig( OnlineBackupSettings.online_backup_server, BACKUP_HOST + ":" + backupPort );
    }

    private void createAndIndexNode( GraphDatabaseService db, int i )
    {
        try ( Transaction tx = db.beginTx() )
        {
            Index<Node> index = db.index().forNodes( "delete_me" );
            Node node = db.createNode();
            node.setProperty( "id", System.currentTimeMillis() + i );
            index.add( node, "delete", "me" );
            tx.success();
        }
    }

    private BaseMatcher<File[]> hasFile( final String fileName )
    {
        return new BaseMatcher<File[]>()
        {
            @Override
            public boolean matches( Object o )
            {
                File[] files = (File[]) o;
                if ( files == null )
                {
                    return false;
                }
                for ( File file : files )
                {
                    if ( file.getAbsolutePath().contains( fileName ) )
                    {
                        return true;
                    }
                }
                return false;
            }

            @Override
            public void describeTo( Description description )
            {
                description.appendText( String.format( "[%s] in list of copied files", fileName ) );
            }
        };
    }

    private void checkPreviousCommittedTxIdFromLog( long logVersion, long txId ) throws IOException
    {
        // Assert header of specified log version containing correct txId
        PhysicalLogFiles logFiles = new PhysicalLogFiles( backupDir, fileSystem );
        LogHeader logHeader = LogHeaderReader.readLogHeader( fileSystem, logFiles.getLogFileForVersion( logVersion ) );
        assertEquals( txId, logHeader.lastCommittedTxId );
    }

    private void checkLastCommittedTxIdInLogAndNeoStore( long txId ) throws IOException
    {
        // Assert last committed transaction can be found in tx log and is the last tx in the log
        LifeSupport life = new LifeSupport();
        PageCache pageCache = pageCacheRule.getPageCache( fileSystem );
        LogicalTransactionStore transactionStore =
                life.add( new ReadOnlyTransactionStore( pageCache, fileSystem, backupDir, monitors ) );
        life.start();
        try ( IOCursor<CommittedTransactionRepresentation> cursor =
                      transactionStore.getTransactions( txId ) )
        {
            assertTrue( cursor.next() );
            assertEquals( txId, cursor.get().getCommitEntry().getTxId() );
            assertFalse( cursor.next() );
        }
        finally
        {
            life.shutdown();
        }

        // Assert last committed transaction is correct in neostore
        File neoStore = new File( storeDir, NeoStore.DEFAULT_NAME );
        assertEquals( txId, NeoStore.getRecord( pageCache, neoStore, Position.LAST_TRANSACTION_ID ) );
    }

    private long getLastTxChecksum( PageCache pageCache )
    {
        File neoStore = new File( backupDir, NeoStore.DEFAULT_NAME );
        return NeoStore.getRecord( pageCache, neoStore, Position.LAST_TRANSACTION_CHECKSUM );
    }

    private void deleteAllBackedUpTransactionLogs()
    {
        for ( File log : fileSystem.listFiles( backupDir, LogFiles.FILENAME_FILTER ) )
        {
            fileSystem.deleteFile( log );
        }
    }
}<|MERGE_RESOLUTION|>--- conflicted
+++ resolved
@@ -79,10 +79,6 @@
 import org.neo4j.test.SuppressOutput;
 import org.neo4j.test.TargetDirectory;
 
-<<<<<<< HEAD
-import static java.util.concurrent.TimeUnit.SECONDS;
-=======
->>>>>>> ea6ffe61
 import static org.hamcrest.CoreMatchers.containsString;
 import static org.hamcrest.CoreMatchers.equalTo;
 import static org.hamcrest.CoreMatchers.instanceOf;
@@ -92,13 +88,9 @@
 import static org.junit.Assert.assertNotEquals;
 import static org.junit.Assert.assertTrue;
 import static org.junit.Assert.fail;
-<<<<<<< HEAD
-=======
-import static org.mockito.Mockito.mock;
 
 import static java.util.concurrent.TimeUnit.SECONDS;
 
->>>>>>> ea6ffe61
 import static org.neo4j.backup.BackupServiceStressTestingBuilder.untilTimeExpired;
 
 public class BackupServiceIT
@@ -136,11 +128,7 @@
     public int backupPort = 8200;
 
     @Rule
-<<<<<<< HEAD
-    public EmbeddedDatabaseRule dbRule = new EmbeddedDatabaseRule( getClass() );
-=======
-    public EmbeddedDatabaseRule dbRule = new EmbeddedDatabaseRule( storeDir ).startLazily();
->>>>>>> ea6ffe61
+    public EmbeddedDatabaseRule dbRule = new EmbeddedDatabaseRule( getClass() ).startLazily();
     @Rule
     public SuppressOutput suppressOutput = SuppressOutput.suppressAll();
     @Rule
@@ -150,7 +138,7 @@
     public void setup()
     {
         backupPort = backupPort + 1;
-        storeDir = dbRule.getStoreDir();
+        storeDir = dbRule.getStoreDirFile();
         backupDir = target.directory( "backup_dir" );
     }
 
