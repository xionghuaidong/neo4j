--- conflicted
+++ resolved
@@ -25,12 +25,7 @@
 --------------------
 
 Apache Software License, Version 2.0
-<<<<<<< HEAD
-  The Netty Project
-=======
-  JTA 1.1
   Netty
->>>>>>> 0340847d
 
 Eclipse Public License, Version 1.0
   Logback Classic Module
