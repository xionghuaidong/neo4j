--- conflicted
+++ resolved
@@ -126,18 +126,14 @@
         return appliedTransactions;
     }
 
-<<<<<<< HEAD
     public static RequestContext rotateLogsAndStreamStoreFiles( String storeDir,
                                                                 XaDataSourceManager dsManager,
                                                                 KernelPanicEventGenerator kernelPanicEventGenerator,
                                                                 StringLogger logger,
                                                                 boolean includeLogicalLogs,
                                                                 StoreWriter writer,
-                                                                FileSystemAbstraction fs )
-=======
-    public static RequestContext rotateLogsAndStreamStoreFiles( String storeDir, XaDataSourceManager dsManager, KernelPanicEventGenerator kernelPanicEventGenerator, StringLogger logger,
-                                                                boolean includeLogicalLogs, StoreWriter writer, BackupMonitor backupMonitor )
->>>>>>> 0c40816d
+                                                                FileSystemAbstraction fs,
+                                                                BackupMonitor backupMonitor )
     {
         File baseDir = getBaseDir( storeDir );
         RequestContext context = RequestContext.anonymous( rotateLogs( dsManager, kernelPanicEventGenerator, logger ) );
@@ -145,52 +141,30 @@
         ByteBuffer temporaryBuffer = ByteBuffer.allocateDirect( 1024 * 1024 );
         for ( XaDataSource ds : dsManager.getAllRegisteredDataSources() )
         {
-            copyStoreFiles( writer, fs, baseDir, temporaryBuffer, ds );
+            copyStoreFiles( writer, fs, baseDir, temporaryBuffer, ds, backupMonitor );
             if ( includeLogicalLogs )
             {
-<<<<<<< HEAD
-                copyLogicalLogs( writer, fs, baseDir, temporaryBuffer, ds );
+                copyLogicalLogs( writer, fs, baseDir, temporaryBuffer, ds, backupMonitor );
             }
         }
         return context;
     }
 
     private static void copyLogicalLogs( StoreWriter writer, FileSystemAbstraction fs, File baseDir,
-                                         ByteBuffer temporaryBuffer, XaDataSource ds )
+                                         ByteBuffer temporaryBuffer, XaDataSource ds, BackupMonitor backupMonitor )
     {
         try ( ResourceIterator<File> files = ds.listLogicalLogs() )
         {
             while ( files.hasNext() )
             {
                 File storeFile = files.next();
-                try {
-                    copyFile( writer, fs, baseDir, temporaryBuffer, storeFile );
-                } catch(FileNotFoundException ignored) {
+                try
+                {
+                    copyFile( writer, fs, baseDir, temporaryBuffer, storeFile, backupMonitor );
+                }
+                catch ( FileNotFoundException ignored )
+                {
                     // swallow this - log pruning may have happened since we got list of files to copy
-=======
-                ClosableIterable<File> files = ds.listStoreFiles( includeLogicalLogs );
-                try
-                {
-                    for ( File storefile : files )
-                    {
-                        backupMonitor.streamingFile( storefile );
-                        FileInputStream stream = new FileInputStream( storefile );
-                        try
-                        {
-                            writer.write( relativePath( baseDir, storefile ), stream.getChannel(), temporaryBuffer,
-                                    storefile.length() > 0 );
-                        }
-                        finally
-                        {
-                            stream.close();
-                            backupMonitor.streamedFile( storefile );
-                        }
-                    }
-                }
-                finally
-                {
-                    files.close();
->>>>>>> 0c40816d
                 }
             }
         }
@@ -201,14 +175,14 @@
     }
 
     private static void copyStoreFiles( StoreWriter writer, FileSystemAbstraction fs, File baseDir,
-                                        ByteBuffer temporaryBuffer, XaDataSource ds )
+                                        ByteBuffer temporaryBuffer, XaDataSource ds, BackupMonitor backupMonitor )
     {
         try ( ResourceIterator<File> files = ds.listStoreFiles() )
         {
             while ( files.hasNext() )
             {
                 File storeFile = files.next();
-                copyFile( writer, fs, baseDir, temporaryBuffer, storeFile );
+                copyFile( writer, fs, baseDir, temporaryBuffer, storeFile, backupMonitor );
             }
         }
         catch ( IOException e )
@@ -218,13 +192,15 @@
     }
 
     private static void copyFile( StoreWriter writer, FileSystemAbstraction fs, File baseDir,
-                                  ByteBuffer temporaryBuffer, File storeFile ) throws IOException
-    {
+            ByteBuffer temporaryBuffer, File storeFile, BackupMonitor backupMonitor ) throws IOException
+    {
+        backupMonitor.streamingFile( storeFile );
         try ( FileChannel fileChannel = fs.open( storeFile, "r" ) )
         {
             writer.write( relativePath( baseDir, storeFile ), fileChannel, temporaryBuffer,
                     storeFile.length() > 0 );
         }
+        backupMonitor.streamedFile( storeFile );
     }
 
     /**
