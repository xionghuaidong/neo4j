/*
 * Copyright (c) 2002-2018 "Neo Technology,"
 * Network Engine for Objects in Lund AB [http://neotechnology.com]
 *
 * This file is part of Neo4j.
 *
 * Neo4j is free software: you can redistribute it and/or modify
 * it under the terms of the GNU Affero General Public License as
 * published by the Free Software Foundation, either version 3 of the
 * License, or (at your option) any later version.
 *
 * This program is distributed in the hope that it will be useful,
 * but WITHOUT ANY WARRANTY; without even the implied warranty of
 * MERCHANTABILITY or FITNESS FOR A PARTICULAR PURPOSE.  See the
 * GNU Affero General Public License for more details.
 *
 * You should have received a copy of the GNU Affero General Public License
 * along with this program. If not, see <http://www.gnu.org/licenses/>.
 */
package org.neo4j.cypher.internal

import org.neo4j.cypher.internal.compatibility.v3_4.runtime.SlotAllocation.PhysicalPlan
import org.neo4j.cypher.internal.compatibility.v3_4.runtime._
import org.neo4j.cypher.internal.compatibility.v3_4.runtime.compiled.EnterpriseRuntimeContext
import org.neo4j.cypher.internal.compatibility.v3_4.runtime.executionplan._
import org.neo4j.cypher.internal.compatibility.v3_4.runtime.phases.CompilationState
import org.neo4j.cypher.internal.compatibility.v3_4.runtime.slotted.expressions.SlottedExpressionConverters
import org.neo4j.cypher.internal.compatibility.v3_4.runtime.slotted.{SlottedExecutionResultBuilderFactory, SlottedPipeBuilder}
import org.neo4j.cypher.internal.compiler.v3_4.CacheCheckResult
import org.neo4j.cypher.internal.compiler.v3_4.phases.{CompilationContains, LogicalPlanState}
import org.neo4j.cypher.internal.compiler.v3_4.planner.CantCompileQueryException
import org.neo4j.cypher.internal.frontend.v3_4.PlannerName
import org.neo4j.cypher.internal.frontend.v3_4.phases.CompilationPhaseTracer.CompilationPhase.PIPE_BUILDING
import org.neo4j.cypher.internal.frontend.v3_4.phases.{CompilationPhaseTracer, Phase}
import org.neo4j.cypher.internal.frontend.v3_4.semantics.SemanticTable
import org.neo4j.cypher.internal.planner.v3_4.spi.GraphStatistics
import org.neo4j.cypher.internal.planner.v3_4.spi.PlanningAttributes.ReadOnlies
import org.neo4j.cypher.internal.runtime.interpreted.commands.convert.{CommunityExpressionConverter, ExpressionConverters}
import org.neo4j.cypher.internal.runtime.interpreted.pipes.Pipe
import org.neo4j.cypher.internal.runtime.{ExecutionMode, InternalExecutionResult, QueryContext}
import org.neo4j.cypher.internal.util.v3_4.CypherException
import org.neo4j.cypher.internal.v3_4.logical.plans.{IndexUsage, LogicalPlan}
import org.neo4j.values.virtual.MapValue

import scala.util.{Failure, Success}

object BuildSlottedExecutionPlan extends Phase[EnterpriseRuntimeContext, LogicalPlanState, CompilationState] with DebugPrettyPrinter {
  val ENABLE_DEBUG_PRINTS = false // NOTE: false toggles all debug prints off, overriding the individual settings below

  // Should we print query text and logical plan before we see any exceptions from execution plan building?
  // Setting this to true is useful if you want to see the query and logical plan while debugging a failure
  // Setting this to false is useful if you want to quickly spot the failure reason at the top of the output from tests
  val PRINT_PLAN_INFO_EARLY = true

  override val PRINT_QUERY_TEXT = true
  override val PRINT_LOGICAL_PLAN = true
  override val PRINT_REWRITTEN_LOGICAL_PLAN = true
  override val PRINT_PIPELINE_INFO = true
  override val PRINT_FAILURE_STACK_TRACE = true

  override def phase: CompilationPhaseTracer.CompilationPhase = PIPE_BUILDING

  override def description = "create slotted execution plan"

  override def postConditions = Set(CompilationContains[ExecutionPlan])

  override def process(from: LogicalPlanState, context: EnterpriseRuntimeContext): CompilationState = {
    createSlottedRuntimeExecPlan(from, context)
  }

  private def createSlottedRuntimeExecPlan(from: LogicalPlanState, context: EnterpriseRuntimeContext) = {
    val runtimeSuccessRateMonitor = context.monitors.newMonitor[NewRuntimeSuccessRateMonitor]()
    try {
      if (ENABLE_DEBUG_PRINTS && PRINT_PLAN_INFO_EARLY) {
        printPlanInfo(from)
      }

      val (logicalPlan, physicalPlan) = rewritePlan(context, from.logicalPlan, from.semanticTable())

      if (ENABLE_DEBUG_PRINTS && PRINT_PLAN_INFO_EARLY) {
        printRewrittenPlanInfo(logicalPlan)
      }

      val converters = new ExpressionConverters(SlottedExpressionConverters, CommunityExpressionConverter)
      val pipeBuilderFactory = SlottedPipeBuilder.Factory(physicalPlan)
      val executionPlanBuilder = new PipeExecutionPlanBuilder(context.clock, context.monitors,
                                                              expressionConverters = converters,
                                                              pipeBuilderFactory = pipeBuilderFactory)
      val readOnlies = new ReadOnlies
      from.solveds.mapTo(readOnlies, _.readOnly)
      val pipeBuildContext = PipeExecutionBuilderContext(context.metrics.cardinality, from.semanticTable(),
                                                         from.plannerName, readOnlies, from.cardinalities)
      val pipeInfo = executionPlanBuilder
        .build(from.periodicCommit, logicalPlan)(pipeBuildContext, context.planContext)
      val PipeInfo(pipe: Pipe, updating, periodicCommitInfo, fp, planner) = pipeInfo
      val columns = from.statement().returnColumns
<<<<<<< HEAD
      val resultBuilderFactory =
        new SlottedExecutionResultBuilderFactory(pipeInfo, columns, logicalPlan, physicalPlan.slotConfigurations)
      val func = BuildInterpretedExecutionPlan.getExecutionPlanFunction(periodicCommitInfo, from.queryText, updating,
=======
      val resultBuilderFactory = DefaultExecutionResultBuilderFactory(pipeInfo, columns, logicalPlan)
      val func = BuildInterpretedExecutionPlan.getExecutionPlanFunction(periodicCommitInfo, updating,
>>>>>>> d5e31e3b
                                                                        resultBuilderFactory,
                                                                        context.notificationLogger,
                                                                        SlottedRuntimeName,
                                                                        readOnlies,
                                                                        from.cardinalities)
      val fingerprint = context.createFingerprintReference(fp)
      val periodicCommit = periodicCommitInfo.isDefined
      val indexes = logicalPlan.indexUsage
      val execPlan = SlottedExecutionPlan(fingerprint, periodicCommit, planner, indexes, func)

      if (ENABLE_DEBUG_PRINTS) {
        if (!PRINT_PLAN_INFO_EARLY) {
          // Print after execution plan building to see any occurring exceptions first
          printPlanInfo(from)
          printRewrittenPlanInfo(logicalPlan)
        }
        printPipeInfo(physicalPlan.slotConfigurations, pipeInfo)
      }

      new CompilationState(from, Success(execPlan))
    } catch {
      case e: CypherException =>
        if (ENABLE_DEBUG_PRINTS) {
          printFailureStackTrace(e)
          if (!PRINT_PLAN_INFO_EARLY) {
            printPlanInfo(from)
          }
        }
        runtimeSuccessRateMonitor.unableToHandlePlan(from.logicalPlan, new CantCompileQueryException(cause = e))
        new CompilationState(from, Failure(e))
    }
  }

  private def rewritePlan(context: EnterpriseRuntimeContext, beforeRewrite: LogicalPlan, semanticTable: SemanticTable): (LogicalPlan, PhysicalPlan) = {
    val physicalPlan: PhysicalPlan = SlotAllocation.allocateSlots(beforeRewrite, semanticTable)
    val slottedRewriter = new SlottedRewriter(context.planContext)
    val logicalPlan = slottedRewriter(beforeRewrite, physicalPlan.slotConfigurations)
    (logicalPlan, physicalPlan)
  }

  case class SlottedExecutionPlan(fingerprint: PlanFingerprintReference,
                                  isPeriodicCommit: Boolean,
                                  plannerUsed: PlannerName,
                                  override val plannedIndexUsage: Seq[IndexUsage],
                                  runFunction: (QueryContext, ExecutionMode, MapValue) => InternalExecutionResult
                                 ) extends executionplan.ExecutionPlan {

    override def run(queryContext: QueryContext, planType: ExecutionMode,
                     params: MapValue): InternalExecutionResult =
      runFunction(queryContext, planType, params)

    override def checkPlanResusability(lastTxId: () => Long, statistics: GraphStatistics): CacheCheckResult =
      fingerprint.checkPlanReusability(lastTxId, statistics)

    override def runtimeUsed: RuntimeName = SlottedRuntimeName
  }
}<|MERGE_RESOLUTION|>--- conflicted
+++ resolved
@@ -94,14 +94,9 @@
         .build(from.periodicCommit, logicalPlan)(pipeBuildContext, context.planContext)
       val PipeInfo(pipe: Pipe, updating, periodicCommitInfo, fp, planner) = pipeInfo
       val columns = from.statement().returnColumns
-<<<<<<< HEAD
       val resultBuilderFactory =
         new SlottedExecutionResultBuilderFactory(pipeInfo, columns, logicalPlan, physicalPlan.slotConfigurations)
-      val func = BuildInterpretedExecutionPlan.getExecutionPlanFunction(periodicCommitInfo, from.queryText, updating,
-=======
-      val resultBuilderFactory = DefaultExecutionResultBuilderFactory(pipeInfo, columns, logicalPlan)
       val func = BuildInterpretedExecutionPlan.getExecutionPlanFunction(periodicCommitInfo, updating,
->>>>>>> d5e31e3b
                                                                         resultBuilderFactory,
                                                                         context.notificationLogger,
                                                                         SlottedRuntimeName,
