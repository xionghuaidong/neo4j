--- conflicted
+++ resolved
@@ -11,11 +11,8 @@
 
   <groupId>org.neo4j</groupId>
   <artifactId>parent</artifactId>
-<<<<<<< HEAD
   <version>3.0.0-SNAPSHOT</version>
-=======
-  <version>2.3.1-SNAPSHOT</version>
->>>>>>> 9cfdbb82
+
   <packaging>pom</packaging>
   <name>Neo4j</name>
   <description>Neo4j Graph Database</description>
