--- conflicted
+++ resolved
@@ -9,24 +9,9 @@
     <relativePath />
   </parent>
 
-<<<<<<< HEAD
-    <groupId>org.neo4j</groupId>
-    <artifactId>parent</artifactId>
-    <version>2.0-SNAPSHOT</version>
-    <packaging>pom</packaging>
-    <name>Neo4j</name>
-    <description>Neo4j Graph Database</description>
-
-    <modules>
-        <module>community</module>
-        <module>advanced</module>
-        <module>enterprise</module>
-        <module>gremlin-plugin</module>
-    </modules>
-=======
   <groupId>org.neo4j</groupId>
   <artifactId>parent</artifactId>
-  <version>1.9-SNAPSHOT</version>
+  <version>2.0-SNAPSHOT</version>
   <packaging>pom</packaging>
   <name>Neo4j</name>
   <description>Neo4j Graph Database</description>
@@ -45,7 +30,6 @@
     <module>enterprise</module>
     <module>cypher-plugin</module>
   </modules>
->>>>>>> 4b2bbf43
 
   <profiles>
     <profile>
@@ -73,30 +57,6 @@
       </properties>
       <build>
         <plugins>
-<<<<<<< HEAD
-            <plugin>
-                <groupId>org.apache.maven.plugins</groupId>
-                <artifactId>maven-pmd-plugin</artifactId>
-                <version>2.7.1</version>
-                <configuration>
-                    <linkXref>true</linkXref>
-                    <sourceEncoding>utf-8</sourceEncoding>
-                    <minimumTokens>100</minimumTokens>
-                    <targetJdk>1.6</targetJdk>
-                    <rulesets>
-                        <ruleset>${project.basedir}/code-analysis/pmd.xml</ruleset>
-                    </rulesets>
-                </configuration>
-            </plugin>
-            <plugin>
-              <groupId>org.codehaus.mojo</groupId>
-              <artifactId>findbugs-maven-plugin</artifactId>
-              <configuration>
-                <xmlOutput>true</xmlOutput>
-                <findbugsXmlOutput>true</findbugsXmlOutput><!-- For jenkins to pick stuff up -->
-              </configuration>
-            </plugin>
-=======
           <plugin>
             <groupId>org.neo4j.build.plugins</groupId>
             <artifactId>license-maven-plugin</artifactId>
@@ -115,7 +75,14 @@
               </execution>
             </executions>
           </plugin>
->>>>>>> 4b2bbf43
+          <plugin>
+            <groupId>org.codehaus.mojo</groupId>
+            <artifactId>findbugs-maven-plugin</artifactId>
+            <configuration>
+              <xmlOutput>true</xmlOutput>
+              <findbugsXmlOutput>true</findbugsXmlOutput><!-- For jenkins to pick stuff up -->
+            </configuration>
+          </plugin>
         </plugins>
       </build>
     </profile>
