--- conflicted
+++ resolved
@@ -101,13 +101,13 @@
         </plugin>
         <plugin>
           <groupId>org.apache.maven.plugins</groupId>
-<<<<<<< HEAD
           <artifactId>maven-assembly-plugin</artifactId>
           <version>2.5.4</version>
-=======
+        </plugin>
+        <plugin>
+          <groupId>org.apache.maven.plugins</groupId>
           <artifactId>maven-javadoc-plugin</artifactId>
           <version>2.10.3</version>
->>>>>>> cc4024a3
         </plugin>
         <plugin>
           <groupId>com.voltvoodoo</groupId>
