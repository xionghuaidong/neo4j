/*
 * Copyright (c) 2002-2018 "Neo4j,"
 * Neo4j Sweden AB [http://neo4j.com]
 *
 * This file is part of Neo4j.
 *
 * Neo4j is free software: you can redistribute it and/or modify
 * it under the terms of the GNU General Public License as published by
 * the Free Software Foundation, either version 3 of the License, or
 * (at your option) any later version.
 *
 * This program is distributed in the hope that it will be useful,
 * but WITHOUT ANY WARRANTY; without even the implied warranty of
 * MERCHANTABILITY or FITNESS FOR A PARTICULAR PURPOSE.  See the
 * GNU General Public License for more details.
 *
 * You should have received a copy of the GNU General Public License
 * along with this program.  If not, see <http://www.gnu.org/licenses/>.
 */
package org.neo4j.kernel.impl.api;

import org.apache.commons.lang3.RandomStringUtils;
import org.apache.commons.lang3.RandomUtils;
import org.junit.jupiter.api.Test;

import org.neo4j.kernel.impl.util.Validator;
import org.neo4j.values.storable.Values;

import static org.hamcrest.MatcherAssert.assertThat;
import static org.hamcrest.Matchers.containsString;
import static org.junit.jupiter.api.Assertions.assertEquals;
import static org.junit.jupiter.api.Assertions.assertThrows;
import static org.neo4j.kernel.impl.api.LuceneIndexValueValidator.INSTANCE;
import static org.neo4j.kernel.impl.api.LuceneIndexValueValidator.MAX_TERM_LENGTH;

class LuceneIndexValueValidatorTest
{
    @Test
    void tooLongArrayIsNotAllowed()
    {
        int length = MAX_TERM_LENGTH + 1;
<<<<<<< HEAD
        IllegalArgumentException iae = assertThrows( IllegalArgumentException.class, () -> getValidator().validate( RandomUtils.nextBytes( length ) ) );
        assertThat( iae.getMessage(), containsString( "is longer than " + MAX_TERM_LENGTH ) );
=======
        expectedException.expect( IllegalArgumentException.class );
        expectedException.expectMessage( containsString( "Property value size is too large for index. Please see index documentation for limitations." ) );
        getValidator().validate( RandomUtils.nextBytes( length ) );
>>>>>>> 6be9f7c0
    }

    @Test
    void stringOverExceedLimitNotAllowed()
    {
        int length = MAX_TERM_LENGTH * 2;
<<<<<<< HEAD
        IllegalArgumentException iae =
                assertThrows( IllegalArgumentException.class, () -> getValidator().validate( RandomStringUtils.randomAlphabetic( length ) ) );
        assertThat( iae.getMessage(), containsString( length + " is longer than " + MAX_TERM_LENGTH ) );
=======
        expectedException.expect( IllegalArgumentException.class );
        expectedException.expectMessage( containsString( "Property value size is too large for index. Please see index documentation for limitations." ) );
        getValidator().validate( RandomStringUtils.randomAlphabetic( length ) );
>>>>>>> 6be9f7c0
    }

    @Test
    void nullIsNotAllowed()
    {
        IllegalArgumentException iae = assertThrows( IllegalArgumentException.class, () -> getValidator().validate( null ) );
        assertEquals( iae.getMessage(), "Null value" );
    }

    @Test
    void numberIsValidValue()
    {
        getValidator().validate( 5 );
        getValidator().validate( 5.0d );
        getValidator().validate( 5.0f );
        getValidator().validate( 5L );
    }

    @Test
    void shortArrayIsValidValue()
    {
        getValidator().validate( new long[] {1, 2, 3} );
        getValidator().validate( RandomUtils.nextBytes( 200 ) );
    }

    @Test
    void shortStringIsValidValue()
    {
        getValidator().validate( RandomStringUtils.randomAlphabetic( 5 ) );
        getValidator().validate( RandomStringUtils.randomAlphabetic( 10 ) );
        getValidator().validate( RandomStringUtils.randomAlphabetic( 250 ) );
        getValidator().validate( RandomStringUtils.randomAlphabetic( 450 ) );
        getValidator().validate( RandomStringUtils.randomAlphabetic( MAX_TERM_LENGTH ) );
    }

    // Meant to be overridden for tests that want to verify the same things, but for a different validator
    private Validator<Object> getValidator()
    {
        return object -> INSTANCE.validate( Values.of( object ) );
    }
}<|MERGE_RESOLUTION|>--- conflicted
+++ resolved
@@ -39,29 +39,17 @@
     void tooLongArrayIsNotAllowed()
     {
         int length = MAX_TERM_LENGTH + 1;
-<<<<<<< HEAD
         IllegalArgumentException iae = assertThrows( IllegalArgumentException.class, () -> getValidator().validate( RandomUtils.nextBytes( length ) ) );
-        assertThat( iae.getMessage(), containsString( "is longer than " + MAX_TERM_LENGTH ) );
-=======
-        expectedException.expect( IllegalArgumentException.class );
-        expectedException.expectMessage( containsString( "Property value size is too large for index. Please see index documentation for limitations." ) );
-        getValidator().validate( RandomUtils.nextBytes( length ) );
->>>>>>> 6be9f7c0
+        assertThat( iae.getMessage(), containsString( "Property value size is too large for index. Please see index documentation for limitations." ) );
     }
 
     @Test
     void stringOverExceedLimitNotAllowed()
     {
         int length = MAX_TERM_LENGTH * 2;
-<<<<<<< HEAD
         IllegalArgumentException iae =
                 assertThrows( IllegalArgumentException.class, () -> getValidator().validate( RandomStringUtils.randomAlphabetic( length ) ) );
-        assertThat( iae.getMessage(), containsString( length + " is longer than " + MAX_TERM_LENGTH ) );
-=======
-        expectedException.expect( IllegalArgumentException.class );
-        expectedException.expectMessage( containsString( "Property value size is too large for index. Please see index documentation for limitations." ) );
-        getValidator().validate( RandomStringUtils.randomAlphabetic( length ) );
->>>>>>> 6be9f7c0
+        assertThat( iae.getMessage(), containsString( "Property value size is too large for index. Please see index documentation for limitations." ) );
     }
 
     @Test
