/*
 * Copyright (c) 2002-2019 "Neo4j,"
 * Neo4j Sweden AB [http://neo4j.com]
 *
 * This file is part of Neo4j.
 *
 * Neo4j is free software: you can redistribute it and/or modify
 * it under the terms of the GNU General Public License as published by
 * the Free Software Foundation, either version 3 of the License, or
 * (at your option) any later version.
 *
 * This program is distributed in the hope that it will be useful,
 * but WITHOUT ANY WARRANTY; without even the implied warranty of
 * MERCHANTABILITY or FITNESS FOR A PARTICULAR PURPOSE.  See the
 * GNU General Public License for more details.
 *
 * You should have received a copy of the GNU General Public License
 * along with this program.  If not, see <http://www.gnu.org/licenses/>.
 */
package org.neo4j.kernel.api.impl.fulltext;

import org.apache.commons.lang3.ArrayUtils;
import org.apache.lucene.queryparser.flexible.standard.QueryParserUtil;
import org.eclipse.collections.api.iterator.MutableLongIterator;
import org.eclipse.collections.api.set.primitive.MutableLongSet;
import org.eclipse.collections.impl.set.mutable.primitive.LongHashSet;
import org.junit.After;
import org.junit.Before;
import org.junit.Rule;
import org.junit.Test;
import org.junit.rules.ExpectedException;
import org.junit.rules.RuleChain;
import org.junit.rules.Timeout;

import java.io.BufferedReader;
import java.io.InputStreamReader;
import java.nio.charset.StandardCharsets;
import java.util.ArrayList;
import java.util.Arrays;
import java.util.EnumSet;
import java.util.HashMap;
import java.util.HashSet;
import java.util.List;
import java.util.Map;
import java.util.Set;
import java.util.StringJoiner;
import java.util.concurrent.CountDownLatch;
import java.util.concurrent.ExecutorService;
import java.util.concurrent.Executors;
import java.util.concurrent.Future;
import java.util.concurrent.TimeUnit;
import java.util.function.LongFunction;
import java.util.function.Predicate;
import java.util.stream.Collectors;
import java.util.stream.Stream;

import org.neo4j.configuration.GraphDatabaseSettings;
import org.neo4j.dbms.api.DatabaseManagementService;
import org.neo4j.dbms.api.DatabaseManagementServiceBuilder;
import org.neo4j.graphdb.Entity;
import org.neo4j.graphdb.GraphDatabaseService;
import org.neo4j.graphdb.Label;
import org.neo4j.graphdb.Node;
import org.neo4j.graphdb.QueryExecutionException;
import org.neo4j.graphdb.Relationship;
import org.neo4j.graphdb.RelationshipType;
import org.neo4j.graphdb.ResourceIterator;
import org.neo4j.graphdb.Result;
import org.neo4j.graphdb.Transaction;
<<<<<<< HEAD
import org.neo4j.internal.helpers.collection.Iterables;
import org.neo4j.kernel.impl.index.schema.FulltextIndexSettingsKeys;
=======
import org.neo4j.graphdb.factory.GraphDatabaseBuilder;
import org.neo4j.graphdb.factory.GraphDatabaseFactory;
import org.neo4j.graphdb.factory.GraphDatabaseSettings;
import org.neo4j.helpers.Exceptions;
import org.neo4j.helpers.collection.Iterables;
import org.neo4j.kernel.api.exceptions.schema.RepeatedLabelInSchemaException;
import org.neo4j.kernel.api.exceptions.schema.RepeatedPropertyInSchemaException;
import org.neo4j.kernel.api.exceptions.schema.RepeatedRelationshipTypeInSchemaException;
import org.neo4j.kernel.configuration.Settings;
>>>>>>> ba1206bf
import org.neo4j.kernel.internal.GraphDatabaseAPI;
import org.neo4j.logging.Level;
import org.neo4j.scheduler.Group;
import org.neo4j.scheduler.JobScheduler;
import org.neo4j.test.ThreadTestUtils;
import org.neo4j.test.rule.CleanupRule;
import org.neo4j.test.rule.TestDirectory;
import org.neo4j.test.rule.VerboseTimeout;
import org.neo4j.test.rule.fs.DefaultFileSystemRule;
import org.neo4j.util.concurrent.BinaryLatch;
import org.neo4j.values.storable.RandomValues;
import org.neo4j.values.storable.Value;
import org.neo4j.values.storable.ValueGroup;
import org.neo4j.values.storable.Values;

import static java.lang.String.format;
import static java.util.Arrays.asList;
import static org.eclipse.collections.impl.set.mutable.primitive.LongHashSet.newSetWith;
import static org.hamcrest.Matchers.containsString;
import static org.hamcrest.Matchers.hasItem;
import static org.hamcrest.Matchers.instanceOf;
import static org.hamcrest.Matchers.is;
import static org.hamcrest.Matchers.lessThanOrEqualTo;
import static org.hamcrest.Matchers.not;
import static org.junit.Assert.assertArrayEquals;
import static org.junit.Assert.assertEquals;
import static org.junit.Assert.assertFalse;
import static org.junit.Assert.assertNotNull;
import static org.junit.Assert.assertThat;
import static org.junit.Assert.assertTrue;
import static org.junit.Assert.fail;
import static org.neo4j.configuration.GraphDatabaseSettings.DEFAULT_DATABASE_NAME;
import static org.neo4j.internal.helpers.collection.Iterables.single;
import static org.neo4j.kernel.impl.index.schema.FulltextIndexSettingsKeys.ANALYZER;
import static org.neo4j.kernel.impl.index.schema.FulltextIndexSettingsKeys.PROCEDURE_ANALYZER;
import static org.neo4j.kernel.impl.index.schema.FulltextIndexSettingsKeys.PROCEDURE_EVENTUALLY_CONSISTENT;

public class FulltextProceduresTest
{
    private static final String DB_INDEXES = "CALL db.indexes()";
    private static final String DROP = "CALL db.index.fulltext.drop(\"%s\")";
    private static final String LIST_AVAILABLE_ANALYZERS = "CALL db.index.fulltext.listAvailableAnalyzers()";
    private static final String DB_AWAIT_INDEX = "CALL db.index.fulltext.awaitIndex(\"%s\")";
    public static final String QUERY_NODES = "CALL db.index.fulltext.queryNodes(\"%s\", \"%s\")";
    public static final String QUERY_RELS = "CALL db.index.fulltext.queryRelationships(\"%s\", \"%s\")";
    public static final String AWAIT_REFRESH = "CALL db.index.fulltext.awaitEventuallyConsistentIndexRefresh()";
    public static final String NODE_CREATE = "CALL db.index.fulltext.createNodeIndex(\"%s\", %s, %s )";
    public static final String RELATIONSHIP_CREATE = "CALL db.index.fulltext.createRelationshipIndex(\"%s\", %s, %s)";
    public static final String NODE_CREATE_WITH_CONFIG = "CALL db.index.fulltext.createNodeIndex(\"%s\", %s, %s, %s)";
    public static final String RELATIONSHIP_CREATE_WITH_CONFIG = "CALL db.index.fulltext.createRelationshipIndex(\"%s\", %s, %s, %s)";

    private static final String SCORE = "score";
    public static final String NODE = "node";
    public static final String RELATIONSHIP = "relationship";
    private static final String DESCARTES_MEDITATIONES = "/meditationes--rene-descartes--public-domain.txt";
    private static final Label LABEL = Label.label( "Label" );
    private static final RelationshipType REL = RelationshipType.withName( "REL" );

    private final Timeout timeout = VerboseTimeout.builder().withTimeout( 1, TimeUnit.HOURS ).build();
    private final DefaultFileSystemRule fs = new DefaultFileSystemRule();
    private final TestDirectory testDirectory = TestDirectory.testDirectory();
    private final ExpectedException expectedException = ExpectedException.none();
    private final CleanupRule cleanup = new CleanupRule();

    @Rule
    public final RuleChain rules = RuleChain.outerRule( timeout ).around( fs ).around( testDirectory ).around( expectedException ).around( cleanup );

    private GraphDatabaseAPI db;
    private DatabaseManagementServiceBuilder builder;
    private static final String PROP = "prop";
    private static final String EVENTUALLY_CONSISTENT = ", {eventually_consistent: 'true'}";
    private DatabaseManagementService managementService;

    @Before
    public void before()
    {
        builder = new DatabaseManagementServiceBuilder( testDirectory.storeDir() );
        builder.setConfig( GraphDatabaseSettings.store_internal_log_level, Level.DEBUG );
    }

    @After
    public void tearDown()
    {
        if ( db != null )
        {
            managementService.shutdown();
        }
    }

    @Test
    public void createNodeFulltextIndex()
    {
        db = createDatabase();
        try ( Transaction transaction = db.beginTx() )
        {
            transaction.execute( format( NODE_CREATE, "test-index", array( "Label1", "Label2" ), array( "prop1", "prop2" ) ) ).close();
            transaction.commit();
        }
        Result result;
        Map<String,Object> row;
        try ( Transaction tx = db.beginTx() )
        {
            result = tx.execute( DB_INDEXES );
            assertTrue( result.hasNext() );
            row = result.next();
            assertEquals( asList( "Label1", "Label2" ), row.get( "labelsOrTypes" ) );
            assertEquals( asList( "prop1", "prop2" ), row.get( "properties" ) );
            assertEquals( "test-index", row.get( "name" ) );
            assertEquals( "FULLTEXT", row.get( "type" ) );
            assertFalse( result.hasNext() );
            result.close();
            tx.commit();
        }
        awaitIndexesOnline();
        try ( Transaction tx = db.beginTx() )
        {
            result = tx.execute( DB_INDEXES );
            assertTrue( result.hasNext() );
            assertEquals( "ONLINE", result.next().get( "state" ) );
            assertFalse( result.hasNext() );
            result.close();
            assertNotNull( db.schema().getIndexByName( "test-index" ) );
            tx.commit();
        }
        managementService.shutdown();
        db = createDatabase();
        try ( Transaction tx = db.beginTx() )
        {
            result = tx.execute( DB_INDEXES );
            assertTrue( result.hasNext() );
            row = result.next();
            assertEquals( asList( "Label1", "Label2" ), row.get( "labelsOrTypes" ) );
            assertEquals( asList( "prop1", "prop2" ), row.get( "properties" ) );
            assertEquals( "test-index", row.get( "name" ) );
            assertEquals( "FULLTEXT", row.get( "type" ) );
            assertEquals( "ONLINE", row.get( "state" ) );
            assertFalse( result.hasNext() );
            assertFalse( result.hasNext() );
            assertNotNull( db.schema().getIndexByName( "test-index" ) );
            tx.commit();
        }
    }

    @Test
    public void createRelationshipFulltextIndex()
    {
        db = createDatabase();
        try ( Transaction transaction = db.beginTx() )
        {
            transaction.execute( format( RELATIONSHIP_CREATE, "test-index", array( "Reltype1", "Reltype2" ), array( "prop1", "prop2" ) ) ).close();
            transaction.commit();
        }
        Result result;
        Map<String,Object> row;
        try ( Transaction tx = db.beginTx() )
        {
            result = tx.execute( DB_INDEXES );
            assertTrue( result.hasNext() );
            row = result.next();
            assertEquals( asList( "Reltype1", "Reltype2" ), row.get( "labelsOrTypes" ) );
            assertEquals( asList( "prop1", "prop2" ), row.get( "properties" ) );
            assertEquals( "test-index", row.get( "name" ) );
            assertEquals( "FULLTEXT", row.get( "type" ) );
            assertFalse( result.hasNext() );
            result.close();
            tx.commit();
        }
        awaitIndexesOnline();
        try ( Transaction tx = db.beginTx() )
        {
            result = tx.execute( DB_INDEXES );
            assertTrue( result.hasNext() );
            assertEquals( "ONLINE", result.next().get( "state" ) );
            assertFalse( result.hasNext() );
            result.close();
            assertNotNull( db.schema().getIndexByName( "test-index" ) );
            tx.commit();
        }
        managementService.shutdown();
        db = createDatabase();
        try ( Transaction tx = db.beginTx() )
        {
            result = tx.execute( DB_INDEXES );
            assertTrue( result.hasNext() );
            row = result.next();
            assertEquals( asList( "Reltype1", "Reltype2" ), row.get( "labelsOrTypes" ) );
            assertEquals( asList( "prop1", "prop2" ), row.get( "properties" ) );
            assertEquals( "test-index", row.get( "name" ) );
            assertEquals( "FULLTEXT", row.get( "type" ) );
            assertEquals( "ONLINE", row.get( "state" ) );
            assertFalse( result.hasNext() );
            assertFalse( result.hasNext() );
            assertNotNull( db.schema().getIndexByName( "test-index" ) );
            tx.commit();
        }
    }

    @Test
    public void dropIndex()
    {
        db = createDatabase();
        try ( Transaction transaction = db.beginTx() )
        {
            transaction.execute( format( NODE_CREATE, "node", array( "Label1", "Label2" ), array( "prop1", "prop2" ) ) ).close();
            transaction.execute( format( RELATIONSHIP_CREATE, "rel", array( "Reltype1", "Reltype2" ), array( "prop1", "prop2" ) ) ).close();
            Map<String,String> indexes = new HashMap<>();
            transaction.execute( "call db.indexes()" ).forEachRemaining( m -> indexes.put( (String) m.get( "name" ), (String) m.get( "description" ) ) );

            transaction.execute( format( DROP, "node" ) );
            indexes.remove( "node" );
            Map<String,String> newIndexes = new HashMap<>();
            transaction.execute( "call db.indexes()" ).forEachRemaining(
                    m -> newIndexes.put( (String) m.get( "name" ), (String) m.get( "description" ) ) );
            assertEquals( indexes, newIndexes );

            transaction.execute( format( DROP, "rel" ) );
            indexes.remove( "rel" );
            newIndexes.clear();
            transaction.execute( "call db.indexes()" ).forEachRemaining(
                    m -> newIndexes.put( (String) m.get( "name" ), (String) m.get( "description" ) ) );
            assertEquals( indexes, newIndexes );
            transaction.commit();
        }
    }

    @Test
    public void mustNotBeAbleToCreateTwoIndexesWithSameName()
    {
        db = createDatabase();
        try ( Transaction transaction = db.beginTx() )
        {
            transaction.execute( format( NODE_CREATE, "node", array( "Label1", "Label2" ), array( "prop1", "prop2" ) ) ).close();
            transaction.commit();
        }
        expectedException.expectMessage( "already exists" );
        try ( Transaction transaction = db.beginTx() )
        {
            transaction.execute( format( NODE_CREATE, "node", array( "Label1", "Label2" ), array( "prop3", "prop4" ) ) ).close();
            transaction.commit();
        }
    }

    @Test
    public void nodeIndexesMustHaveLabels()
    {
        db = createDatabase();
        expectedException.expect( QueryExecutionException.class );
        try ( Transaction transaction = db.beginTx() )
        {
            transaction.execute( format( NODE_CREATE, "nodeIndex", array(), array( PROP ) ) ).close();
        }
    }

    @Test
    public void relationshipIndexesMustHaveRelationshipTypes()
    {
        db = createDatabase();
        expectedException.expect( QueryExecutionException.class );
        try ( Transaction transaction = db.beginTx() )
        {
            transaction.execute( format( RELATIONSHIP_CREATE, "relIndex", array(), array( PROP ) ) );
        }
    }

    @Test
    public void nodeIndexesMustHaveProperties()
    {
        db = createDatabase();
        expectedException.expect( QueryExecutionException.class );
        try ( Transaction transaction = db.beginTx() )
        {
            transaction.execute( format( NODE_CREATE, "nodeIndex", array( "Label" ), array() ) ).close();
        }
    }

    @Test
    public void relationshipIndexesMustHaveProperties()
    {
        db = createDatabase();
        expectedException.expect( QueryExecutionException.class );
        try ( Transaction transaction = db.beginTx() )
        {
            transaction.execute( format( RELATIONSHIP_CREATE, "relIndex", array( "RELTYPE" ), array() ) );
        }
    }

    @Test
    public void creatingIndexesWhichImpliesTokenCreateMustNotBlockForever()
    {
        db = createDatabase();

        try ( Transaction tx = db.beginTx() )
        {
            // The property keys and labels we ask for do not exist, so those tokens will have to be allocated.
            // This test verifies that the locking required for the index modifications do not conflict with the
            // locking required for the token allocation.
            tx.execute( format( NODE_CREATE, "nodesA", array( "SOME_LABEL" ), array( "this" ) ) );
            tx.execute( format( RELATIONSHIP_CREATE, "relsA", array( "SOME_REL_TYPE" ), array( "foo" ) ) );
            tx.execute( format( NODE_CREATE, "nodesB", array( "SOME_OTHER_LABEL" ), array( "that" ) ) );
            tx.execute( format( RELATIONSHIP_CREATE, "relsB", array( "SOME_OTHER_REL_TYPE" ), array( "bar" ) ) );
        }
    }

    @Test
    public void creatingIndexWithSpecificAnalyzerMustUseThatAnalyzerForPopulationUpdatingAndQuerying()
    {
        db = createDatabase();
        LongHashSet noResults = new LongHashSet();
        LongHashSet swedishNodes = new LongHashSet();
        LongHashSet englishNodes = new LongHashSet();
        LongHashSet swedishRels = new LongHashSet();
        LongHashSet englishRels = new LongHashSet();

        String labelledSwedishNodes = "labelledSwedishNodes";
        String typedSwedishRelationships = "typedSwedishRelationships";

        try ( Transaction tx = db.beginTx() )
        {
            // Nodes and relationships picked up by index population.
            Node nodeA = tx.createNode( LABEL );
            nodeA.setProperty( PROP, "En apa och en tomte bodde i ett hus." );
            swedishNodes.add( nodeA.getId() );
            Node nodeB = tx.createNode( LABEL );
            nodeB.setProperty( PROP, "Hello and hello again, in the end." );
            englishNodes.add( nodeB.getId() );
            Relationship relA = nodeA.createRelationshipTo( nodeB, REL );
            relA.setProperty( PROP, "En apa och en tomte bodde i ett hus." );
            swedishRels.add( relA.getId() );
            Relationship relB = nodeB.createRelationshipTo( nodeA, REL );
            relB.setProperty( PROP, "Hello and hello again, in the end." );
            englishRels.add( relB.getId() );
            tx.commit();
        }
        try ( Transaction tx = db.beginTx() )
        {
            String lbl = array( LABEL.name() );
            String rel = array( REL.name() );
            String props = array( PROP );
            String swedish = props + ", {analyzer: '" + FulltextAnalyzerTest.SWEDISH + "'}";
            tx.execute( format( NODE_CREATE, labelledSwedishNodes, lbl, swedish ) ).close();
            tx.execute( format( RELATIONSHIP_CREATE, typedSwedishRelationships, rel, swedish ) ).close();
            tx.commit();
        }
        awaitIndexesOnline();
        try ( Transaction tx = db.beginTx() )
        {
            // Nodes and relationships picked up by index updates.
            Node nodeC = tx.createNode( LABEL );
            nodeC.setProperty( PROP, "En apa och en tomte bodde i ett hus." );
            swedishNodes.add( nodeC.getId() );
            Node nodeD = tx.createNode( LABEL );
            nodeD.setProperty( PROP, "Hello and hello again, in the end." );
            englishNodes.add( nodeD.getId() );
            Relationship relC = nodeC.createRelationshipTo( nodeD, REL );
            relC.setProperty( PROP, "En apa och en tomte bodde i ett hus." );
            swedishRels.add( relC.getId() );
            Relationship relD = nodeD.createRelationshipTo( nodeC, REL );
            relD.setProperty( PROP, "Hello and hello again, in the end." );
            englishRels.add( relD.getId() );
            tx.commit();
        }
        assertQueryFindsIds( db, true, labelledSwedishNodes, "and", englishNodes ); // english word
        // swedish stop word (ignored by swedish analyzer, and not among the english nodes)
        assertQueryFindsIds( db, true, labelledSwedishNodes, "ett", noResults );
        assertQueryFindsIds( db, true, labelledSwedishNodes, "apa", swedishNodes ); // swedish word

        assertQueryFindsIds( db, false, typedSwedishRelationships, "and", englishRels );
        assertQueryFindsIds( db, false, typedSwedishRelationships, "ett", noResults );
        assertQueryFindsIds( db, false, typedSwedishRelationships, "apa", swedishRels );
    }

    @Test
    public void queryShouldFindDataAddedInLaterTransactions()
    {
        db = createDatabase();
        try ( Transaction transaction = db.beginTx() )
        {
            transaction.execute( format( NODE_CREATE, "node", array( "Label1", "Label2" ), array( "prop1", "prop2" ) ) ).close();
            transaction.execute( format( RELATIONSHIP_CREATE, "rel", array( "Reltype1", "Reltype2" ), array( "prop1", "prop2" ) ) ).close();
            transaction.commit();
        }
        awaitIndexesOnline();
        long horseId;
        long horseRelId;
        try ( Transaction tx = db.beginTx() )
        {
            Node zebra = tx.createNode();
            zebra.setProperty( "prop1", "zebra" );
            Node horse = tx.createNode( Label.label( "Label1" ) );
            horse.setProperty( "prop2", "horse" );
            horse.setProperty( "prop3", "zebra" );
            Relationship horseRel = zebra.createRelationshipTo( horse, RelationshipType.withName( "Reltype1" ) );
            horseRel.setProperty( "prop1", "horse" );
            Relationship loop = horse.createRelationshipTo( horse, RelationshipType.withName( "loop" ) );
            loop.setProperty( "prop2", "zebra" );

            horseId = horse.getId();
            horseRelId = horseRel.getId();
            tx.commit();
        }
        assertQueryFindsIds( db, true, "node", "horse", newSetWith( horseId ) );
        assertQueryFindsIds( db, true, "node", "horse zebra", newSetWith( horseId ) );

        assertQueryFindsIds( db, false, "rel", "horse", newSetWith( horseRelId ) );
        assertQueryFindsIds( db, false, "rel", "horse zebra", newSetWith( horseRelId ) );
    }

    @Test
    public void queryShouldFindDataAddedInIndexPopulation()
    {
        // when
        Node node1;
        Node node2;
        Relationship relationship;
        db = createDatabase();
        try ( Transaction tx = db.beginTx() )
        {
            node1 = tx.createNode( LABEL );
            node1.setProperty( PROP, "This is a integration test." );
            node2 = tx.createNode( LABEL );
            node2.setProperty( "otherprop", "This is a related integration test" );
            relationship = node1.createRelationshipTo( node2, REL );
            relationship.setProperty( PROP, "They relate" );
            tx.commit();
        }
        try ( Transaction tx = db.beginTx() )
        {
            tx.execute( format( NODE_CREATE, "node", array( LABEL.name() ), array( PROP, "otherprop" ) ) );
            tx.execute( format( RELATIONSHIP_CREATE, "rel", array( REL.name() ), array( PROP ) ) );
            tx.commit();
        }
        awaitIndexesOnline();

        // then
        assertQueryFindsIds( db, true, "node", "integration", node1.getId(), node2.getId() );
        assertQueryFindsIds( db, true, "node", "test", node1.getId(), node2.getId() );
        assertQueryFindsIds( db, true, "node", "related", newSetWith( node2.getId() ) );
        assertQueryFindsIds( db, false, "rel", "relate", newSetWith( relationship.getId() ) );
    }

    @Test
    public void updatesToEventuallyConsistentIndexMustEventuallyBecomeVisible()
    {
        String value = "bla bla";
        db = createDatabase();

        try ( Transaction tx = db.beginTx() )
        {
            tx.execute( format( NODE_CREATE, "node", array( LABEL.name() ), array( PROP ) + EVENTUALLY_CONSISTENT ) );
            tx.execute( format( RELATIONSHIP_CREATE, "rel", array( REL.name() ), array( PROP ) + EVENTUALLY_CONSISTENT ) );
            tx.commit();
        }

        int entityCount = 200;
        LongHashSet nodeIds = new LongHashSet();
        LongHashSet relIds = new LongHashSet();
        try ( Transaction tx = db.beginTx() )
        {
            for ( int i = 0; i < entityCount; i++ )
            {
                Node node = tx.createNode( LABEL );
                node.setProperty( PROP, value );
                Relationship rel = node.createRelationshipTo( node, REL );
                rel.setProperty( PROP, value );
                nodeIds.add( node.getId() );
                relIds.add( rel.getId() );
            }
            tx.commit();
        }

        // Assert that we can observe our updates within 20 seconds from now. We have, after all, already committed the transaction.
        long deadline = System.currentTimeMillis() + TimeUnit.SECONDS.toMillis( 20 );
        boolean success = false;
        do
        {
            try
            {
                assertQueryFindsIds( db, true, "node", "bla", nodeIds );
                assertQueryFindsIds( db, false, "rel", "bla", relIds );
                success = true;
            }
            catch ( Throwable throwable )
            {
                if ( deadline <= System.currentTimeMillis() )
                {
                    // We're past the deadline. This test is not successful.
                    throw throwable;
                }
            }
        }
        while ( !success );
    }

    @Test
    public void updatesToEventuallyConsistentIndexMustBecomeVisibleAfterAwaitRefresh()
    {
        String value = "bla bla";
        db = createDatabase();

        try ( Transaction tx = db.beginTx() )
        {
            tx.execute( format( NODE_CREATE, "node", array( LABEL.name() ), array( PROP ) + EVENTUALLY_CONSISTENT ) );
            tx.execute( format( RELATIONSHIP_CREATE, "rel", array( REL.name() ), array( PROP ) + EVENTUALLY_CONSISTENT ) );
            tx.commit();
        }
        awaitIndexesOnline();

        int entityCount = 200;
        LongHashSet nodeIds = new LongHashSet();
        LongHashSet relIds = new LongHashSet();
        try ( Transaction tx = db.beginTx() )
        {
            for ( int i = 0; i < entityCount; i++ )
            {
                Node node = tx.createNode( LABEL );
                node.setProperty( PROP, value );
                Relationship rel = node.createRelationshipTo( node, REL );
                rel.setProperty( PROP, value );
                nodeIds.add( node.getId() );
                relIds.add( rel.getId() );
            }
            tx.commit();
        }

        try ( Transaction transaction = db.beginTx() )
        {
            transaction.execute( AWAIT_REFRESH ).close();
            transaction.commit();
        }
        assertQueryFindsIds( db, true, "node", "bla", nodeIds );
        assertQueryFindsIds( db, false, "rel", "bla", relIds );
    }

    @Test
    public void eventuallyConsistentIndexMustPopulateWithExistingDataWhenCreated()
    {
        String value = "bla bla";
        db = createDatabase();

        int entityCount = 200;
        LongHashSet nodeIds = new LongHashSet();
        LongHashSet relIds = new LongHashSet();
        try ( Transaction tx = db.beginTx() )
        {
            for ( int i = 0; i < entityCount; i++ )
            {
                Node node = tx.createNode( LABEL );
                node.setProperty( PROP, value );
                Relationship rel = node.createRelationshipTo( node, REL );
                rel.setProperty( PROP, value );
                nodeIds.add( node.getId() );
                relIds.add( rel.getId() );
            }
            tx.commit();
        }

        try ( Transaction tx = db.beginTx() )
        {
            tx.execute( format( NODE_CREATE, "node", array( LABEL.name() ), array( PROP ) + EVENTUALLY_CONSISTENT ) );
            tx.execute( format( RELATIONSHIP_CREATE, "rel", array( REL.name() ), array( PROP ) + EVENTUALLY_CONSISTENT ) );
            tx.commit();
        }

        awaitIndexesOnline();
        assertQueryFindsIds( db, true, "node", "bla", nodeIds );
        assertQueryFindsIds( db, false, "rel", "bla", relIds );
    }

    @Test
    public void concurrentPopulationAndUpdatesToAnEventuallyConsistentIndexMustEventuallyResultInCorrectIndexState() throws Exception
    {
        String oldValue = "red";
        String newValue = "green";
        db = createDatabase();

        int entityCount = 200;
        LongHashSet nodeIds = new LongHashSet();
        LongHashSet relIds = new LongHashSet();

        // First we create the nodes and relationships with the property value "red".
        try ( Transaction tx = db.beginTx() )
        {
            for ( int i = 0; i < entityCount; i++ )
            {
                Node node = tx.createNode( LABEL );
                node.setProperty( PROP, oldValue );
                Relationship rel = node.createRelationshipTo( node, REL );
                rel.setProperty( PROP, oldValue );
                nodeIds.add( node.getId() );
                relIds.add( rel.getId() );
            }
            tx.commit();
        }

        // Then, in two concurrent transactions, we create our indexes AND change all the property values to "green".
        CountDownLatch readyLatch = new CountDownLatch( 2 );
        BinaryLatch startLatch = new BinaryLatch();
        Runnable createIndexes = () ->
        {
            readyLatch.countDown();
            startLatch.await();
            try ( Transaction tx = db.beginTx() )
            {
                tx.execute( format( NODE_CREATE, "node", array( LABEL.name() ), array( PROP ) + EVENTUALLY_CONSISTENT ) );
                tx.execute( format( RELATIONSHIP_CREATE, "rel", array( REL.name() ), array( PROP ) + EVENTUALLY_CONSISTENT ) );
                tx.commit();
            }
        };
        Runnable makeAllEntitiesGreen = () ->
        {
            try ( Transaction tx = db.beginTx() )
            {
                // Prepare our transaction state first.
                nodeIds.forEach( nodeId -> tx.getNodeById( nodeId ).setProperty( PROP, newValue ) );
                relIds.forEach( relId -> tx.getRelationshipById( relId ).setProperty( PROP, newValue ) );
                tx.commit();
                // Okay, NOW we're ready to race!
                readyLatch.countDown();
                startLatch.await();
            }
        };
        ExecutorService executor = cleanup.add( Executors.newFixedThreadPool( 2 ) );
        Future<?> future1 = executor.submit( createIndexes );
        Future<?> future2 = executor.submit( makeAllEntitiesGreen );
        readyLatch.await();
        startLatch.release();

        // Finally, when everything has settled down, we should see that all of the nodes and relationships are indexed with the value "green".
        future1.get();
        future2.get();
        awaitIndexesOnline();
        try ( Transaction transaction = db.beginTx() )
        {
            transaction.execute( AWAIT_REFRESH ).close();
        }
        assertQueryFindsIds( db, true, "node", newValue, nodeIds );
        assertQueryFindsIds( db, false, "rel", newValue, relIds );
    }

    @Test
    public void fulltextIndexesMustBeEventuallyConsistentByDefaultWhenThisIsConfigured() throws InterruptedException
    {
        builder.setConfig( FulltextSettings.eventually_consistent, true );
        db = createDatabase();

        try ( Transaction tx = db.beginTx() )
        {
            tx.execute( format( NODE_CREATE, "node", array( LABEL.name() ), array( PROP, "otherprop" ) ) );
            tx.execute( format( RELATIONSHIP_CREATE, "rel", array( REL.name() ), array( PROP ) ) );
            tx.commit();
        }
        awaitIndexesOnline();

        // Prevent index updates from being applied to eventually consistent indexes.
        BinaryLatch indexUpdateBlocker = new BinaryLatch();
        db.getDependencyResolver().resolveDependency( JobScheduler.class ).schedule( Group.INDEX_UPDATING, indexUpdateBlocker::await );

        LongHashSet nodeIds = new LongHashSet();
        long relId;
        try
        {
            try ( Transaction tx = db.beginTx() )
            {
                Node node1 = tx.createNode( LABEL );
                node1.setProperty( PROP, "bla bla" );
                Node node2 = tx.createNode( LABEL );
                node2.setProperty( "otherprop", "bla bla" );
                Relationship relationship = node1.createRelationshipTo( node2, REL );
                relationship.setProperty( PROP, "bla bla" );
                nodeIds.add( node1.getId() );
                nodeIds.add( node2.getId() );
                relId = relationship.getId();
                tx.commit();
            }

            // Index updates are still blocked for eventually consistent indexes, so we should not find anything at this point.
            assertQueryFindsIds( db, true, "node", "bla", new LongHashSet() );
            assertQueryFindsIds( db, false, "rel", "bla", new LongHashSet() );
        }
        finally
        {
            // Uncork the eventually consistent fulltext index updates.
            Thread.sleep( 10 );
            indexUpdateBlocker.release();
        }
        // And wait for them to apply.
        try ( Transaction transaction = db.beginTx() )
        {
            transaction.execute( AWAIT_REFRESH ).close();
            transaction.commit();
        }

        // Now we should see our data.
        assertQueryFindsIds( db, true, "node", "bla", nodeIds );
        assertQueryFindsIds( db, false, "rel", "bla", newSetWith( relId ) );
    }

    @Test
    public void mustBeAbleToListAvailableAnalyzers()
    {
        db = createDatabase();

        // Verify that a couple of expected analyzers are available.
        try ( Transaction tx = db.beginTx() )
        {
            Set<String> analyzers = new HashSet<>();
            try ( ResourceIterator<String> iterator = tx.execute( LIST_AVAILABLE_ANALYZERS ).columnAs( "analyzer" ) )
            {
                while ( iterator.hasNext() )
                {
                    analyzers.add( iterator.next() );
                }
            }
            assertThat( analyzers, hasItem( "english" ) );
            assertThat( analyzers, hasItem( "swedish" ) );
            assertThat( analyzers, hasItem( "standard" ) );
            tx.commit();
        }

        // Verify that all analyzers have a description.
        try ( Transaction tx = db.beginTx() )
        {
            try ( Result result = tx.execute( LIST_AVAILABLE_ANALYZERS ) )
            {
                while ( result.hasNext() )
                {
                    Map<String,Object> row = result.next();
                    Object description = row.get( "description" );
                    if ( !row.containsKey( "description" ) || !(description instanceof String) || ((String) description).trim().isEmpty() )
                    {
                        fail( "Found no description for analyzer: " + row );
                    }
                }
            }
            tx.commit();
        }
    }

    @Test
    public void queryNodesMustThrowWhenQueryingRelationshipIndex()
    {
        db = createDatabase();
        try ( Transaction tx = db.beginTx() )
        {
            createSimpleRelationshipIndex( tx );
            tx.commit();
        }

        awaitIndexesOnline();

        try ( Transaction tx = db.beginTx() )
        {
            expectedException.expect( Exception.class );
            tx.execute( format( QUERY_NODES, "rels", "bla bla" ) ).next();
            tx.commit();
        }
    }

    @Test
    public void queryRelationshipsMustThrowWhenQueryingNodeIndex()
    {
        db = createDatabase();

        try ( Transaction tx = db.beginTx() )
        {
            createSimpleNodesIndex( tx );
            tx.commit();
        }

        awaitIndexesOnline();

        try ( Transaction tx = db.beginTx() )
        {
            expectedException.expect( Exception.class );
            tx.execute( format( QUERY_RELS, "nodes", "bla bla" ) ).next();
            tx.commit();
        }
    }

    @Test
    public void fulltextIndexMustIgnoreNonStringPropertiesForUpdate()
    {
        db = createDatabase();

        Label label = LABEL;
        try ( Transaction tx = db.beginTx() )
        {
            tx.execute( format( NODE_CREATE, "nodes", array( label.name() ), array( PROP ) ) ).close();
            createSimpleRelationshipIndex( tx );
            tx.commit();
        }

        awaitIndexesOnline();

        List<Value> values = generateRandomNonStringValues();

        try ( Transaction tx = db.beginTx() )
        {
            for ( Value value : values )
            {
                Node node = tx.createNode( label );
                Object propertyValue = value.asObject();
                node.setProperty( PROP, propertyValue );
                node.createRelationshipTo( node, REL ).setProperty( PROP, propertyValue );
            }
            tx.commit();
        }

        for ( Value value : values )
        {
            try ( Transaction transaction = db.beginTx() )
            {
                String fulltextQuery = quoteValueForQuery( value );
                String cypherQuery = format( QUERY_NODES, "nodes", fulltextQuery );
                Result nodes;
                try
                {
                    nodes = transaction.execute( cypherQuery );
                }
                catch ( QueryExecutionException e )
                {
                    throw new AssertionError( "Failed to execute query: " + cypherQuery + " based on value " + value.prettyPrint(), e );
                }
                if ( nodes.hasNext() )
                {
                    fail( "did not expect to find any nodes, but found at least: " + nodes.next() );
                }
                nodes.close();
                Result relationships = transaction.execute( format( QUERY_RELS, "rels", fulltextQuery ) );
                if ( relationships.hasNext() )
                {
                    fail( "did not expect to find any relationships, but found at least: " + relationships.next() );
                }
                relationships.close();
                transaction.commit();
            }
        }
    }

    @Test
    public void fulltextIndexMustIgnoreNonStringPropertiesForPopulation()
    {
        db = createDatabase();

        List<Value> values = generateRandomNonStringValues();

        try ( Transaction tx = db.beginTx() )
        {
            for ( Value value : values )
            {
                Node node = tx.createNode( LABEL );
                Object propertyValue = value.asObject();
                node.setProperty( PROP, propertyValue );
                node.createRelationshipTo( node, REL ).setProperty( PROP, propertyValue );
            }
            tx.commit();
        }
        try ( Transaction tx = db.beginTx() )
        {
            createSimpleNodesIndex( tx );
            createSimpleRelationshipIndex( tx );
            tx.commit();
        }

        awaitIndexesOnline();

        for ( Value value : values )
        {
            try ( Transaction transaction = db.beginTx() )
            {
                String fulltextQuery = quoteValueForQuery( value );
                String cypherQuery = format( QUERY_NODES, "nodes", fulltextQuery );
                Result nodes;
                try
                {
                    nodes = transaction.execute( cypherQuery );
                }
                catch ( QueryExecutionException e )
                {
                    throw new AssertionError( "Failed to execute query: " + cypherQuery + " based on value " + value.prettyPrint(), e );
                }
                if ( nodes.hasNext() )
                {
                    fail( "did not expect to find any nodes, but found at least: " + nodes.next() );
                }
                nodes.close();
                Result relationships = transaction.execute( format( QUERY_RELS, "rels", fulltextQuery ) );
                if ( relationships.hasNext() )
                {
                    fail( "did not expect to find any relationships, but found at least: " + relationships.next() );
                }
                relationships.close();
                transaction.commit();
            }
        }
    }

    @Test
    public void entitiesMustBeRemovedFromFulltextIndexWhenPropertyValuesChangeAwayFromText()
    {
        db = createDatabase();

        try ( Transaction tx = db.beginTx() )
        {
            createSimpleNodesIndex( tx );
            tx.commit();
        }
        long nodeId;
        try ( Transaction tx = db.beginTx() )
        {
            Node node = tx.createNode( LABEL );
            nodeId = node.getId();
            node.setProperty( PROP, "bla bla" );
            tx.commit();
        }

        awaitIndexesOnline();

        try ( Transaction tx = db.beginTx() )
        {
            Node node = tx.getNodeById( nodeId );
            node.setProperty( PROP, 42 );
            tx.commit();
        }

        try ( Transaction tx = db.beginTx() )
        {
            Result result = tx.execute( format( QUERY_NODES, "nodes", "bla" ) );
            assertFalse( result.hasNext() );
            result.close();
            tx.commit();
        }
    }

    @Test
    public void entitiesMustBeAddedToFulltextIndexWhenPropertyValuesChangeToText()
    {
        db = createDatabase();

        try ( Transaction tx = db.beginTx() )
        {
            createSimpleNodesIndex( tx );
            tx.commit();
        }
        long nodeId;
        try ( Transaction tx = db.beginTx() )
        {
            Node node = tx.createNode( LABEL );
            node.setProperty( PROP, 42 );
            nodeId = node.getId();
            tx.commit();
        }

        awaitIndexesOnline();

        try ( Transaction tx = db.beginTx() )
        {
            Node node = tx.getNodeById( nodeId );
            node.setProperty( PROP, "bla bla" );
            tx.commit();
        }

        assertQueryFindsIds( db, true, "nodes", "bla", nodeId );
    }

    @Test
    public void propertiesMustBeRemovedFromFulltextIndexWhenTheirValueTypeChangesAwayFromText()
    {
        db = createDatabase();

        try ( Transaction tx = db.beginTx() )
        {
            tx.execute( format( NODE_CREATE, "nodes", array( LABEL.name() ), array( "prop1", "prop2" ) ) ).close();
            tx.commit();
        }
        long nodeId;
        try ( Transaction tx = db.beginTx() )
        {
            Node node = tx.createNode( LABEL );
            nodeId = node.getId();
            node.setProperty( "prop1", "foo" );
            node.setProperty( "prop2", "bar" );
            tx.commit();
        }

        awaitIndexesOnline();

        try ( Transaction tx = db.beginTx() )
        {
            Node node = tx.getNodeById( nodeId );
            node.setProperty( "prop2", 42 );
            tx.commit();
        }

        assertQueryFindsIds( db, true, "nodes", "foo", nodeId );
        try ( Transaction tx = db.beginTx() )
        {
            Result result = tx.execute( format( QUERY_NODES, "nodes", "bar" ) );
            assertFalse( result.hasNext() );
            result.close();
            tx.commit();
        }
    }

    @Test
    public void propertiesMustBeAddedToFulltextIndexWhenTheirValueTypeChangesToText()
    {
        db = createDatabase();

        try ( Transaction tx = db.beginTx() )
        {
            tx.execute( format( NODE_CREATE, "nodes", array( LABEL.name() ), array( "prop1", "prop2" ) ) ).close();
            tx.commit();
        }
        long nodeId;
        try ( Transaction tx = db.beginTx() )
        {
            Node node = tx.createNode( LABEL );
            nodeId = node.getId();
            node.setProperty( "prop1", "foo" );
            node.setProperty( "prop2", 42 );
            tx.commit();
        }

        awaitIndexesOnline();

        try ( Transaction tx = db.beginTx() )
        {
            Node node = tx.getNodeById( nodeId );
            node.setProperty( "prop2", "bar" );
            tx.commit();
        }

        assertQueryFindsIds( db, true, "nodes", "foo", nodeId );
        assertQueryFindsIds( db, true, "nodes", "bar", nodeId );
    }

    @Test
    public void mustBeAbleToIndexHugeTextPropertiesInIndexUpdates() throws Exception
    {
        String meditationes;
        try ( BufferedReader reader = new BufferedReader(
                new InputStreamReader( getClass().getResourceAsStream( DESCARTES_MEDITATIONES ), StandardCharsets.UTF_8 ) ) )
        {
            meditationes = reader.lines().collect( Collectors.joining( "\n" ) );
        }

        db = createDatabase();

        Label label = Label.label( "Book" );
        try ( Transaction tx = db.beginTx() )
        {
            tx.execute( format( NODE_CREATE, "books", array( label.name() ), array( "title", "author", "contents" ) ) ).close();
            tx.commit();
        }
        long nodeId;
        try ( Transaction tx = db.beginTx() )
        {
            Node node = tx.createNode( label );
            nodeId = node.getId();
            node.setProperty( "title", "Meditationes de prima philosophia" );
            node.setProperty( "author", "René Descartes" );
            node.setProperty( "contents", meditationes );
            tx.commit();
        }

        awaitIndexesOnline();

        assertQueryFindsIds( db, true, "books", "impellit scriptum offerendum", nodeId );
    }

    @Test
    public void mustBeAbleToIndexHugeTextPropertiesInIndexPopulation() throws Exception
    {
        String meditationes;
        try ( BufferedReader reader = new BufferedReader(
                new InputStreamReader( getClass().getResourceAsStream( DESCARTES_MEDITATIONES ), StandardCharsets.UTF_8 ) ) )
        {
            meditationes = reader.lines().collect( Collectors.joining( "\n" ) );
        }

        db = createDatabase();

        Label label = Label.label( "Book" );
        long nodeId;
        try ( Transaction tx = db.beginTx() )
        {
            Node node = tx.createNode( label );
            nodeId = node.getId();
            node.setProperty( "title", "Meditationes de prima philosophia" );
            node.setProperty( "author", "René Descartes" );
            node.setProperty( "contents", meditationes );
            tx.commit();
        }
        try ( Transaction tx = db.beginTx() )
        {
            tx.execute( format( NODE_CREATE, "books", array( label.name() ), array( "title", "author", "contents" ) ) ).close();
            tx.commit();
        }

        awaitIndexesOnline();

        assertQueryFindsIds( db, true, "books", "impellit scriptum offerendum", nodeId );
    }

    @Test
    public void mustBeAbleToQuerySpecificPropertiesViaLuceneSyntax()
    {
        db = createDatabase();
        Label book = Label.label( "Book" );
        try ( Transaction tx = db.beginTx() )
        {
            tx.execute( format( NODE_CREATE, "books", array( book.name() ), array( "title", "author" ) ) ).close();
            tx.commit();
        }

        long book2id;
        try ( Transaction tx = db.beginTx() )
        {
            db.schema().awaitIndexesOnline( 1, TimeUnit.MINUTES );
            Node book1 = tx.createNode( book );
            book1.setProperty( "author", "René Descartes" );
            book1.setProperty( "title", "Meditationes de prima philosophia" );
            Node book2 = tx.createNode( book );
            book2.setProperty( "author", "E. M. Curley" );
            book2.setProperty( "title", "Descartes Against the Skeptics" );
            book2id = book2.getId();
            tx.commit();
        }

        LongHashSet ids = newSetWith( book2id );
        assertQueryFindsIds( db, true, "books", "title:Descartes", ids );
    }

    @Test
    public void mustIndexNodesByCorrectProperties()
    {
        db = createDatabase();
        try ( Transaction tx = db.beginTx() )
        {
            tx.execute( format( NODE_CREATE, "nodes", array( LABEL.name() ), array( "a", "b", "c", "d", "e", "f" ) ) ).close();
            tx.commit();
        }
        long nodeId;
        awaitIndexesOnline();
        try ( Transaction tx = db.beginTx() )
        {
            Node node = tx.createNode( LABEL );
            node.setProperty( "e", "value" );
            nodeId = node.getId();
            tx.commit();
        }
        assertQueryFindsIds( db, true, "nodes", "e:value", nodeId );
    }

    @Test
    public void queryingIndexInPopulatingStateMustBlockUntilIndexIsOnline()
    {
        db = createDatabase();
        long nodeCount = 10_000;
        try ( Transaction tx = db.beginTx() )
        {
            for ( int i = 0; i < nodeCount; i++ )
            {

                tx.createNode( LABEL ).setProperty( PROP, "value" );
            }
            tx.commit();
        }
        try ( Transaction tx = db.beginTx() )
        {
            createSimpleNodesIndex( tx );
            tx.commit();
        }
        try ( Transaction tx = db.beginTx() )
        {
            try ( Result result = tx.execute( format( QUERY_NODES, "nodes", "value" ) );
                  Stream<Map<String,Object>> stream = result.stream() )
            {
                assertThat( stream.count(), is( nodeCount ) );
            }
            tx.commit();
        }
    }

    @Test
    public void queryingIndexInPopulatingStateMustBlockUntilIndexIsOnlineEvenWhenTransactionHasState()
    {
        db = createDatabase();
        long nodeCount = 10_000;
        try ( Transaction tx = db.beginTx() )
        {
            for ( int i = 0; i < nodeCount; i++ )
            {

                tx.createNode( LABEL ).setProperty( PROP, "value" );
            }
            tx.commit();
        }
        try ( Transaction tx = db.beginTx() )
        {
            createSimpleNodesIndex( tx );
            tx.commit();
        }
        try ( Transaction tx = db.beginTx() )
        {
            tx.createNode( LABEL ).setProperty( PROP, "value" );
            try ( Result result = tx.execute( format( QUERY_NODES, "nodes", "value" ) );
                  Stream<Map<String,Object>> stream = result.stream() )
            {
                assertThat( stream.count(), is( nodeCount + 1 ) );
            }
            tx.commit();
        }
    }

    @Test
    public void queryingIndexInTransactionItWasCreatedInMustThrow()
    {
        db = createDatabase();
        try ( Transaction tx = db.beginTx() )
        {
            createSimpleNodesIndex( tx );
            expectedException.expect( QueryExecutionException.class );
            tx.execute( format( QUERY_NODES, "nodes", "value" ) ).next();
        }
    }

    @Test
    public void queryResultsMustNotIncludeNodesDeletedInOtherConcurrentlyCommittedTransactions() throws Exception
    {
        db = createDatabase();
        try ( Transaction tx = db.beginTx() )
        {
            createSimpleNodesIndex( tx );
            tx.commit();
        }
        long nodeIdA;
        long nodeIdB;
        awaitIndexesOnline();
        try ( Transaction tx = db.beginTx() )
        {
            Node nodeA = tx.createNode( LABEL );
            nodeA.setProperty( PROP, "value" );
            nodeIdA = nodeA.getId();
            Node nodeB = tx.createNode( LABEL );
            nodeB.setProperty( PROP, "value" );
            nodeIdB = nodeB.getId();
            tx.commit();
        }
        try ( Transaction tx = db.beginTx() )
        {
            try ( Result result = tx.execute( format( QUERY_NODES, "nodes", "value" ) ) )
            {
                ThreadTestUtils.forkFuture( () ->
                {
                    try ( Transaction forkedTx = db.beginTx() )
                    {
                        tx.getNodeById( nodeIdA ).delete();
                        tx.getNodeById( nodeIdB ).delete();
                        forkedTx.commit();
                    }
                    return null;
                } ).get();
                assertThat( result.stream().count(), is( 0L ) );
            }
            tx.commit();
        }
    }

    @Test
    public void queryResultsMustNotIncludeRelationshipsDeletedInOtherConcurrentlyCommittedTransactions() throws Exception
    {
        db = createDatabase();
        try ( Transaction tx = db.beginTx() )
        {
            createSimpleRelationshipIndex( tx );
            tx.commit();
        }
        long relIdA;
        long relIdB;
        awaitIndexesOnline();
        try ( Transaction tx = db.beginTx() )
        {
            Node node = tx.createNode();
            Relationship relA = node.createRelationshipTo( node, REL );
            relA.setProperty( PROP, "value" );
            relIdA = relA.getId();
            Relationship relB = node.createRelationshipTo( node, REL );
            relB.setProperty( PROP, "value" );
            relIdB = relB.getId();
            tx.commit();
        }
        try ( Transaction tx = db.beginTx() )
        {
            try ( Result result = tx.execute( format( QUERY_RELS, "rels", "value" ) ) )
            {
                ThreadTestUtils.forkFuture( () ->
                {
                    try ( Transaction forkedTx = db.beginTx() )
                    {
                        tx.getRelationshipById( relIdA ).delete();
                        tx.getRelationshipById( relIdB ).delete();
                        forkedTx.commit();
                    }
                    return null;
                } ).get();
                assertThat( result.stream().count(), is( 0L ) );
            }
            tx.commit();
        }
    }

    @Test
    public void queryResultsMustNotIncludeNodesDeletedInThisTransaction()
    {
        db = createDatabase();
        try ( Transaction tx = db.beginTx() )
        {
            createSimpleNodesIndex( tx );
            tx.commit();
        }
        long nodeIdA;
        long nodeIdB;
        awaitIndexesOnline();
        try ( Transaction tx = db.beginTx() )
        {
            Node nodeA = tx.createNode( LABEL );
            nodeA.setProperty( PROP, "value" );
            nodeIdA = nodeA.getId();
            Node nodeB = tx.createNode( LABEL );
            nodeB.setProperty( PROP, "value" );
            nodeIdB = nodeB.getId();
            tx.commit();
        }
        try ( Transaction tx = db.beginTx() )
        {
            tx.getNodeById( nodeIdA ).delete();
            tx.getNodeById( nodeIdB ).delete();
            try ( Result result = tx.execute( format( QUERY_NODES, "nodes", "value" ) ) )
            {
                assertThat( result.stream().count(), is( 0L ) );
            }
            tx.commit();
        }
    }

    @Test
    public void queryResultsMustNotIncludeRelationshipsDeletedInThisTransaction()
    {
        db = createDatabase();
        try ( Transaction tx = db.beginTx() )
        {
            createSimpleRelationshipIndex( tx );
            tx.commit();
        }
        long relIdA;
        long relIdB;
        awaitIndexesOnline();
        try ( Transaction tx = db.beginTx() )
        {
            Node node = tx.createNode();
            Relationship relA = node.createRelationshipTo( node, REL );
            relA.setProperty( PROP, "value" );
            relIdA = relA.getId();
            Relationship relB = node.createRelationshipTo( node, REL );
            relB.setProperty( PROP, "value" );
            relIdB = relB.getId();
            tx.commit();
        }
        try ( Transaction tx = db.beginTx() )
        {
            tx.getRelationshipById( relIdA ).delete();
            tx.getRelationshipById( relIdB ).delete();
            try ( Result result = tx.execute( format( QUERY_RELS, "rels", "value" ) ) )
            {
                assertThat( result.stream().count(), is( 0L ) );
            }
            tx.commit();
        }
    }

    @Test
    public void queryResultsMustIncludeNodesAddedInThisTransaction()
    {
        db = createDatabase();
        try ( Transaction tx = db.beginTx() )
        {
            createSimpleNodesIndex( tx );
            tx.commit();
        }
        awaitIndexesOnline();
        Node node;
        try ( Transaction tx = db.beginTx() )
        {
            node = tx.createNode( LABEL );
            node.setProperty( PROP, "value" );
            tx.commit();
        }
        assertQueryFindsIds( db, true, "nodes", "value", newSetWith( node.getId() ) );
    }

    @Test
    public void queryResultsMustIncludeRelationshipsAddedInThisTransaction()
    {
        db = createDatabase();
        try ( Transaction tx = db.beginTx() )
        {
            createSimpleRelationshipIndex( tx );
            tx.commit();
        }
        awaitIndexesOnline();
        Relationship relationship;
        try ( Transaction tx = db.beginTx() )
        {
            Node node = tx.createNode();
            relationship = node.createRelationshipTo( node, REL );
            relationship.setProperty( PROP, "value" );
            tx.commit();
        }
        assertQueryFindsIds( db, false, "rels", "value", newSetWith( relationship.getId() ) );
    }

    @Test
    public void queryResultsMustIncludeNodesWithPropertiesAddedToBeIndexed()
    {
        db = createDatabase();
        try ( Transaction tx = db.beginTx() )
        {
            createSimpleNodesIndex( tx );
            tx.commit();
        }
        long nodeId;
        awaitIndexesOnline();
        try ( Transaction tx = db.beginTx() )
        {
            nodeId = tx.createNode( LABEL ).getId();
            tx.commit();
        }
        try ( Transaction tx = db.beginTx() )
        {
            tx.getNodeById( nodeId ).setProperty( PROP, "value" );
            tx.commit();
        }
        assertQueryFindsIds( db, true, "nodes", "prop:value", nodeId );
    }

    @Test
    public void queryResultsMustIncludeRelationshipsWithPropertiesAddedToBeIndexed()
    {
        db = createDatabase();
        try ( Transaction tx = db.beginTx() )
        {
            createSimpleRelationshipIndex( tx );
            tx.commit();
        }
        long relId;
        awaitIndexesOnline();
        try ( Transaction tx = db.beginTx() )
        {
            Node node = tx.createNode();
            Relationship rel = node.createRelationshipTo( node, REL );
            relId = rel.getId();
            tx.commit();
        }
        try ( Transaction tx = db.beginTx() )
        {
            Relationship rel = tx.getRelationshipById( relId );
            rel.setProperty( PROP, "value" );
            tx.commit();
        }
        assertQueryFindsIds( db, false, "rels", "prop:value", relId );
    }

    @Test
    public void queryResultsMustIncludeNodesWithLabelsModifedToBeIndexed()
    {
        db = createDatabase();
        try ( Transaction tx = db.beginTx() )
        {
            createSimpleNodesIndex( tx );
            tx.commit();
        }
        long nodeId;
        awaitIndexesOnline();
        try ( Transaction tx = db.beginTx() )
        {
            Node node = tx.createNode();
            node.setProperty( PROP, "value" );
            nodeId = node.getId();
            tx.commit();
        }
        try ( Transaction tx = db.beginTx() )
        {
            Node node = tx.getNodeById( nodeId );
            node.addLabel( LABEL );
            tx.commit();
        }
        assertQueryFindsIds( db, true, "nodes", "value", nodeId );
    }

    @Test
    public void queryResultsMustIncludeUpdatedValueOfChangedNodeProperties()
    {
        db = createDatabase();
        try ( Transaction tx = db.beginTx() )
        {
            createSimpleNodesIndex( tx );
            tx.commit();
        }
        long nodeId;
        awaitIndexesOnline();
        try ( Transaction tx = db.beginTx() )
        {
            Node node = tx.createNode( LABEL );
            node.setProperty( PROP, "primo" );
            nodeId = node.getId();
            tx.commit();
        }
        try ( Transaction tx = db.beginTx() )
        {
            tx.getNodeById( nodeId ).setProperty( PROP, "secundo" );
            tx.commit();
        }
        assertQueryFindsIds( db, true, "nodes", "primo" );
        assertQueryFindsIds( db, true, "nodes", "secundo", nodeId );
    }

    @Test
    public void queryResultsMustIncludeUpdatedValuesOfChangedRelationshipProperties()
    {
        db = createDatabase();
        try ( Transaction tx = db.beginTx() )
        {
            createSimpleRelationshipIndex( tx );
            tx.commit();
        }
        long relId;
        awaitIndexesOnline();
        try ( Transaction tx = db.beginTx() )
        {
            Node node = tx.createNode();
            Relationship rel = node.createRelationshipTo( node, REL );
            rel.setProperty( PROP, "primo" );
            relId = rel.getId();
            tx.commit();
        }
        try ( Transaction tx = db.beginTx() )
        {
            tx.getRelationshipById( relId ).setProperty( PROP, "secundo" );
            tx.commit();
        }
        assertQueryFindsIds( db, false, "rels", "primo" );
        assertQueryFindsIds( db, false, "rels", "secundo", relId );
    }

    @Test
    public void queryResultsMustNotIncludeNodesWithRemovedIndexedProperties()
    {
        db = createDatabase();
        try ( Transaction tx = db.beginTx() )
        {
            createSimpleNodesIndex( tx );
            tx.commit();
        }
        long nodeId;
        awaitIndexesOnline();
        try ( Transaction tx = db.beginTx() )
        {
            Node node = tx.createNode( LABEL );
            node.setProperty( PROP, "value" );
            nodeId = node.getId();
            tx.commit();
        }
        try ( Transaction tx = db.beginTx() )
        {
            tx.getNodeById( nodeId ).removeProperty( PROP );
            tx.commit();
        }
        assertQueryFindsIds( db, true, "nodes", "value" );
    }

    @Test
    public void queryResultsMustNotIncludeRelationshipsWithRemovedIndexedProperties()
    {
        db = createDatabase();
        try ( Transaction tx = db.beginTx() )
        {
            createSimpleRelationshipIndex( tx );
            tx.commit();
        }
        long relId;
        awaitIndexesOnline();
        try ( Transaction tx = db.beginTx() )
        {
            Node node = tx.createNode();
            Relationship rel = node.createRelationshipTo( node, REL );
            rel.setProperty( PROP, "value" );
            relId = rel.getId();
            tx.commit();
        }
        try ( Transaction tx = db.beginTx() )
        {
            tx.getRelationshipById( relId ).removeProperty( PROP );
            tx.commit();
        }
        assertQueryFindsIds( db, false, "rels", "value" );
    }

    @Test
    public void queryResultsMustNotIncludeNodesWithRemovedIndexedLabels()
    {
        db = createDatabase();
        try ( Transaction tx = db.beginTx() )
        {
            createSimpleNodesIndex( tx );
            tx.commit();
        }
        long nodeId;
        try ( Transaction tx = db.beginTx() )
        {
            Node node = tx.createNode( LABEL );
            node.setProperty( PROP, "value" );
            nodeId = node.getId();
            tx.commit();
        }
        try ( Transaction tx = db.beginTx() )
        {
            tx.getNodeById( nodeId ).removeLabel( LABEL );
            tx.commit();
        }
        assertQueryFindsIds( db, true, "nodes", "nodes" );
    }

    @Test
    public void queryResultsMustIncludeOldNodePropertyValuesWhenModificationsAreUndone()
    {
        db = createDatabase();
        try ( Transaction tx = db.beginTx() )
        {
            createSimpleNodesIndex( tx );
            tx.commit();
        }
        long nodeId;
        awaitIndexesOnline();
        try ( Transaction tx = db.beginTx() )
        {
            Node node = tx.createNode( LABEL );
            node.setProperty( PROP, "primo" );
            nodeId = node.getId();
            tx.commit();
        }
        assertQueryFindsIds( db, true, "nodes", "primo", nodeId );
        assertQueryFindsIds( db, true, "nodes", "secundo" );
        try ( Transaction tx = db.beginTx() )
        {
            Node node = tx.getNodeById( nodeId );
            node.setProperty( PROP, "secundo" );
            tx.commit();
        }
        assertQueryFindsIds( db, true, "nodes", "primo" );
        assertQueryFindsIds( db, true, "nodes", "secundo", nodeId );
        try ( Transaction tx = db.beginTx() )
        {
            Node node = tx.getNodeById( nodeId );
            node.setProperty( PROP, "primo" );
            tx.commit();
        }
        assertQueryFindsIds( db, true, "nodes", "primo", nodeId );
        assertQueryFindsIds( db, true, "nodes", "secundo" );
    }

    @Test
    public void queryResultsMustIncludeOldRelationshipPropertyValuesWhenModificationsAreUndone()
    {
        db = createDatabase();
        try ( Transaction tx = db.beginTx() )
        {
            createSimpleRelationshipIndex( tx );
            tx.commit();
        }
        long relId;
        awaitIndexesOnline();
        try ( Transaction tx = db.beginTx() )
        {
            Node node = tx.createNode();
            Relationship rel = node.createRelationshipTo( node, REL );
            rel.setProperty( PROP, "primo" );
            relId = rel.getId();
            tx.commit();
        }
        assertQueryFindsIds( db, false, "rels", "primo", relId );
        assertQueryFindsIds( db, false, "rels", "secundo" );
        try ( Transaction tx = db.beginTx() )
        {
            Relationship rel = tx.getRelationshipById( relId );
            rel.setProperty( PROP, "secundo" );
            tx.commit();
        }
        assertQueryFindsIds( db, false, "rels", "primo" );
        assertQueryFindsIds( db, false, "rels", "secundo", relId );
        try ( Transaction tx = db.beginTx() )
        {
            Relationship rel = tx.getRelationshipById( relId );
            rel.setProperty( PROP, "primo" );
            tx.commit();
        }
        assertQueryFindsIds( db, false, "rels", "primo", relId );
        assertQueryFindsIds( db, false, "rels", "secundo" );
    }

    @Test
    public void queryResultsMustIncludeOldNodePropertyValuesWhenRemovalsAreUndone()
    {
        db = createDatabase();
        try ( Transaction tx = db.beginTx() )
        {
            createSimpleNodesIndex( tx );
            tx.commit();
        }
        long nodeId;
        awaitIndexesOnline();
        try ( Transaction tx = db.beginTx() )
        {
            Node node = tx.createNode( LABEL );
            node.setProperty( PROP, "primo" );
            nodeId = node.getId();
            tx.commit();
        }
        assertQueryFindsIds( db, true, "nodes", "primo", nodeId );
        try ( Transaction tx = db.beginTx() )
        {
            Node node = tx.getNodeById( nodeId );
            node.removeProperty( PROP );
            tx.commit();
        }
        assertQueryFindsIds( db, true, "nodes", "primo" );
        try ( Transaction tx = db.beginTx() )
        {
            Node node = tx.getNodeById( nodeId );
            node.setProperty( PROP, "primo" );
            tx.commit();
        }
        assertQueryFindsIds( db, true, "nodes", "primo", nodeId );
    }

    @Test
    public void queryResultsMustIncludeOldRelationshipPropertyValuesWhenRemovalsAreUndone()
    {
        db = createDatabase();
        try ( Transaction tx = db.beginTx() )
        {
            createSimpleRelationshipIndex( tx );
            tx.commit();
        }
        long relId;
        awaitIndexesOnline();
        try ( Transaction tx = db.beginTx() )
        {
            Node node = tx.createNode();
            Relationship rel = node.createRelationshipTo( node, REL );
            rel.setProperty( PROP, "primo" );
            relId = rel.getId();
            tx.commit();
        }
        assertQueryFindsIds( db, false, "rels", "primo", relId );
        try ( Transaction tx = db.beginTx() )
        {
            Relationship rel = tx.getRelationshipById( relId );
            rel.removeProperty( PROP );
            tx.commit();
        }
        assertQueryFindsIds( db, false, "rels", "primo" );
        try ( Transaction tx = db.beginTx() )
        {
            Relationship rel = tx.getRelationshipById( relId );
            rel.setProperty( PROP, "primo" );
            tx.commit();
        }
        assertQueryFindsIds( db, false, "rels", "primo", relId );
    }

    @Test
    public void queryResultsMustIncludeNodesWhenNodeLabelRemovalsAreUndone()
    {
        db = createDatabase();
        try ( Transaction tx = db.beginTx() )
        {
            createSimpleNodesIndex( tx );
            tx.commit();
        }
        long nodeId;
        awaitIndexesOnline();
        try ( Transaction tx = db.beginTx() )
        {
            Node node = tx.createNode( LABEL );
            node.setProperty( PROP, "primo" );
            nodeId = node.getId();
            tx.commit();
        }
        try ( Transaction tx = db.beginTx() )
        {
            Node node = tx.getNodeById( nodeId );
            node.removeLabel( LABEL );
            tx.commit();
        }
        assertQueryFindsIds( db, true, "nodes", "primo" );
        try ( Transaction tx = db.beginTx() )
        {
            Node node = tx.getNodeById( nodeId );
            node.addLabel( LABEL );
            tx.commit();
        }
        assertQueryFindsIds( db, true, "nodes", "primo", nodeId );
    }

    @Test
    public void queryResultsFromTransactionStateMustSortTogetherWithResultFromBaseIndex()
    {
        db = createDatabase();
        try ( Transaction tx = db.beginTx() )
        {
            createSimpleNodesIndex( tx );
            tx.commit();
        }
        long firstId;
        long secondId;
        long thirdId;
        awaitIndexesOnline();
        try ( Transaction tx = db.beginTx() )
        {
            Node first = tx.createNode( LABEL );
            first.setProperty( PROP, "God of War" );
            firstId = first.getId();
            Node third = tx.createNode( LABEL );
            third.setProperty( PROP, "God Wars: Future Past" );
            thirdId = third.getId();
            tx.commit();
        }
        try ( Transaction tx = db.beginTx() )
        {
            Node second = tx.createNode( LABEL );
            second.setProperty( PROP, "God of War III Remastered" );
            secondId = second.getId();
            tx.commit();
        }
        assertQueryFindsIds( db, true, "nodes", "god of war", firstId, secondId, thirdId );
    }

    @Test
    public void queryResultsMustBeOrderedByScore()
    {
        db = createDatabase();
        try ( Transaction tx = db.beginTx() )
        {
            createSimpleNodesIndex( tx );
            tx.commit();
        }
        long firstId;
        long secondId;
        long thirdId;
        awaitIndexesOnline();
        try ( Transaction tx = db.beginTx() )
        {
            Node node = tx.createNode( LABEL );
            node.setProperty( PROP, "dude sweet" );
            firstId = node.getId();
            tx.commit();
        }
        try ( Transaction tx = db.beginTx() )
        {
            Node node = tx.createNode( LABEL );
            node.setProperty( PROP, "dude sweet dude sweet" );
            secondId = node.getId();
            tx.commit();
        }
        try ( Transaction tx = db.beginTx() )
        {
            Node node = tx.createNode( LABEL );
            node.setProperty( PROP, "dude sweet dude dude dude sweet" );
            thirdId = node.getId();
            tx.commit();
        }
        assertQueryFindsIds( db, true, "nodes", "dude", thirdId, secondId, firstId );
    }

    @Test
    public void queryingDroppedIndexForNodesInDroppingTransactionMustThrow()
    {
        db = createDatabase();
        try ( Transaction tx = db.beginTx() )
        {
            createSimpleNodesIndex( tx );
            tx.commit();
        }
        awaitIndexesOnline();
        try ( Transaction tx = db.beginTx() )
        {
            tx.execute( format( DROP, "nodes" ) ).close();
            expectedException.expect( QueryExecutionException.class );
            tx.execute( format( QUERY_NODES, "nodes", "blabla" ) ).next();
        }
    }

    @Test
    public void queryingDroppedIndexForRelationshipsInDroppingTransactionMustThrow()
    {
        db = createDatabase();
        try ( Transaction tx = db.beginTx() )
        {
            createSimpleRelationshipIndex( tx );
            tx.commit();
        }
        awaitIndexesOnline();
        try ( Transaction tx = db.beginTx() )
        {
            tx.execute( format( DROP, "rels" ) ).close();
            expectedException.expect( QueryExecutionException.class );
            tx.execute( format( QUERY_RELS, "rels", "blabla" ) ).next();
        }
    }

    @Test
    public void creatingAndDroppingIndexesInSameTransactionMustNotThrow()
    {
        db = createDatabase();
        try ( Transaction tx = db.beginTx() )
        {
            createSimpleNodesIndex( tx );
            tx.execute( format( DROP, "nodes" ) ).close();
            tx.commit();
        }
        try ( Transaction tx = db.beginTx() )
        {
            createSimpleRelationshipIndex( tx );
            tx.execute( format( DROP, "rels" ) ).close();
            tx.commit();
        }
        awaitIndexesOnline();
        try ( Transaction tx = db.beginTx() )
        {
            assertFalse( db.schema().getIndexes().iterator().hasNext() );
            tx.commit();
        }
    }

    @Test
    public void eventuallyConsistenIndexMustNotIncludeEntitiesAddedInTransaction()
    {
        db = createDatabase();
        try ( Transaction tx = db.beginTx() )
        {
            tx.execute( format( NODE_CREATE, "nodes", array( LABEL.name() ), array( PROP ) + EVENTUALLY_CONSISTENT ) ).close();
            tx.execute( format( RELATIONSHIP_CREATE, "rels", array( REL.name() ), array( PROP ) + EVENTUALLY_CONSISTENT ) ).close();
            tx.commit();
        }
        awaitIndexesOnline();
        try ( Transaction tx = db.beginTx() )
        {
            Node node = tx.createNode( LABEL );
            node.setProperty( PROP, "value" );
            node.createRelationshipTo( node, REL ).setProperty( PROP, "value" );
        }

        assertQueryFindsIds( db, true, "nodes", "value" );
        assertQueryFindsIds( db, false, "rels", "value" );
        try ( Transaction transaction = db.beginTx() )
        {
            transaction.execute( AWAIT_REFRESH ).close();
            transaction.commit();
        }
        assertQueryFindsIds( db, true, "nodes", "value" );
        assertQueryFindsIds( db, false, "rels", "value" );
    }

    @Test
    public void transactionStateMustNotPreventIndexUpdatesFromBeingApplied() throws Exception
    {
        db = createDatabase();
        try ( Transaction tx = db.beginTx() )
        {
            createSimpleNodesIndex( tx );
            createSimpleRelationshipIndex( tx );
            tx.commit();
        }
        awaitIndexesOnline();
        LongHashSet nodeIds = new LongHashSet();
        LongHashSet relIds = new LongHashSet();
        try ( Transaction tx = db.beginTx() )
        {
            Node node = tx.createNode( LABEL );
            node.setProperty( PROP, "value" );
            Relationship rel = node.createRelationshipTo( node, REL );
            rel.setProperty( PROP, "value" );
            nodeIds.add( node.getId() );
            relIds.add( rel.getId() );

            ExecutorService executor = cleanup.add( Executors.newSingleThreadExecutor() );
            executor.submit( () ->
            {
                try ( Transaction forkedTx = db.beginTx() )
                {
                    Node node2 = forkedTx.createNode( LABEL );
                    node2.setProperty( PROP, "value" );
                    Relationship rel2 = node2.createRelationshipTo( node2, REL );
                    rel2.setProperty( PROP, "value" );
                    nodeIds.add( node2.getId() );
                    relIds.add( rel2.getId() );
                    forkedTx.commit();
                }
            }).get();
            tx.commit();
        }
        assertQueryFindsIds( db, true, "nodes", "value", nodeIds );
        assertQueryFindsIds( db, false, "rels", "value", relIds );
    }

    @Test
    public void dropMustNotApplyToRegularSchemaIndexes()
    {
        db = createDatabase();
        try ( Transaction tx = db.beginTx() )
        {
            db.schema().indexFor( LABEL ).on( PROP ).create();
            tx.commit();
        }
        awaitIndexesOnline();
        String schemaIndexName;
        try ( Transaction tx = db.beginTx() )
        {
            try ( Result result = tx.execute( "call db.indexes()" ) )
            {
                assertTrue( result.hasNext() );
                schemaIndexName = result.next().get( "name" ).toString();
            }
            expectedException.expect( QueryExecutionException.class );
            tx.execute( format( DROP, schemaIndexName ) ).close();
        }
    }

    @Test
    public void fulltextIndexMustNotBeAvailableForRegularIndexSeeks()
    {
        db = createDatabase();
        try ( Transaction tx = db.beginTx() )
        {
            createSimpleNodesIndex( tx );
            tx.commit();
        }
        String valueToQueryFor = "value to query for";
        awaitIndexesOnline();
        try ( Transaction tx = db.beginTx() )
        {
            List<Value> values = generateRandomSimpleValues();
            for ( Value value : values )
            {
                tx.createNode( LABEL ).setProperty( PROP, value.asObject() );
            }
            tx.createNode( LABEL ).setProperty( PROP, valueToQueryFor );
            tx.commit();
        }
        try ( Transaction transaction = db.beginTx() )
        {
            Map<String,Object> params = new HashMap<>();
            params.put( "prop", valueToQueryFor );
            try ( Result result = transaction.execute( "profile match (n:" + LABEL.name() + ") where n." + PROP + " = $prop return n", params ) )
            {
                assertNoIndexSeeks( result );
            }
            try ( Result result = transaction.execute( "cypher 3.5 profile match (n:" + LABEL.name() + ") where n." + PROP + " = $prop return n", params ) )
            {
                assertNoIndexSeeks( result );
            }
            transaction.commit();
        }
    }

    @Test
    public void fulltextIndexMustNotBeAvailableForRegularIndexSeeksAfterShutDown()
    {
        db = createDatabase();
        try ( Transaction tx = db.beginTx() )
        {
            createSimpleNodesIndex( tx );
            tx.commit();
        }
        managementService.shutdown();
        db = createDatabase();
        String valueToQueryFor = "value to query for";
        awaitIndexesOnline();
        try ( Transaction tx = db.beginTx() )
        {
            List<Value> values = generateRandomSimpleValues();
            for ( Value value : values )
            {
                tx.createNode( LABEL ).setProperty( PROP, value.asObject() );
            }
            tx.createNode( LABEL ).setProperty( PROP, valueToQueryFor );
            tx.commit();
        }
        try ( Transaction transaction = db.beginTx() )
        {
            Map<String,Object> params = new HashMap<>();
            params.put( "prop", valueToQueryFor );
            try ( Result result = transaction.execute( "profile match (n:" + LABEL.name() + ") where n." + PROP + " = $prop return n", params ) )
            {
                assertNoIndexSeeks( result );
            }
            try ( Result result = transaction.execute( "cypher 3.5 profile match (n:" + LABEL.name() + ") where n." + PROP + " = $prop return n", params ) )
            {
                assertNoIndexSeeks( result );
            }
            transaction.commit();
        }
    }

    @Test
    public void nodeOutputMustBeOrderedByScoreDescending()
    {
        FulltextProcedures.NodeOutput a = new FulltextProcedures.NodeOutput( null, Float.NaN );
        FulltextProcedures.NodeOutput b = new FulltextProcedures.NodeOutput( null, Float.POSITIVE_INFINITY );
        FulltextProcedures.NodeOutput c = new FulltextProcedures.NodeOutput( null, Float.MAX_VALUE );
        FulltextProcedures.NodeOutput d = new FulltextProcedures.NodeOutput( null, 1.0f );
        FulltextProcedures.NodeOutput e = new FulltextProcedures.NodeOutput( null, Float.MIN_NORMAL );
        FulltextProcedures.NodeOutput f = new FulltextProcedures.NodeOutput( null, Float.MIN_VALUE );
        FulltextProcedures.NodeOutput g = new FulltextProcedures.NodeOutput( null, 0.0f );
        FulltextProcedures.NodeOutput h = new FulltextProcedures.NodeOutput( null, -1.0f );
        FulltextProcedures.NodeOutput i = new FulltextProcedures.NodeOutput( null, Float.NEGATIVE_INFINITY );
        FulltextProcedures.NodeOutput[] expectedOrder = new FulltextProcedures.NodeOutput[] {a, b, c, d, e, f, g, h, i};
        FulltextProcedures.NodeOutput[] array = expectedOrder.clone();

        for ( int counter = 0; counter < 10; counter++ )
        {
            ArrayUtils.shuffle( array );
            Arrays.sort( array );
            assertArrayEquals( expectedOrder, array );
        }
    }

    @Test
    public void relationshipOutputMustBeOrderedByScoreDescending()
    {
        FulltextProcedures.RelationshipOutput a = new FulltextProcedures.RelationshipOutput( null, Float.NaN );
        FulltextProcedures.RelationshipOutput b = new FulltextProcedures.RelationshipOutput( null, Float.POSITIVE_INFINITY );
        FulltextProcedures.RelationshipOutput c = new FulltextProcedures.RelationshipOutput( null, Float.MAX_VALUE );
        FulltextProcedures.RelationshipOutput d = new FulltextProcedures.RelationshipOutput( null, 1.0f );
        FulltextProcedures.RelationshipOutput e = new FulltextProcedures.RelationshipOutput( null, Float.MIN_NORMAL );
        FulltextProcedures.RelationshipOutput f = new FulltextProcedures.RelationshipOutput( null, Float.MIN_VALUE );
        FulltextProcedures.RelationshipOutput g = new FulltextProcedures.RelationshipOutput( null, 0.0f );
        FulltextProcedures.RelationshipOutput h = new FulltextProcedures.RelationshipOutput( null, -1.0f );
        FulltextProcedures.RelationshipOutput i = new FulltextProcedures.RelationshipOutput( null, Float.NEGATIVE_INFINITY );
        FulltextProcedures.RelationshipOutput[] expectedOrder = new FulltextProcedures.RelationshipOutput[] {a, b, c, d, e, f, g, h, i};
        FulltextProcedures.RelationshipOutput[] array = expectedOrder.clone();

        for ( int counter = 0; counter < 10; counter++ )
        {
            ArrayUtils.shuffle( array );
            Arrays.sort( array );
            assertArrayEquals( expectedOrder, array );
        }
    }

    @Test
    public void awaitIndexProcedureMustWorkOnIndexNames()
    {
        db = createDatabase();
        try ( Transaction tx = db.beginTx() )
        {
            for ( int i = 0; i < 1000; i++ )
            {
                Node node = tx.createNode( LABEL );
                node.setProperty( PROP, "value" );
                Relationship rel = node.createRelationshipTo( node, REL );
                rel.setProperty( PROP, "value" );
            }
            tx.commit();
        }
        try ( Transaction tx = db.beginTx() )
        {
            createSimpleNodesIndex( tx );
            createSimpleRelationshipIndex( tx );
            tx.commit();
        }
        try ( Transaction tx = db.beginTx() )
        {
            tx.execute( format( DB_AWAIT_INDEX, "nodes" ) ).close();
            tx.execute( format( DB_AWAIT_INDEX, "rels" ) ).close();
            tx.commit();
        }
    }

    @Test
    public void mustBePossibleToDropFulltextIndexByNameForWhichNormalIndexExistWithMatchingSchema()
    {
        db = createDatabase();
        try ( Transaction tx = db.beginTx() )
        {
            tx.execute( "CREATE INDEX ON :Person(name)" ).close();
            tx.execute( "call db.index.fulltext.createNodeIndex('nameIndex', ['Person'], ['name'])" ).close();
            tx.commit();
        }
        try ( Transaction tx = db.beginTx() )
        {
            db.schema().awaitIndexesOnline( 1, TimeUnit.MINUTES );
            tx.commit();
        }
        try ( Transaction tx = db.beginTx() )
        {
            // This must not throw:
            tx.execute( "call db.index.fulltext.drop('nameIndex')" ).close();
            tx.commit();
        }
        try ( Transaction tx = db.beginTx() )
        {
            assertThat( single( db.schema().getIndexes() ).getName(), is( not( "nameIndex" ) ) );
            tx.commit();
        }
    }

    @Test
    public void fulltextIndexesMustNotPreventNormalSchemaIndexesFromBeingDropped()
    {
        db = createDatabase();
        try ( Transaction tx = db.beginTx() )
        {
            tx.execute( "CREATE INDEX ON :Person(name)" ).close();
            tx.execute( "call db.index.fulltext.createNodeIndex('nameIndex', ['Person'], ['name'])" ).close();
            tx.commit();
        }
        try ( Transaction tx = db.beginTx() )
        {
            db.schema().awaitIndexesOnline( 1, TimeUnit.MINUTES );
            tx.commit();
        }
        try ( Transaction tx = db.beginTx() )
        {
            // This must not throw:
            tx.execute( "DROP INDEX ON :Person(name)" ).close();
            tx.commit();
        }
        try ( Transaction tx = db.beginTx() )
        {
            assertThat( single( db.schema().getIndexes() ).getName(), is( "nameIndex" ) );
            tx.commit();
        }
    }

    @Test
    public void creatingNormalIndexWithFulltextProviderMustThrow()
    {
        db = createDatabase();
        assertThat( FulltextIndexProviderFactory.DESCRIPTOR.name(), is( "fulltext-1.0" ) ); // Sanity check that this test is up to date.

        try ( Transaction tx = db.beginTx() )
        {
            tx.execute( "call db.createIndex( \":User(searchableString)\", \"" + FulltextIndexProviderFactory.DESCRIPTOR.name() + "\" );" ).close();
            tx.commit();
        }
        catch ( QueryExecutionException e )
        {
            assertThat( e.getMessage(), containsString( "only supports FULLTEXT" ) );
        }

        try ( Transaction tx = db.beginTx() )
        {
            long indexCount = tx.execute( DB_INDEXES ).stream().count();
            assertThat( indexCount, is( 0L ) );
            tx.commit();
        }
    }

    @Test
    public void mustSupportWildcardEndsLikeStartsWith()
    {
        db = createDatabase();
        try ( Transaction tx = db.beginTx() )
        {
            createSimpleNodesIndex( tx );
            tx.commit();
        }
        LongHashSet ids = new LongHashSet();
        try ( Transaction tx = db.beginTx() )
        {
            Node node = tx.createNode( LABEL );
            node.setProperty( PROP, "abcdef" );
            ids.add( node.getId() );
            tx.commit();
        }
        try ( Transaction tx = db.beginTx() )
        {
            Node node = tx.createNode( LABEL );
            node.setProperty( PROP, "abcxyz" );
            ids.add( node.getId() );
            tx.commit();
        }
        assertQueryFindsIds( db, true, "nodes", "abc*", ids );
    }

    @Test
    public void mustSupportWildcardBeginningsLikeEndsWith()
    {
        db = createDatabase();
        try ( Transaction tx = db.beginTx() )
        {
            createSimpleNodesIndex( tx );
            tx.commit();
        }
        LongHashSet ids = new LongHashSet();
        try ( Transaction tx = db.beginTx() )
        {
            Node node = tx.createNode( LABEL );
            node.setProperty( PROP, "defabc" );
            ids.add( node.getId() );
            tx.commit();
        }
        try ( Transaction tx = db.beginTx() )
        {
            Node node = tx.createNode( LABEL );
            node.setProperty( PROP, "xyzabc" );
            ids.add( node.getId() );
            tx.commit();
        }
        assertQueryFindsIds( db, true, "nodes", "*abc", ids );
    }

    @Test
    public void mustSupportWildcardBeginningsAndEndsLikeContains()
    {
        db = createDatabase();
        try ( Transaction tx = db.beginTx() )
        {
            createSimpleNodesIndex( tx );
            tx.commit();
        }
        LongHashSet ids = new LongHashSet();
        try ( Transaction tx = db.beginTx() )
        {
            Node node = tx.createNode( LABEL );
            node.setProperty( PROP, "defabcdef" );
            ids.add( node.getId() );
            tx.commit();
        }
        try ( Transaction tx = db.beginTx() )
        {
            Node node = tx.createNode( LABEL );
            node.setProperty( PROP, "xyzabcxyz" );
            ids.add( node.getId() );
            tx.commit();
        }
        assertQueryFindsIds( db, true, "nodes", "*abc*", ids );
    }

    @Test
    public void mustMatchCaseInsensitiveWithStandardAnalyzer()
    {
        db = createDatabase();

        try ( Transaction tx = db.beginTx() )
        {
            tx.execute( "foreach (x in range (1,1000) | create (n:Label {id:'A'}))" ).close();
            tx.execute( "foreach (x in range (1,1000) | create (n:Label {id:'B'}))" ).close();
            tx.execute( "foreach (x in range (1,1000) | create (n:Label {id:'C'}))" ).close();
            tx.execute( "foreach (x in range (1,1000) | create (n:Label {id:'b'}))" ).close();
            tx.commit();
        }
        try ( Transaction tx = db.beginTx() )
        {
            tx.execute( format( NODE_CREATE, "myindex", array( "Label" ), array( "id" ) + ", {analyzer: 'standard'}" ) ).close();
            tx.commit();
        }
        awaitIndexesOnline();

        try ( Transaction tx = db.beginTx() )
        {
            try ( Result result = tx.execute( format( QUERY_NODES, "myindex", "A" ) ) )
            {
                assertThat( result.stream().count(), is( 0L ) ); // The letter 'A' is a stop-word in English, so it is not indexed.
            }
            try ( Result result = tx.execute( format( QUERY_NODES, "myindex", "B" ) ) )
            {
                assertThat( result.stream().count(), is( 2000L ) ); // Both upper- and lower-case 'B' nodes.
            }
            try ( Result result = tx.execute( format( QUERY_NODES, "myindex", "C" ) ) )
            {
                assertThat( result.stream().count(), is( 1000L ) ); // We only have upper-case 'C' nodes.
            }
            tx.commit();
        }
    }

    @Test
    public void mustMatchCaseInsensitiveWithSimpleAnalyzer()
    {
        db = createDatabase();

        try ( Transaction tx = db.beginTx() )
        {
            tx.execute( "foreach (x in range (1,1000) | create (n:Label {id:'A'}))" ).close();
            tx.execute( "foreach (x in range (1,1000) | create (n:Label {id:'B'}))" ).close();
            tx.execute( "foreach (x in range (1,1000) | create (n:Label {id:'C'}))" ).close();
            tx.execute( "foreach (x in range (1,1000) | create (n:Label {id:'b'}))" ).close();
            tx.commit();
        }
        try ( Transaction tx = db.beginTx() )
        {
            tx.execute( format( NODE_CREATE, "myindex", array( "Label" ), array( "id" ) + ", {analyzer: 'simple'}" ) ).close();
            tx.commit();
        }
        awaitIndexesOnline();

        try ( Transaction tx = db.beginTx() )
        {
            try ( Result result = tx.execute( format( QUERY_NODES, "myindex", "A" ) ) )
            {
                assertThat( result.stream().count(), is( 1000L ) ); // We only have upper-case 'A' nodes.
            }
            try ( Result result = tx.execute( format( QUERY_NODES, "myindex", "B" ) ) )
            {
                assertThat( result.stream().count(), is( 2000L ) ); // Both upper- and lower-case 'B' nodes.
            }
            try ( Result result = tx.execute( format( QUERY_NODES, "myindex", "C" ) ) )
            {
                assertThat( result.stream().count(), is( 1000L ) ); // We only have upper-case 'C' nodes.
            }
            tx.commit();
        }
    }

    @Test
    public void mustMatchCaseInsensitiveWithDefaultAnalyzer()
    {
        db = createDatabase();

        try ( Transaction tx = db.beginTx() )
        {
            tx.execute( "foreach (x in range (1,1000) | create (n:Label {id:'A'}))" ).close();
            tx.execute( "foreach (x in range (1,1000) | create (n:Label {id:'B'}))" ).close();
            tx.execute( "foreach (x in range (1,1000) | create (n:Label {id:'C'}))" ).close();
            tx.execute( "foreach (x in range (1,1000) | create (n:Label {id:'b'}))" ).close();
            tx.commit();
        }
        try ( Transaction tx = db.beginTx() )
        {
            tx.execute( format( NODE_CREATE, "myindex", array( "Label" ), array( "id" ) ) ).close();
            tx.commit();
        }
        awaitIndexesOnline();

        try ( Transaction tx = db.beginTx() )
        {
            try ( Result result = tx.execute( format( QUERY_NODES, "myindex", "A" ) ) )
            {
                assertThat( result.stream().count(), is( 1000L ) ); // We only have upper-case 'A' nodes.
            }
            try ( Result result = tx.execute( format( QUERY_NODES, "myindex", "B" ) ) )
            {
                assertThat( result.stream().count(), is( 2000L ) ); // Both upper- and lower-case 'B' nodes.
            }
            try ( Result result = tx.execute( format( QUERY_NODES, "myindex", "C" ) ) )
            {
                assertThat( result.stream().count(), is( 1000L ) ); // We only have upper-case 'C' nodes.
            }
            tx.commit();
        }
    }

    @Test
    public void makeSureFulltextIndexDoesNotBlockSchemaIndexOnSameSchemaPattern()
    {
        db = createDatabase();

        final Label label = Label.label( "label" );
        final String prop = "prop";
        try ( Transaction tx = db.beginTx() )
        {
            tx.execute( format( NODE_CREATE, "myindex", array( label.name() ), array( prop ) ) );
            tx.commit();
        }
        try ( Transaction tx = db.beginTx() )
        {
            tx.execute( format( DB_AWAIT_INDEX, "myindex" ) );
            tx.commit();
        }
        try ( Transaction tx = db.beginTx() )
        {
            db.schema().indexFor( label ).on( prop ).create();
            tx.commit();
        }
        try ( Transaction tx = db.beginTx() )
        {
            db.schema().awaitIndexesOnline( 1, TimeUnit.HOURS );
            tx.commit();
        }
        try ( Transaction tx = db.beginTx() )
        {
            assertEquals( 2, Iterables.count( db.schema().getIndexes() ) );
            tx.commit();
        }
    }

    @Test
    public void makeSureSchemaIndexDoesNotBlockFulltextIndexOnSameSchemaPattern()
    {
        db = createDatabase();

        final Label label = Label.label( "label" );
        final String prop = "prop";
        try ( Transaction tx = db.beginTx() )
        {
            db.schema().indexFor( label ).on( prop ).create();
            tx.commit();
        }
        try ( Transaction tx = db.beginTx() )
        {
            db.schema().awaitIndexesOnline( 1, TimeUnit.HOURS );
            tx.commit();
        }
        try ( Transaction tx = db.beginTx() )
        {
            tx.execute( format( NODE_CREATE, "myindex", array( label.name() ), array( prop ) ) );
            tx.commit();
        }
        try ( Transaction tx = db.beginTx() )
        {
            tx.execute( format( DB_AWAIT_INDEX, "myindex" ) );
            tx.commit();
        }
        try ( Transaction tx = db.beginTx() )
        {
            assertEquals( 2, Iterables.count( db.schema().getIndexes() ) );
            tx.commit();
        }
    }

    @Test
    public void shouldNotBePossibleToCreateIndexWithDuplicateProperty()
    {
        db = createDatabase();

        try ( Transaction tx = db.beginTx() )
        {
            db.execute( format( NODE_CREATE, "myindex", array( "Label" ), array( "id", "id" ) ) );
            fail( "Expected to fail when trying to create index with duplicate properties" );
        }
        catch ( Exception e )
        {
            final Throwable cause = Exceptions.rootCause( e );
            assertThat( cause, instanceOf( RepeatedPropertyInSchemaException.class ) );
        }
    }

    @Test
    public void shouldNotBePossibleToCreateIndexWithDuplicateLabel()
    {
        db = createDatabase();

        try ( Transaction tx = db.beginTx() )
        {
            db.execute( format( NODE_CREATE, "myindex", array( "Label", "Label" ), array( "id" ) ) );
            fail( "Expected to fail when trying to create index with duplicate labels" );
        }
        catch ( Exception e )
        {
            final Throwable cause = Exceptions.rootCause( e );
            assertThat( cause, instanceOf( RepeatedLabelInSchemaException.class ) );
        }
    }

    @Test
    public void shouldNotBePossibleToCreateIndexWithDuplicateRelType()
    {
        db = createDatabase();

        try ( Transaction tx = db.beginTx() )
        {
            db.execute( format( RELATIONSHIP_CREATE, "myindex", array( "RelType", "RelType" ), array( "id" ) ) );
            fail( "Expected to fail when trying to create index with duplicate relationship types" );
        }
        catch ( Exception e )
        {
            final Throwable cause = Exceptions.rootCause( e );
            assertThat( cause, instanceOf( RepeatedRelationshipTypeInSchemaException.class ) );
        }
    }

    private void assertNoIndexSeeks( Result result )
    {
        assertThat( result.stream().count(), is( 1L ) );
        String planDescription = result.getExecutionPlanDescription().toString();
        assertThat( planDescription, containsString( "NodeByLabel" ) );
        assertThat( planDescription, not( containsString( "IndexSeek" ) ) );
    }

    private GraphDatabaseAPI createDatabase()
    {
        managementService = builder.build();
        cleanup.add( managementService );
        return (GraphDatabaseAPI) managementService.database( DEFAULT_DATABASE_NAME );
    }

    private void awaitIndexesOnline()
    {
        try ( Transaction tx = db.beginTx() )
        {
            db.schema().awaitIndexesOnline( 1, TimeUnit.MINUTES );
            tx.commit();
        }
    }

    static void assertQueryFindsIds( GraphDatabaseService db, boolean queryNodes, String index, String query, long... ids )
    {
        try ( Transaction tx = db.beginTx() )
        {
            String queryCall = queryNodes ? QUERY_NODES : QUERY_RELS;
            Result result = tx.execute( format( queryCall, index, query ) );
            int num = 0;
            Double score = Double.MAX_VALUE;
            while ( result.hasNext() )
            {
                Map entry = result.next();
                Long nextId = ((Entity) entry.get( queryNodes ? NODE : RELATIONSHIP )).getId();
                Double nextScore = (Double) entry.get( SCORE );
                assertThat( nextScore, lessThanOrEqualTo( score ) );
                score = nextScore;
                if ( num < ids.length )
                {
                    assertEquals( format( "Result returned id %d, expected %d", nextId, ids[num] ), ids[num], nextId.longValue() );
                }
                else
                {
                    fail( format( "Result returned id %d, which is beyond the number of ids (%d) that were expected.", nextId, ids.length ) );
                }
                num++;
            }
            assertEquals( "Number of results differ from expected", ids.length, num );
            tx.commit();
        }
    }

    static void assertQueryFindsIds( GraphDatabaseService db, boolean queryNodes, String index, String query, LongHashSet ids )
    {
        ids = new LongHashSet( ids ); // Create a defensive copy, because we're going to modify this instance.
        String queryCall = queryNodes ? QUERY_NODES : QUERY_RELS;
        long[] expectedIds = ids.toArray();
        MutableLongSet actualIds = new LongHashSet();
        try ( Transaction tx = db.beginTx() )
        {
            LongFunction<Entity> getEntity = queryNodes ? tx::getNodeById : tx::getRelationshipById;
            Result result = tx.execute( format( queryCall, index, query ) );
            Double score = Double.MAX_VALUE;
            while ( result.hasNext() )
            {
                Map entry = result.next();
                long nextId = ((Entity) entry.get( queryNodes ? NODE : RELATIONSHIP )).getId();
                Double nextScore = (Double) entry.get( SCORE );
                assertThat( nextScore, lessThanOrEqualTo( score ) );
                score = nextScore;
                actualIds.add( nextId );
                if ( !ids.remove( nextId ) )
                {
                    String msg = "This id was not expected: " + nextId;
                    failQuery( getEntity, index, query, ids, expectedIds, actualIds, msg );
                }
            }
            if ( !ids.isEmpty() )
            {
                String msg = "Not all expected ids were found: " + ids;
                failQuery( getEntity, index, query, ids, expectedIds, actualIds, msg );
            }
            tx.commit();
        }
    }

    private static void failQuery( LongFunction<Entity> getEntity, String index, String query, MutableLongSet ids, long[] expectedIds, MutableLongSet actualIds,
            String msg )
    {
        StringBuilder message = new StringBuilder( msg ).append( '\n' );
        MutableLongIterator itr = ids.longIterator();
        while ( itr.hasNext() )
        {
            long id = itr.next();
            Entity entity = getEntity.apply( id );
            message.append( '\t' ).append( entity ).append( entity.getAllProperties() ).append( '\n' );
        }
        message.append( "for query: '" ).append( query ).append( "'\nin index: " ).append( index ).append( '\n' );
        message.append( "all expected ids: " ).append( Arrays.toString( expectedIds ) ).append( '\n' );
        message.append( "actual ids: " ).append( actualIds );
        itr = actualIds.longIterator();
        while ( itr.hasNext() )
        {
            long id = itr.next();
            Entity entity = getEntity.apply( id );
            message.append( "\n\t" ).append( entity ).append( entity.getAllProperties() );
        }
        fail( message.toString() );
    }

    public static String array( String... args )
    {
        return Arrays.stream( args ).map( s -> "\"" + s + "\"" ).collect( Collectors.joining( ", ", "[", "]" ) );
    }

    public static Map<String,Value> asProcedureConfigMap( String analyzer, boolean eventuallyConsistent )
    {
        Map<String,Value> map = new HashMap<>();
        map.put( PROCEDURE_ANALYZER, Values.stringValue( analyzer ) );
        map.put( PROCEDURE_EVENTUALLY_CONSISTENT, Values.booleanValue( eventuallyConsistent ) );
        return map;
    }

    public static Map<String,Value> asConfigMap( String analyzer, boolean eventuallyConsistent )
    {
        Map<String,Value> map = new HashMap<>();
        map.put( ANALYZER, Values.stringValue( analyzer ) );
        map.put( FulltextIndexSettingsKeys.EVENTUALLY_CONSISTENT, Values.booleanValue( eventuallyConsistent ) );
        return map;
    }

    public static String asConfigString( Map<String,Value> configMap )
    {
        StringJoiner joiner = new StringJoiner( ", ", "{", "}" );
        configMap.forEach( ( k, v ) -> joiner.add( k + ": \"" + v.asObject() + "\"" ) );
        return joiner.toString();
    }

    private List<Value> generateRandomNonStringValues()
    {
        Predicate<Value> nonString = v -> v.valueGroup() != ValueGroup.TEXT;
        return generateRandomValues( nonString );
    }

    private List<Value> generateRandomSimpleValues()
    {
        EnumSet<ValueGroup> simpleTypes = EnumSet.of(
                ValueGroup.BOOLEAN, ValueGroup.BOOLEAN_ARRAY, ValueGroup.NUMBER, ValueGroup.NUMBER_ARRAY );
        return generateRandomValues( v -> simpleTypes.contains( v.valueGroup() ) );
    }

    private List<Value> generateRandomValues( Predicate<Value> predicate )
    {
        int valuesToGenerate = 1000;
        RandomValues generator = RandomValues.create();
        List<Value> values = new ArrayList<>( valuesToGenerate );
        for ( int i = 0; i < valuesToGenerate; i++ )
        {
            Value value;
            do
            {
                value = generator.nextValue();
            }
            while ( !predicate.test( value ) );
            values.add( value );
        }
        return values;
    }

    private String quoteValueForQuery( Value value )
    {
        return QueryParserUtil.escape( value.prettyPrint() ).replace( "\\", "\\\\" ).replace( "\"", "\\\"" );
    }

    private void createSimpleRelationshipIndex( Transaction tx )
    {
        tx.execute( format( RELATIONSHIP_CREATE, "rels", array( REL.name() ), array( PROP ) ) ).close();
    }

    private void createSimpleNodesIndex( Transaction tx )
    {
        tx.execute( format( NODE_CREATE, "nodes", array( LABEL.name() ), array( PROP ) ) ).close();
    }
}<|MERGE_RESOLUTION|>--- conflicted
+++ resolved
@@ -67,20 +67,12 @@
 import org.neo4j.graphdb.ResourceIterator;
 import org.neo4j.graphdb.Result;
 import org.neo4j.graphdb.Transaction;
-<<<<<<< HEAD
+import org.neo4j.internal.helpers.Exceptions;
 import org.neo4j.internal.helpers.collection.Iterables;
-import org.neo4j.kernel.impl.index.schema.FulltextIndexSettingsKeys;
-=======
-import org.neo4j.graphdb.factory.GraphDatabaseBuilder;
-import org.neo4j.graphdb.factory.GraphDatabaseFactory;
-import org.neo4j.graphdb.factory.GraphDatabaseSettings;
-import org.neo4j.helpers.Exceptions;
-import org.neo4j.helpers.collection.Iterables;
 import org.neo4j.kernel.api.exceptions.schema.RepeatedLabelInSchemaException;
 import org.neo4j.kernel.api.exceptions.schema.RepeatedPropertyInSchemaException;
 import org.neo4j.kernel.api.exceptions.schema.RepeatedRelationshipTypeInSchemaException;
-import org.neo4j.kernel.configuration.Settings;
->>>>>>> ba1206bf
+import org.neo4j.kernel.impl.index.schema.FulltextIndexSettingsKeys;
 import org.neo4j.kernel.internal.GraphDatabaseAPI;
 import org.neo4j.logging.Level;
 import org.neo4j.scheduler.Group;
@@ -112,6 +104,7 @@
 import static org.junit.Assert.assertThat;
 import static org.junit.Assert.assertTrue;
 import static org.junit.Assert.fail;
+import static org.junit.jupiter.api.Assertions.assertThrows;
 import static org.neo4j.configuration.GraphDatabaseSettings.DEFAULT_DATABASE_NAME;
 import static org.neo4j.internal.helpers.collection.Iterables.single;
 import static org.neo4j.kernel.impl.index.schema.FulltextIndexSettingsKeys.ANALYZER;
@@ -2620,16 +2613,14 @@
     {
         db = createDatabase();
 
-        try ( Transaction tx = db.beginTx() )
-        {
-            db.execute( format( NODE_CREATE, "myindex", array( "Label" ), array( "id", "id" ) ) );
-            fail( "Expected to fail when trying to create index with duplicate properties" );
-        }
-        catch ( Exception e )
-        {
-            final Throwable cause = Exceptions.rootCause( e );
-            assertThat( cause, instanceOf( RepeatedPropertyInSchemaException.class ) );
-        }
+        final Exception e = assertThrows( Exception.class, () -> {
+            try ( Transaction tx = db.beginTx() )
+            {
+                tx.execute( format( NODE_CREATE, "myindex", array( "Label" ), array( "id", "id" ) ) );
+            }
+        } );
+        final Throwable cause = Exceptions.rootCause( e );
+        assertThat( cause, instanceOf( RepeatedPropertyInSchemaException.class ) );
     }
 
     @Test
@@ -2637,16 +2628,14 @@
     {
         db = createDatabase();
 
-        try ( Transaction tx = db.beginTx() )
-        {
-            db.execute( format( NODE_CREATE, "myindex", array( "Label", "Label" ), array( "id" ) ) );
-            fail( "Expected to fail when trying to create index with duplicate labels" );
-        }
-        catch ( Exception e )
-        {
-            final Throwable cause = Exceptions.rootCause( e );
-            assertThat( cause, instanceOf( RepeatedLabelInSchemaException.class ) );
-        }
+        final Exception e = assertThrows( Exception.class, () -> {
+            try ( Transaction tx = db.beginTx() )
+            {
+                tx.execute( format( NODE_CREATE, "myindex", array( "Label", "Label" ), array( "id" ) ) );
+            }
+        } );
+        final Throwable cause = Exceptions.rootCause( e );
+        assertThat( cause, instanceOf( RepeatedLabelInSchemaException.class ) );
     }
 
     @Test
@@ -2654,16 +2643,14 @@
     {
         db = createDatabase();
 
-        try ( Transaction tx = db.beginTx() )
-        {
-            db.execute( format( RELATIONSHIP_CREATE, "myindex", array( "RelType", "RelType" ), array( "id" ) ) );
-            fail( "Expected to fail when trying to create index with duplicate relationship types" );
-        }
-        catch ( Exception e )
-        {
-            final Throwable cause = Exceptions.rootCause( e );
-            assertThat( cause, instanceOf( RepeatedRelationshipTypeInSchemaException.class ) );
-        }
+        final Exception e = assertThrows( Exception.class, () -> {
+            try ( Transaction tx = db.beginTx() )
+            {
+                tx.execute( format( RELATIONSHIP_CREATE, "myindex", array( "RelType", "RelType" ), array( "id" ) ) );
+            }
+        } );
+        final Throwable cause = Exceptions.rootCause( e );
+        assertThat( cause, instanceOf( RepeatedRelationshipTypeInSchemaException.class ) );
     }
 
     private void assertNoIndexSeeks( Result result )
