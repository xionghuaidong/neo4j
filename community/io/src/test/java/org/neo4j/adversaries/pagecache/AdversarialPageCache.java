--- conflicted
+++ resolved
@@ -130,14 +130,14 @@
     }
 
     @Override
-<<<<<<< HEAD
     public void reportEvents()
     {
         delegate.reportEvents();
-=======
+    }
+
+    @Override
     public boolean fileSystemSupportsFileOperations()
     {
         return delegate.fileSystemSupportsFileOperations();
->>>>>>> 735da4f5
     }
 }