/*
 * Copyright (c) 2002-2017 "Neo Technology,"
 * Network Engine for Objects in Lund AB [http://neotechnology.com]
 *
 * This file is part of Neo4j.
 *
 * Neo4j is free software: you can redistribute it and/or modify
 * it under the terms of the GNU General Public License as published by
 * the Free Software Foundation, either version 3 of the License, or
 * (at your option) any later version.
 *
 * This program is distributed in the hope that it will be useful,
 * but WITHOUT ANY WARRANTY; without even the implied warranty of
 * MERCHANTABILITY or FITNESS FOR A PARTICULAR PURPOSE.  See the
 * GNU General Public License for more details.
 *
 * You should have received a copy of the GNU General Public License
 * along with this program.  If not, see <http://www.gnu.org/licenses/>.
 */
package org.neo4j.io.fs;

<<<<<<< HEAD
import org.junit.After;
import org.junit.Before;
import org.junit.Rule;
=======
>>>>>>> 7d299cf4
import org.junit.Test;

import java.io.File;
import java.io.IOException;
import java.util.UUID;

<<<<<<< HEAD
import org.neo4j.graphdb.mockfs.CloseTrackingFileSystem;
import org.neo4j.io.fs.watcher.FileWatcher;
import org.neo4j.test.rule.TestDirectory;

import static org.hamcrest.core.Is.is;
import static org.junit.Assert.assertFalse;
import static org.junit.Assert.assertNotNull;
import static org.junit.Assert.assertSame;
import static org.junit.Assert.assertThat;
import static org.junit.Assert.assertTrue;
import static org.junit.Assert.fail;
=======
import static java.lang.String.format;
import static org.hamcrest.core.Is.is;
import static org.junit.Assert.assertFalse;
import static org.junit.Assert.assertThat;
import static org.junit.Assert.fail;
import static org.neo4j.io.fs.DefaultFileSystemAbstraction.UNABLE_TO_CREATE_DIRECTORY_FORMAT;
>>>>>>> 7d299cf4

public class DefaultFileSystemAbstractionTest extends FileSystemAbstractionTest
{
<<<<<<< HEAD
    @Rule
    public TestDirectory testDirectory = TestDirectory.testDirectory();

    private DefaultFileSystemAbstraction defaultFileSystemAbstraction;
    private File path;

    @Before
    public void before() throws Exception
    {
        path = testDirectory.file( "testFile" );
        defaultFileSystemAbstraction = new DefaultFileSystemAbstraction();
    }

    @After
    public void tearDown() throws IOException
    {
        defaultFileSystemAbstraction.close();
    }

    @Test
    public void fileWatcherCreation() throws IOException
    {
        try (FileWatcher fileWatcher = defaultFileSystemAbstraction.fileWatcher())
        {
            assertNotNull( fileWatcher.watch( testDirectory.directory( "testDirectory" ) ) );
        }
    }

    @Test
    public void shouldCreatePath() throws Exception
    {
        defaultFileSystemAbstraction.mkdirs( path );

        assertThat( path.exists(), is( true ) );
    }

    @Test
    public void shouldCreateDeepPath() throws Exception
=======
    @Override
    protected FileSystemAbstraction buildFileSystemAbstraction()
>>>>>>> 7d299cf4
    {
        return new DefaultFileSystemAbstraction();
    }

    @Test
    public void shouldFailGracefullyWhenPathCannotBeCreated() throws Exception
    {
        path = new File( testDirectory.directory(), String.valueOf( UUID.randomUUID() ) )
        {
            @Override
            public boolean mkdirs()
            {
                return false;
            }
        };

        try
        {
            fsa.mkdirs( path );

            fail();
        }
        catch ( IOException e )
        {
            assertFalse( fsa.fileExists( path ) );
            String expectedMessage = format( UNABLE_TO_CREATE_DIRECTORY_FORMAT, path );
            assertThat( e.getMessage(), is( expectedMessage ) );
        }
    }

    @Test
    public void closeThirdPartyFileSystemsOnClose() throws IOException
    {
        CloseTrackingFileSystem closeTrackingFileSystem = new CloseTrackingFileSystem();

        CloseTrackingFileSystem fileSystem = defaultFileSystemAbstraction
                .getOrCreateThirdPartyFileSystem( CloseTrackingFileSystem.class,
                        thirdPartyFileSystemClass -> closeTrackingFileSystem );

        assertSame( closeTrackingFileSystem, fileSystem );
        assertFalse( closeTrackingFileSystem.isClosed() );

        defaultFileSystemAbstraction.close();

        assertTrue( closeTrackingFileSystem.isClosed() );
    }
}<|MERGE_RESOLUTION|>--- conflicted
+++ resolved
@@ -19,84 +19,25 @@
  */
 package org.neo4j.io.fs;
 
-<<<<<<< HEAD
-import org.junit.After;
-import org.junit.Before;
-import org.junit.Rule;
-=======
->>>>>>> 7d299cf4
 import org.junit.Test;
 
 import java.io.File;
 import java.io.IOException;
 import java.util.UUID;
 
-<<<<<<< HEAD
-import org.neo4j.graphdb.mockfs.CloseTrackingFileSystem;
-import org.neo4j.io.fs.watcher.FileWatcher;
-import org.neo4j.test.rule.TestDirectory;
-
-import static org.hamcrest.core.Is.is;
-import static org.junit.Assert.assertFalse;
-import static org.junit.Assert.assertNotNull;
-import static org.junit.Assert.assertSame;
-import static org.junit.Assert.assertThat;
-import static org.junit.Assert.assertTrue;
-import static org.junit.Assert.fail;
-=======
-import static java.lang.String.format;
 import static org.hamcrest.core.Is.is;
 import static org.junit.Assert.assertFalse;
 import static org.junit.Assert.assertThat;
 import static org.junit.Assert.fail;
+
+import static java.lang.String.format;
+
 import static org.neo4j.io.fs.DefaultFileSystemAbstraction.UNABLE_TO_CREATE_DIRECTORY_FORMAT;
->>>>>>> 7d299cf4
 
 public class DefaultFileSystemAbstractionTest extends FileSystemAbstractionTest
 {
-<<<<<<< HEAD
-    @Rule
-    public TestDirectory testDirectory = TestDirectory.testDirectory();
-
-    private DefaultFileSystemAbstraction defaultFileSystemAbstraction;
-    private File path;
-
-    @Before
-    public void before() throws Exception
-    {
-        path = testDirectory.file( "testFile" );
-        defaultFileSystemAbstraction = new DefaultFileSystemAbstraction();
-    }
-
-    @After
-    public void tearDown() throws IOException
-    {
-        defaultFileSystemAbstraction.close();
-    }
-
-    @Test
-    public void fileWatcherCreation() throws IOException
-    {
-        try (FileWatcher fileWatcher = defaultFileSystemAbstraction.fileWatcher())
-        {
-            assertNotNull( fileWatcher.watch( testDirectory.directory( "testDirectory" ) ) );
-        }
-    }
-
-    @Test
-    public void shouldCreatePath() throws Exception
-    {
-        defaultFileSystemAbstraction.mkdirs( path );
-
-        assertThat( path.exists(), is( true ) );
-    }
-
-    @Test
-    public void shouldCreateDeepPath() throws Exception
-=======
     @Override
     protected FileSystemAbstraction buildFileSystemAbstraction()
->>>>>>> 7d299cf4
     {
         return new DefaultFileSystemAbstraction();
     }
@@ -104,7 +45,7 @@
     @Test
     public void shouldFailGracefullyWhenPathCannotBeCreated() throws Exception
     {
-        path = new File( testDirectory.directory(), String.valueOf( UUID.randomUUID() ) )
+        path = new File( dir.directory(), String.valueOf( UUID.randomUUID() ) )
         {
             @Override
             public boolean mkdirs()
@@ -126,21 +67,4 @@
             assertThat( e.getMessage(), is( expectedMessage ) );
         }
     }
-
-    @Test
-    public void closeThirdPartyFileSystemsOnClose() throws IOException
-    {
-        CloseTrackingFileSystem closeTrackingFileSystem = new CloseTrackingFileSystem();
-
-        CloseTrackingFileSystem fileSystem = defaultFileSystemAbstraction
-                .getOrCreateThirdPartyFileSystem( CloseTrackingFileSystem.class,
-                        thirdPartyFileSystemClass -> closeTrackingFileSystem );
-
-        assertSame( closeTrackingFileSystem, fileSystem );
-        assertFalse( closeTrackingFileSystem.isClosed() );
-
-        defaultFileSystemAbstraction.close();
-
-        assertTrue( closeTrackingFileSystem.isClosed() );
-    }
 }