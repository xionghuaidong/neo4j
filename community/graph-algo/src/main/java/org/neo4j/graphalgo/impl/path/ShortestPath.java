--- conflicted
+++ resolved
@@ -382,44 +382,23 @@
                 }
 
                 Node result = nextRel.getOtherNode( this.lastPath.endNode() );
-<<<<<<< HEAD
-                LevelData levelData = this.visitedNodes.get( result );
-                if ( levelData == null )
-                {
-                    levelData = new LevelData( nextRel, this.currentDepth );
-                    this.visitedNodes.put( result, levelData );
-                    this.nextNodes.add( result );
-                    return result;
-                }
-                else if ( this.currentDepth == levelData.depth )
-                {
-                    levelData.addRel( nextRel );
-=======
 
                 if ( filterNextLevelNodes( result ) != null )
                 {
                     lastMetadata.rels++;
 
                     LevelData levelData = this.visitedNodes.get( result );
-                    boolean createdLevelData = false;
                     if ( levelData == null )
                     {
                         levelData = new LevelData( nextRel, this.currentDepth );
                         this.visitedNodes.put( result, levelData );
-                        createdLevelData = true;
+                        this.nextNodes.add( result );
+                        return result;
                     }
-                    if ( this.currentDepth == levelData.depth && !createdLevelData )
+                    else if ( this.currentDepth == levelData.depth )
                     {
                         levelData.addRel( nextRel );
                     }
-                    // Was this level data created right now, i.e. have we visited this node before?
-                    // In that case don't add it as next node to traverse
-                    if ( createdLevelData )
-                    {
-                        this.nextNodes.add( result );
-                        return result;
-                    }
->>>>>>> 29cd46da
                 }
             }
         }
