/*
 * Copyright (c) 2002-2019 "Neo4j,"
 * Neo4j Sweden AB [http://neo4j.com]
 *
 * This file is part of Neo4j.
 *
 * Neo4j is free software: you can redistribute it and/or modify
 * it under the terms of the GNU General Public License as published by
 * the Free Software Foundation, either version 3 of the License, or
 * (at your option) any later version.
 *
 * This program is distributed in the hope that it will be useful,
 * but WITHOUT ANY WARRANTY; without even the implied warranty of
 * MERCHANTABILITY or FITNESS FOR A PARTICULAR PURPOSE.  See the
 * GNU General Public License for more details.
 *
 * You should have received a copy of the GNU General Public License
 * along with this program.  If not, see <http://www.gnu.org/licenses/>.
 */
package org.neo4j.kernel.api.impl.fulltext;

import org.apache.lucene.analysis.Analyzer;

import java.io.File;
import java.io.IOException;
import java.io.Reader;
import java.io.UncheckedIOException;
import java.nio.charset.StandardCharsets;
import java.util.Map;
import java.util.Properties;

import org.neo4j.common.TokenNameLookup;
import org.neo4j.graphdb.schema.AnalyzerProvider;
import org.neo4j.internal.schema.IndexConfig;
import org.neo4j.internal.schema.IndexDescriptor;
import org.neo4j.internal.schema.SchemaDescriptor;
import org.neo4j.io.fs.FileSystemAbstraction;
<<<<<<< HEAD
import org.neo4j.kernel.api.impl.index.storage.PartitionedIndexStorage;
import org.neo4j.service.Services;
import org.neo4j.values.storable.BooleanValue;
import org.neo4j.values.storable.TextValue;
import org.neo4j.values.storable.Values;
=======
import org.neo4j.io.fs.StoreChannel;
import org.neo4j.kernel.impl.core.TokenHolder;
import org.neo4j.kernel.impl.core.TokenNotFoundException;
import org.neo4j.storageengine.api.schema.StoreIndexDescriptor;
>>>>>>> e3b7d907

public class FulltextIndexSettings
{
    public static final String INDEX_CONFIG_ANALYZER = "analyzer";
    public static final String INDEX_CONFIG_EVENTUALLY_CONSISTENT = "eventually_consistent";
    private static final String INDEX_CONFIG_FILE = "fulltext-index.properties";
<<<<<<< HEAD
    static final String INDEX_CONFIG_ANALYZER = "analyzer";
    static final String INDEX_CONFIG_EVENTUALLY_CONSISTENT = "eventually_consistent";

    // kept around for the time being, for index configuration migration purpose...
    private static void loadPersistedSettings( Properties settings, PartitionedIndexStorage indexStorage, FileSystemAbstraction fs )
=======
    private static final String INDEX_CONFIG_PROPERTY_NAMES = "propertyNames";

    static FulltextIndexDescriptor readOrInitialiseDescriptor( StoreIndexDescriptor descriptor, String defaultAnalyzerName,
            TokenHolder propertyKeyTokenHolder, File indexFolder, FileSystemAbstraction fileSystem )
    {
        Properties indexConfiguration = new Properties();
        if ( descriptor.schema() instanceof FulltextSchemaDescriptor )
        {
            FulltextSchemaDescriptor schema = (FulltextSchemaDescriptor) descriptor.schema();
            indexConfiguration.putAll( schema.getIndexConfiguration() );
        }
        loadPersistedSettings( indexConfiguration, indexFolder, fileSystem );
        boolean eventuallyConsistent = Boolean.parseBoolean( indexConfiguration.getProperty( INDEX_CONFIG_EVENTUALLY_CONSISTENT ) );
        String analyzerName = indexConfiguration.getProperty( INDEX_CONFIG_ANALYZER, defaultAnalyzerName );
        Analyzer analyzer = createAnalyzer( analyzerName );
        List<String> names = new ArrayList<>();
        for ( int propertyKeyId : descriptor.schema().getPropertyIds() )
        {
            try
            {
                names.add( propertyKeyTokenHolder.getTokenById( propertyKeyId ).name() );
            }
            catch ( TokenNotFoundException e )
            {
                throw new IllegalStateException( "Property key id not found.",
                        new PropertyKeyIdNotFoundKernelException( propertyKeyId, e ) );
            }
        }
        List<String> propertyNames = Collections.unmodifiableList( names );
        return new FulltextIndexDescriptor( descriptor, propertyNames, analyzer, analyzerName, eventuallyConsistent );
    }

    private static void loadPersistedSettings( Properties settings, File indexFolder, FileSystemAbstraction fs )
>>>>>>> e3b7d907
    {
        File settingsFile = new File( indexFolder, INDEX_CONFIG_FILE );
        if ( fs.fileExists( settingsFile ) )
        {
            try ( Reader reader = fs.openAsReader( settingsFile, StandardCharsets.UTF_8 ) )
            {
                settings.load( reader );
            }
            catch ( IOException e )
            {
                throw new UncheckedIOException( "Failed to read persisted fulltext index properties: " + settingsFile, e );
            }
        }
    }

    static Analyzer createAnalyzer( String analyzerName )
    {
        try
        {
            return Services.loadOrFail( AnalyzerProvider.class, analyzerName ).createAnalyzer();
        }
        catch ( Exception e )
        {
            throw new RuntimeException( "Could not create fulltext analyzer: " + analyzerName, e );
        }
    }

<<<<<<< HEAD
    static Analyzer createAnalyzer( IndexDescriptor descriptor, TokenNameLookup tokenNameLookup )
    {
        TextValue analyzerName = descriptor.schema().getIndexConfig().get( INDEX_CONFIG_ANALYZER );
        if ( analyzerName == null )
=======
    static void saveFulltextIndexSettings( FulltextIndexDescriptor descriptor, File indexFolder, FileSystemAbstraction fs )
            throws IOException
    {
        File indexConfigFile = new File( indexFolder, INDEX_CONFIG_FILE );
        Properties settings = new Properties();
        settings.setProperty( INDEX_CONFIG_EVENTUALLY_CONSISTENT, Boolean.toString( descriptor.isEventuallyConsistent() ) );
        settings.setProperty( INDEX_CONFIG_ANALYZER, descriptor.analyzerName() );
        settings.setProperty( INDEX_CONFIG_PROPERTY_NAMES, descriptor.propertyNames().stream().collect( Collectors.joining( ", ", "[", "]" )) );
        settings.setProperty( "_propertyIds", Arrays.toString( descriptor.properties() ) );
        settings.setProperty( "_name", descriptor.name() );
        settings.setProperty( "_schema_entityType", descriptor.schema().entityType().name() );
        settings.setProperty( "_schema_entityTokenIds", Arrays.toString( descriptor.schema().getEntityTokenIds() ) );
        try ( StoreChannel channel = fs.create( indexConfigFile );
                Writer writer = fs.openAsWriter( indexConfigFile, StandardCharsets.UTF_8, false ) )
>>>>>>> e3b7d907
        {
            throw new RuntimeException( "Index has no analyzer configured: " + descriptor.userDescription( tokenNameLookup ) );
        }
        try
        {
            return Services.loadOrFail( AnalyzerProvider.class, analyzerName.stringValue() ).createAnalyzer();
        }
        catch ( Exception e )
        {
            throw new RuntimeException( "Could not create fulltext analyzer: " + analyzerName, e );
        }
    }

    static String[] createPropertyNames( IndexDescriptor descriptor, TokenNameLookup tokenNameLookup )
    {
        int[] propertyIds = descriptor.schema().getPropertyIds();
        String[] propertyNames = new String[propertyIds.length];
        for ( int i = 0; i < propertyIds.length; i++ )
        {
            propertyNames[i] = tokenNameLookup.propertyKeyGetName( propertyIds[i] );
        }
        return propertyNames;
    }

    static IndexConfig toIndexConfig( Map<String,String> map )
    {
        IndexConfig config = IndexConfig.empty();

        String analyzer = map.remove( INDEX_CONFIG_ANALYZER );
        if ( analyzer != null )
        {
            config = config.with( INDEX_CONFIG_ANALYZER, Values.stringValue( analyzer ) );
        }

        String eventuallyConsistent = map.remove( INDEX_CONFIG_EVENTUALLY_CONSISTENT );
        if ( eventuallyConsistent != null )
        {
            config = config.with( INDEX_CONFIG_EVENTUALLY_CONSISTENT, Values.booleanValue( Boolean.parseBoolean( eventuallyConsistent ) ) );
        }

        // Ignore any other entries that the map might contain.

        return config;
    }

    static boolean isEventuallyConsistent( SchemaDescriptor schema )
    {
        BooleanValue eventuallyConsistent = schema.getIndexConfig().getOrDefault( INDEX_CONFIG_EVENTUALLY_CONSISTENT, BooleanValue.FALSE );
        return eventuallyConsistent.booleanValue();
    }
}<|MERGE_RESOLUTION|>--- conflicted
+++ resolved
@@ -35,65 +35,19 @@
 import org.neo4j.internal.schema.IndexDescriptor;
 import org.neo4j.internal.schema.SchemaDescriptor;
 import org.neo4j.io.fs.FileSystemAbstraction;
-<<<<<<< HEAD
-import org.neo4j.kernel.api.impl.index.storage.PartitionedIndexStorage;
 import org.neo4j.service.Services;
 import org.neo4j.values.storable.BooleanValue;
 import org.neo4j.values.storable.TextValue;
 import org.neo4j.values.storable.Values;
-=======
-import org.neo4j.io.fs.StoreChannel;
-import org.neo4j.kernel.impl.core.TokenHolder;
-import org.neo4j.kernel.impl.core.TokenNotFoundException;
-import org.neo4j.storageengine.api.schema.StoreIndexDescriptor;
->>>>>>> e3b7d907
 
 public class FulltextIndexSettings
 {
     public static final String INDEX_CONFIG_ANALYZER = "analyzer";
     public static final String INDEX_CONFIG_EVENTUALLY_CONSISTENT = "eventually_consistent";
     private static final String INDEX_CONFIG_FILE = "fulltext-index.properties";
-<<<<<<< HEAD
-    static final String INDEX_CONFIG_ANALYZER = "analyzer";
-    static final String INDEX_CONFIG_EVENTUALLY_CONSISTENT = "eventually_consistent";
 
     // kept around for the time being, for index configuration migration purpose...
-    private static void loadPersistedSettings( Properties settings, PartitionedIndexStorage indexStorage, FileSystemAbstraction fs )
-=======
-    private static final String INDEX_CONFIG_PROPERTY_NAMES = "propertyNames";
-
-    static FulltextIndexDescriptor readOrInitialiseDescriptor( StoreIndexDescriptor descriptor, String defaultAnalyzerName,
-            TokenHolder propertyKeyTokenHolder, File indexFolder, FileSystemAbstraction fileSystem )
-    {
-        Properties indexConfiguration = new Properties();
-        if ( descriptor.schema() instanceof FulltextSchemaDescriptor )
-        {
-            FulltextSchemaDescriptor schema = (FulltextSchemaDescriptor) descriptor.schema();
-            indexConfiguration.putAll( schema.getIndexConfiguration() );
-        }
-        loadPersistedSettings( indexConfiguration, indexFolder, fileSystem );
-        boolean eventuallyConsistent = Boolean.parseBoolean( indexConfiguration.getProperty( INDEX_CONFIG_EVENTUALLY_CONSISTENT ) );
-        String analyzerName = indexConfiguration.getProperty( INDEX_CONFIG_ANALYZER, defaultAnalyzerName );
-        Analyzer analyzer = createAnalyzer( analyzerName );
-        List<String> names = new ArrayList<>();
-        for ( int propertyKeyId : descriptor.schema().getPropertyIds() )
-        {
-            try
-            {
-                names.add( propertyKeyTokenHolder.getTokenById( propertyKeyId ).name() );
-            }
-            catch ( TokenNotFoundException e )
-            {
-                throw new IllegalStateException( "Property key id not found.",
-                        new PropertyKeyIdNotFoundKernelException( propertyKeyId, e ) );
-            }
-        }
-        List<String> propertyNames = Collections.unmodifiableList( names );
-        return new FulltextIndexDescriptor( descriptor, propertyNames, analyzer, analyzerName, eventuallyConsistent );
-    }
-
     private static void loadPersistedSettings( Properties settings, File indexFolder, FileSystemAbstraction fs )
->>>>>>> e3b7d907
     {
         File settingsFile = new File( indexFolder, INDEX_CONFIG_FILE );
         if ( fs.fileExists( settingsFile ) )
@@ -121,27 +75,10 @@
         }
     }
 
-<<<<<<< HEAD
     static Analyzer createAnalyzer( IndexDescriptor descriptor, TokenNameLookup tokenNameLookup )
     {
         TextValue analyzerName = descriptor.schema().getIndexConfig().get( INDEX_CONFIG_ANALYZER );
         if ( analyzerName == null )
-=======
-    static void saveFulltextIndexSettings( FulltextIndexDescriptor descriptor, File indexFolder, FileSystemAbstraction fs )
-            throws IOException
-    {
-        File indexConfigFile = new File( indexFolder, INDEX_CONFIG_FILE );
-        Properties settings = new Properties();
-        settings.setProperty( INDEX_CONFIG_EVENTUALLY_CONSISTENT, Boolean.toString( descriptor.isEventuallyConsistent() ) );
-        settings.setProperty( INDEX_CONFIG_ANALYZER, descriptor.analyzerName() );
-        settings.setProperty( INDEX_CONFIG_PROPERTY_NAMES, descriptor.propertyNames().stream().collect( Collectors.joining( ", ", "[", "]" )) );
-        settings.setProperty( "_propertyIds", Arrays.toString( descriptor.properties() ) );
-        settings.setProperty( "_name", descriptor.name() );
-        settings.setProperty( "_schema_entityType", descriptor.schema().entityType().name() );
-        settings.setProperty( "_schema_entityTokenIds", Arrays.toString( descriptor.schema().getEntityTokenIds() ) );
-        try ( StoreChannel channel = fs.create( indexConfigFile );
-                Writer writer = fs.openAsWriter( indexConfigFile, StandardCharsets.UTF_8, false ) )
->>>>>>> e3b7d907
         {
             throw new RuntimeException( "Index has no analyzer configured: " + descriptor.userDescription( tokenNameLookup ) );
         }
