--- conflicted
+++ resolved
@@ -43,15 +43,9 @@
     private final TransactionRepresentationStoreApplier storeApplier;
     private final IndexUpdatesValidator indexUpdatesValidator;
 
-<<<<<<< HEAD
     public TransactionRepresentationCommitProcess(TransactionAppender appender, KernelHealth kernelHealth,
             TransactionIdStore transactionIdStore, TransactionRepresentationStoreApplier storeApplier,
-            IndexUpdatesValidator indexUpdatesValidator, TransactionApplicationMode mode )
-=======
-    public TransactionRepresentationCommitProcess( LogicalTransactionStore logicalTransactionStore,
-            KernelHealth kernelHealth, TransactionIdStore transactionIdStore,
-            TransactionRepresentationStoreApplier storeApplier, IndexUpdatesValidator indexUpdatesValidator )
->>>>>>> de204b94
+            IndexUpdatesValidator indexUpdatesValidator )
     {
         this.appender = appender;
         this.transactionIdStore = transactionIdStore;
