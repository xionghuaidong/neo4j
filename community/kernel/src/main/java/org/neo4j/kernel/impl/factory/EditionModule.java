/*
 * Copyright (c) 2002-2016 "Neo Technology,"
 * Network Engine for Objects in Lund AB [http://neotechnology.com]
 *
 * This file is part of Neo4j.
 *
 * Neo4j is free software: you can redistribute it and/or modify
 * it under the terms of the GNU General Public License as published by
 * the Free Software Foundation, either version 3 of the License, or
 * (at your option) any later version.
 *
 * This program is distributed in the hope that it will be useful,
 * but WITHOUT ANY WARRANTY; without even the implied warranty of
 * MERCHANTABILITY or FITNESS FOR A PARTICULAR PURPOSE.  See the
 * GNU General Public License for more details.
 *
 * You should have received a copy of the GNU General Public License
 * along with this program.  If not, see <http://www.gnu.org/licenses/>.
 */
package org.neo4j.kernel.impl.factory;

import java.io.File;

import org.neo4j.graphdb.DependencyResolver;
<<<<<<< HEAD
import org.neo4j.graphdb.factory.GraphDatabaseSettings;
import org.neo4j.io.pagecache.IOLimiter;
=======
import org.neo4j.kernel.IdGeneratorFactory;
import org.neo4j.kernel.IdReuseEligibility;
import org.neo4j.kernel.KernelDiagnostics;
>>>>>>> 485ab85a
import org.neo4j.kernel.NeoStoreDataSource;
import org.neo4j.kernel.configuration.Config;
import org.neo4j.kernel.impl.api.CommitProcessFactory;
import org.neo4j.kernel.impl.api.SchemaWriteGuard;
import org.neo4j.kernel.impl.constraints.ConstraintSemantics;
import org.neo4j.kernel.impl.core.LabelTokenHolder;
import org.neo4j.kernel.impl.core.PropertyKeyTokenHolder;
import org.neo4j.kernel.impl.core.RelationshipTypeTokenHolder;
import org.neo4j.kernel.impl.coreapi.CoreAPIAvailabilityGuard;
import org.neo4j.kernel.impl.factory.GraphDatabaseFacadeFactory.Configuration;
import org.neo4j.kernel.impl.locking.Locks;
import org.neo4j.kernel.impl.store.id.IdGeneratorFactory;
import org.neo4j.kernel.impl.transaction.TransactionHeaderInformationFactory;
import org.neo4j.kernel.info.DiagnosticsManager;
import org.neo4j.kernel.internal.KernelDiagnostics;
import org.neo4j.kernel.lifecycle.LifeSupport;
import org.neo4j.logging.LogProvider;
import org.neo4j.server.security.auth.AuthManager;
import org.neo4j.server.security.auth.BasicAuthManager;
import org.neo4j.server.security.auth.FileUserRepository;
import org.neo4j.udc.UsageData;
import org.neo4j.udc.UsageDataKeys;

import static java.time.Clock.systemUTC;
import static java.util.Collections.singletonMap;

/**
 * Edition module for {@link org.neo4j.kernel.impl.factory.GraphDatabaseFacadeFactory}. Implementations of this class
 * need to create all the services that would be specific for a particular edition of the database.
 */
public abstract class EditionModule
{
    public IdGeneratorFactory idGeneratorFactory;

    public LabelTokenHolder labelTokenHolder;

    public PropertyKeyTokenHolder propertyKeyTokenHolder;

    public Locks lockManager;

    public CommitProcessFactory commitProcessFactory;

    public long transactionStartTimeout;

    public RelationshipTypeTokenHolder relationshipTypeTokenHolder;

    public TransactionHeaderInformationFactory headerInformationFactory;

    public SchemaWriteGuard schemaWriteGuard;

    public ConstraintSemantics constraintSemantics;

<<<<<<< HEAD
    public CoreAPIAvailabilityGuard coreAPIAvailabilityGuard;

    public IOLimiter ioLimiter;

    protected void doAfterRecoveryAndStartup( DatabaseInfo databaseInfo, DependencyResolver dependencyResolver )
=======
    public IdReuseEligibility eligibleForIdReuse;

    protected void doAfterRecoveryAndStartup( String editionName, DependencyResolver dependencyResolver)
>>>>>>> 485ab85a
    {
        DiagnosticsManager diagnosticsManager = dependencyResolver.resolveDependency( DiagnosticsManager.class );
        NeoStoreDataSource neoStoreDataSource = dependencyResolver.resolveDependency( NeoStoreDataSource.class );

        diagnosticsManager.prependProvider( new KernelDiagnostics.Versions(
                databaseInfo, neoStoreDataSource.getStoreId() ) );
        neoStoreDataSource.registerDiagnosticsWith( diagnosticsManager );
        diagnosticsManager.appendProvider( new KernelDiagnostics.StoreFiles( neoStoreDataSource.getStoreDir() ) );
    }

    protected void publishEditionInfo( UsageData sysInfo, DatabaseInfo databaseInfo, Config config )
    {
        sysInfo.set( UsageDataKeys.edition, databaseInfo.edition );
        sysInfo.set( UsageDataKeys.operationalMode, databaseInfo.operationalMode );
        config.augment( singletonMap( Configuration.editionName.name(), databaseInfo.edition.toString() ) );
    }

    protected AuthManager createAuthManager( Config config, LifeSupport life, LogProvider logProvider )
    {
        boolean authEnabled = config.get( GraphDatabaseSettings.auth_enabled );
        if ( authEnabled )
        {
            File storePath = config.get( GraphDatabaseSettings.auth_store );
            if ( storePath == null )
            {
                logProvider.getLog( EditionModule.class ).warn( "Authentication not enabled because %s is not set.",
                        GraphDatabaseSettings.auth_store.name() );
                return AuthManager.NO_AUTH;
            }
            FileUserRepository users = life.add( new FileUserRepository( storePath.toPath(), logProvider ) );
            return life.add( new BasicAuthManager( users, systemUTC(), true ) );
        }
        else
        {
            return AuthManager.NO_AUTH;
        }

    }
}<|MERGE_RESOLUTION|>--- conflicted
+++ resolved
@@ -22,14 +22,9 @@
 import java.io.File;
 
 import org.neo4j.graphdb.DependencyResolver;
-<<<<<<< HEAD
 import org.neo4j.graphdb.factory.GraphDatabaseSettings;
 import org.neo4j.io.pagecache.IOLimiter;
-=======
-import org.neo4j.kernel.IdGeneratorFactory;
 import org.neo4j.kernel.IdReuseEligibility;
-import org.neo4j.kernel.KernelDiagnostics;
->>>>>>> 485ab85a
 import org.neo4j.kernel.NeoStoreDataSource;
 import org.neo4j.kernel.configuration.Config;
 import org.neo4j.kernel.impl.api.CommitProcessFactory;
@@ -82,17 +77,13 @@
 
     public ConstraintSemantics constraintSemantics;
 
-<<<<<<< HEAD
     public CoreAPIAvailabilityGuard coreAPIAvailabilityGuard;
 
     public IOLimiter ioLimiter;
 
-    protected void doAfterRecoveryAndStartup( DatabaseInfo databaseInfo, DependencyResolver dependencyResolver )
-=======
     public IdReuseEligibility eligibleForIdReuse;
 
-    protected void doAfterRecoveryAndStartup( String editionName, DependencyResolver dependencyResolver)
->>>>>>> 485ab85a
+    protected void doAfterRecoveryAndStartup( DatabaseInfo databaseInfo, DependencyResolver dependencyResolver )
     {
         DiagnosticsManager diagnosticsManager = dependencyResolver.resolveDependency( DiagnosticsManager.class );
         NeoStoreDataSource neoStoreDataSource = dependencyResolver.resolveDependency( NeoStoreDataSource.class );
