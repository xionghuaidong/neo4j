--- conflicted
+++ resolved
@@ -160,14 +160,9 @@
         super.create();
         try
         {
-<<<<<<< HEAD
             File storeFile = indexFiles.getStoreFile();
-            externalUpdates = new IndexUpdateStorage<>( layout, fileSystem, new File( storeFile.getParent(), storeFile.getName() + ".ext" ),
-                    bufferFactory, blockSize );
-=======
             File externalUpdatesFile = new File( storeFile.getParent(), storeFile.getName() + ".ext" );
             externalUpdates = new IndexUpdateStorage<>( fileSystem, externalUpdatesFile, bufferFactory, blockSize, layout );
->>>>>>> f6aba212
         }
         catch ( IOException e )
         {
@@ -243,6 +238,7 @@
 
             // Build the tree from the scan updates
             phaseTracker.enterPhase( PhaseTracker.Phase.BUILD );
+            File storeFile = indexFiles.getStoreFile();
             File duplicatesFile = new File( storeFile.getParentFile(), storeFile.getName() + ".dup" );
             try ( IndexKeyStorage<KEY> indexKeyStorage = new IndexKeyStorage<>( fileSystem, duplicatesFile, bufferFactory, blockSize, layout ) )
             {
