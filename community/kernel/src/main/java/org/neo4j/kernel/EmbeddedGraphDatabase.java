/**
 * Copyright (c) 2002-2014 "Neo Technology,"
 * Network Engine for Objects in Lund AB [http://neotechnology.com]
 *
 * This file is part of Neo4j.
 *
 * Neo4j is free software: you can redistribute it and/or modify
 * it under the terms of the GNU General Public License as published by
 * the Free Software Foundation, either version 3 of the License, or
 * (at your option) any later version.
 *
 * This program is distributed in the hope that it will be useful,
 * but WITHOUT ANY WARRANTY; without even the implied warranty of
 * MERCHANTABILITY or FITNESS FOR A PARTICULAR PURPOSE.  See the
 * GNU General Public License for more details.
 *
 * You should have received a copy of the GNU General Public License
 * along with this program.  If not, see <http://www.gnu.org/licenses/>.
 */
package org.neo4j.kernel;

import java.util.Arrays;
import java.util.Map;

import org.neo4j.graphdb.GraphDatabaseService;
<<<<<<< HEAD
import org.neo4j.graphdb.factory.GraphDatabaseSettings;
import org.neo4j.helpers.Function;
import org.neo4j.kernel.configuration.Config;
import org.neo4j.kernel.extension.KernelExtensionFactory;
import org.neo4j.kernel.impl.cache.CacheProvider;
import org.neo4j.kernel.impl.transaction.xaframework.TransactionInterceptorProvider;
import org.neo4j.kernel.logging.Logging;
=======
>>>>>>> 126745c3

/**
 * An implementation of {@link GraphDatabaseService} that is used to embed Neo4j
 * in an application. You typically instantiate it by using
 * {@link org.neo4j.graphdb.factory.GraphDatabaseFactory} like so:
 * <p/>
 *
 * <pre>
 * <code>
 * GraphDatabaseService graphDb = new GraphDatabaseFactory().newEmbeddedDatabase( &quot;var/graphdb&quot; );
 * // ... use Neo4j
 * graphDb.shutdown();
 * </code>
 * </pre>
 * <p/>
 * For more information, see {@link GraphDatabaseService}.
 *
 * @deprecated This will be moved to internal packages in the next major release.
 */
@Deprecated
public class EmbeddedGraphDatabase extends InternalAbstractGraphDatabase
{
    private static final Iterable<Class<?>> SETTINGS_CLASSES = Arrays.<Class<?>>asList( GraphDatabaseSettings.class );

    /**
     * Internal constructor used by {@link org.neo4j.graphdb.factory.GraphDatabaseFactory}
     */
    public EmbeddedGraphDatabase( String storeDir,
                                  Map<String, String> params,
                                  Dependencies dependencies )
    {
<<<<<<< HEAD
        super( storeDir, params, SETTINGS_CLASSES, kernelExtensions, cacheProviders, txInterceptorProviders );
        run();
    }
=======
        super( storeDir, params, dependencies );
>>>>>>> 126745c3

    /**
     * Internal constructor used by {@link org.neo4j.graphdb.factory.GraphDatabaseFactory}
     */
    public EmbeddedGraphDatabase( Config config, Function<Config, Logging> loggingProvider,
                                  Iterable<KernelExtensionFactory<?>> kernelExtensions,
                                  Iterable<CacheProvider> cacheProviders,
                                  Iterable<TransactionInterceptorProvider> txInterceptorProviders )
    {
        super( config.registerSettingsClasses( SETTINGS_CLASSES ),
               loggingProvider, kernelExtensions, cacheProviders, txInterceptorProviders );
        run();
    }
}<|MERGE_RESOLUTION|>--- conflicted
+++ resolved
@@ -23,16 +23,7 @@
 import java.util.Map;
 
 import org.neo4j.graphdb.GraphDatabaseService;
-<<<<<<< HEAD
 import org.neo4j.graphdb.factory.GraphDatabaseSettings;
-import org.neo4j.helpers.Function;
-import org.neo4j.kernel.configuration.Config;
-import org.neo4j.kernel.extension.KernelExtensionFactory;
-import org.neo4j.kernel.impl.cache.CacheProvider;
-import org.neo4j.kernel.impl.transaction.xaframework.TransactionInterceptorProvider;
-import org.neo4j.kernel.logging.Logging;
-=======
->>>>>>> 126745c3
 
 /**
  * An implementation of {@link GraphDatabaseService} that is used to embed Neo4j
@@ -64,24 +55,7 @@
                                   Map<String, String> params,
                                   Dependencies dependencies )
     {
-<<<<<<< HEAD
-        super( storeDir, params, SETTINGS_CLASSES, kernelExtensions, cacheProviders, txInterceptorProviders );
-        run();
-    }
-=======
         super( storeDir, params, dependencies );
->>>>>>> 126745c3
-
-    /**
-     * Internal constructor used by {@link org.neo4j.graphdb.factory.GraphDatabaseFactory}
-     */
-    public EmbeddedGraphDatabase( Config config, Function<Config, Logging> loggingProvider,
-                                  Iterable<KernelExtensionFactory<?>> kernelExtensions,
-                                  Iterable<CacheProvider> cacheProviders,
-                                  Iterable<TransactionInterceptorProvider> txInterceptorProviders )
-    {
-        super( config.registerSettingsClasses( SETTINGS_CLASSES ),
-               loggingProvider, kernelExtensions, cacheProviders, txInterceptorProviders );
         run();
     }
 }