/*
 * Copyright (c) 2002-2019 "Neo4j,"
 * Neo4j Sweden AB [http://neo4j.com]
 *
 * This file is part of Neo4j.
 *
 * Neo4j is free software: you can redistribute it and/or modify
 * it under the terms of the GNU General Public License as published by
 * the Free Software Foundation, either version 3 of the License, or
 * (at your option) any later version.
 *
 * This program is distributed in the hope that it will be useful,
 * but WITHOUT ANY WARRANTY; without even the implied warranty of
 * MERCHANTABILITY or FITNESS FOR A PARTICULAR PURPOSE.  See the
 * GNU General Public License for more details.
 *
 * You should have received a copy of the GNU General Public License
 * along with this program.  If not, see <http://www.gnu.org/licenses/>.
 */
package org.neo4j.kernel.impl.transaction.log.checkpoint;

import java.io.IOException;
import java.util.function.BooleanSupplier;

import org.neo4j.storageengine.api.TransactionIdStore;

/**
 * This interface represent a check pointer which is responsible to write check points in the transaction log.
 */
public interface CheckPointer
{
    /**
     * This method will verify that the conditions for triggering a check point hold and in such a case it will write
     * a check point in the transaction log.
     *
     * This method does NOT handle concurrency since there should be only one check point thread running.
     *
     * @param triggerInfo the info describing why check pointing has been triggered
     * pending approval of the threshold check
     * @return the transaction id used for the check pointing or -1 if check pointing wasn't needed
     * @throws IOException if writing the check point fails
     */
    long checkPointIfNeeded( TriggerInfo triggerInfo ) throws IOException;

    /**
     * This method tries the write of a check point in the transaction log. If there is no running check pointing it
     * will check point otherwise it will wait for the running check pointing to complete.
     *
     * @param triggerInfo the info describing why check pointing has been triggered
     * @return the transaction id used for the check pointing.
     * @throws IOException if writing the check point fails
     */
    long tryCheckPoint( TriggerInfo triggerInfo ) throws IOException;

    /**
     * This method tries the write of a check point in the transaction log. If there is no running check pointing it
<<<<<<< HEAD
     * will check point otherwise it will return {@code -1}.
     *
     * @param triggerInfo the info describing why check pointing has been triggered
     * @return the transaction id used for the check pointing or {@code -1} when the invocation did not trigger a check point.
     * @throws IOException if writing the check point fails
     */
    long tryCheckPointNoWait( TriggerInfo triggerInfo ) throws IOException;
=======
     * will check point otherwise it will wait for the running check pointing to complete.
     *
     * It is mostly used for testing purpose and to force a check point when shutting down the database.
     *
     * @param triggerInfo the info describing why check pointing has been triggered
     * @param timeout a boolean supplier that, if it returns {@code true}, will signal that we should stop waiting for any on-going checkpoint to complete.
     * @return the transaction id used for the check pointing, or -1 if we ended up waiting for an on-going checkpoint and the timeout returned {@code false}
     * telling us to give up waiting.
     * @throws IOException if writing the check point fails
     */
    long tryCheckPoint( TriggerInfo triggerInfo, BooleanSupplier timeout ) throws IOException;
>>>>>>> 23a8b4f3

    /**
     * This method forces the write of a check point in the transaction log.
     *
     * It is mostly used for testing purpose and to force a check point when shutting down the database.
     *
     * @param triggerInfo the info describing why check pointing has been triggered
     * @return the transaction id used for the check pointing
     * @throws IOException if writing the check point fails
     */
    long forceCheckPoint( TriggerInfo triggerInfo ) throws IOException;

    /**
     * @return the transaction id which the last checkpoint was made it. If there's no checkpoint then
     * {@link TransactionIdStore#BASE_TX_ID} is returned.
     */
    long lastCheckPointedTransactionId();
}<|MERGE_RESOLUTION|>--- conflicted
+++ resolved
@@ -54,15 +54,6 @@
 
     /**
      * This method tries the write of a check point in the transaction log. If there is no running check pointing it
-<<<<<<< HEAD
-     * will check point otherwise it will return {@code -1}.
-     *
-     * @param triggerInfo the info describing why check pointing has been triggered
-     * @return the transaction id used for the check pointing or {@code -1} when the invocation did not trigger a check point.
-     * @throws IOException if writing the check point fails
-     */
-    long tryCheckPointNoWait( TriggerInfo triggerInfo ) throws IOException;
-=======
      * will check point otherwise it will wait for the running check pointing to complete.
      *
      * It is mostly used for testing purpose and to force a check point when shutting down the database.
@@ -74,7 +65,16 @@
      * @throws IOException if writing the check point fails
      */
     long tryCheckPoint( TriggerInfo triggerInfo, BooleanSupplier timeout ) throws IOException;
->>>>>>> 23a8b4f3
+
+    /**
+     * This method tries the write of a check point in the transaction log. If there is no running check pointing it
+     * will check point otherwise it will return {@code -1}.
+     *
+     * @param triggerInfo the info describing why check pointing has been triggered
+     * @return the transaction id used for the check pointing or {@code -1} when the invocation did not trigger a check point.
+     * @throws IOException if writing the check point fails
+     */
+    long tryCheckPointNoWait( TriggerInfo triggerInfo ) throws IOException;
 
     /**
      * This method forces the write of a check point in the transaction log.
