/*
 * Copyright (c) 2002-2019 "Neo4j,"
 * Neo4j Sweden AB [http://neo4j.com]
 *
 * This file is part of Neo4j.
 *
 * Neo4j is free software: you can redistribute it and/or modify
 * it under the terms of the GNU General Public License as published by
 * the Free Software Foundation, either version 3 of the License, or
 * (at your option) any later version.
 *
 * This program is distributed in the hope that it will be useful,
 * but WITHOUT ANY WARRANTY; without even the implied warranty of
 * MERCHANTABILITY or FITNESS FOR A PARTICULAR PURPOSE.  See the
 * GNU General Public License for more details.
 *
 * You should have received a copy of the GNU General Public License
 * along with this program.  If not, see <http://www.gnu.org/licenses/>.
 */
package org.neo4j.kernel.impl.api;

import java.util.Iterator;

import org.neo4j.graphdb.Label;
import org.neo4j.graphdb.RelationshipType;
import org.neo4j.graphdb.Resource;
import org.neo4j.graphdb.ResourceIterator;
<<<<<<< HEAD
import org.neo4j.internal.helpers.collection.PrefetchingResourceIterator;
import org.neo4j.internal.kernel.api.SchemaRead;
=======
import org.neo4j.helpers.collection.PrefetchingResourceIterator;
import org.neo4j.internal.kernel.api.NamedToken;
import org.neo4j.internal.kernel.api.SchemaReadCore;
>>>>>>> aa269fd6
import org.neo4j.internal.kernel.api.TokenRead;
import org.neo4j.kernel.api.KernelTransaction;
import org.neo4j.kernel.api.Statement;
import org.neo4j.token.api.NamedToken;

import static org.neo4j.graphdb.Label.label;
import static org.neo4j.internal.kernel.api.TokenRead.ANY_LABEL;

public abstract class TokenAccess<R>
{
    public static final TokenAccess<RelationshipType> RELATIONSHIP_TYPES = new TokenAccess<RelationshipType>()
    {
        @Override
        Iterator<NamedToken> tokens( TokenRead read )
        {
            return read.relationshipTypesGetAllTokens();
        }

        @Override
        RelationshipType token( NamedToken token )
        {
            return RelationshipType.withName( token.name() );
        }

        @Override
        boolean inUse( KernelTransaction transaction, SchemaReadCore schemaReadCore, int tokenId )
        {
            return hasAny( schemaReadCore.indexesGetForRelationshipType( tokenId ) ) ||                // used by indexes
                    hasAny( schemaReadCore.constraintsGetForRelationshipType( tokenId ) ) ||           // used by constraint
                    transaction.dataRead().countsForRelationship( ANY_LABEL, tokenId, ANY_LABEL ) > 0; // used by data
        }
    };
    public static final TokenAccess<Label> LABELS = new TokenAccess<Label>()
    {
        @Override
        Iterator<NamedToken> tokens( TokenRead read )
        {
            return read.labelsGetAllTokens();
        }

        @Override
        Label token( NamedToken token )
        {
            return label( token.name() );
        }

        @Override
        boolean inUse( KernelTransaction transaction, SchemaReadCore schemaReadCore, int tokenId )
        {
            return hasAny( schemaReadCore.indexesGetForLabel( tokenId ) ) ||     // used by index
                   hasAny( schemaReadCore.constraintsGetForLabel( tokenId ) ) || // used by constraint
                   transaction.dataRead().countsForNode( tokenId ) > 0;          // used by data
        }
    };

    public static final TokenAccess<String> PROPERTY_KEYS = new TokenAccess<String>()
    {
        @Override
        Iterator<NamedToken> tokens( TokenRead read )
        {
            return read.propertyKeyGetAllTokens();
        }

        @Override
        String token( NamedToken token )
        {
            return token.name();
        }

        @Override
        boolean inUse( KernelTransaction transaction, SchemaReadCore schemaReadCore, int tokenId )
        {
            return true; // TODO: add support for telling if a property key is in use or not
        }
    };

    public final ResourceIterator<R> inUse( KernelTransaction transaction )
    {
        return TokenIterator.inUse( transaction, this );
    }

    public final ResourceIterator<R> all( KernelTransaction transaction )
    {
        return TokenIterator.all( transaction, this );
    }

    private static boolean hasAny( Iterator<?> iter )
    {
        if ( iter.hasNext() )
        {
            return true;
        }
        if ( iter instanceof Resource )
        {
            ((Resource) iter).close();
        }
        return false;
    }

    private abstract static class TokenIterator<T> extends PrefetchingResourceIterator<T>
    {
        private Statement statement;
        protected final TokenAccess<T> access;
        protected final Iterator<NamedToken> tokens;

        private TokenIterator( KernelTransaction transaction, TokenAccess<T> access )
        {
            this.access = access;
            this.statement = transaction.acquireStatement();
            try
            {
                this.tokens = access.tokens( transaction.tokenRead() );
            }
            catch ( Exception e )
            {
                close();
                throw e;
            }
        }

        @Override
        public void close()
        {
            if ( statement != null )
            {
                statement.close();
                statement = null;
            }
        }

        static <T> ResourceIterator<T> inUse( KernelTransaction transaction, TokenAccess<T> access )
        {
            SchemaReadCore schemaReadCore = transaction.schemaRead().snapshot();
            return new TokenIterator<T>( transaction, access )
            {
                @Override
                protected T fetchNextOrNull()
                {
                    while ( tokens.hasNext() )
                    {
                        NamedToken token = tokens.next();
                        if ( this.access.inUse( transaction, schemaReadCore, token.id() ) )
                        {
                            return this.access.token( token );
                        }
                    }
                    close();
                    return null;
                }
            };
        }

        static <T> ResourceIterator<T> all( KernelTransaction transaction, TokenAccess<T> access )
        {
            return new TokenIterator<T>( transaction, access )
            {
                @Override
                protected T fetchNextOrNull()
                {
                    if ( tokens.hasNext() )
                    {
                        return access.token( tokens.next() );
                    }
                    else
                    {
                        close();
                        return null;
                    }
                }
            };
        }
    }

    abstract Iterator<NamedToken> tokens( TokenRead tokenRead );

    abstract R token( NamedToken token );

    abstract boolean inUse( KernelTransaction transaction, SchemaReadCore schemaReadCore, int tokenId );
}<|MERGE_RESOLUTION|>--- conflicted
+++ resolved
@@ -25,14 +25,8 @@
 import org.neo4j.graphdb.RelationshipType;
 import org.neo4j.graphdb.Resource;
 import org.neo4j.graphdb.ResourceIterator;
-<<<<<<< HEAD
 import org.neo4j.internal.helpers.collection.PrefetchingResourceIterator;
-import org.neo4j.internal.kernel.api.SchemaRead;
-=======
-import org.neo4j.helpers.collection.PrefetchingResourceIterator;
-import org.neo4j.internal.kernel.api.NamedToken;
 import org.neo4j.internal.kernel.api.SchemaReadCore;
->>>>>>> aa269fd6
 import org.neo4j.internal.kernel.api.TokenRead;
 import org.neo4j.kernel.api.KernelTransaction;
 import org.neo4j.kernel.api.Statement;
@@ -43,7 +37,7 @@
 
 public abstract class TokenAccess<R>
 {
-    public static final TokenAccess<RelationshipType> RELATIONSHIP_TYPES = new TokenAccess<RelationshipType>()
+    public static final TokenAccess<RelationshipType> RELATIONSHIP_TYPES = new TokenAccess<>()
     {
         @Override
         Iterator<NamedToken> tokens( TokenRead read )
@@ -65,7 +59,7 @@
                     transaction.dataRead().countsForRelationship( ANY_LABEL, tokenId, ANY_LABEL ) > 0; // used by data
         }
     };
-    public static final TokenAccess<Label> LABELS = new TokenAccess<Label>()
+    public static final TokenAccess<Label> LABELS = new TokenAccess<>()
     {
         @Override
         Iterator<NamedToken> tokens( TokenRead read )
@@ -88,7 +82,7 @@
         }
     };
 
-    public static final TokenAccess<String> PROPERTY_KEYS = new TokenAccess<String>()
+    public static final TokenAccess<String> PROPERTY_KEYS = new TokenAccess<>()
     {
         @Override
         Iterator<NamedToken> tokens( TokenRead read )
