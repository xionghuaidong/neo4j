--- conflicted
+++ resolved
@@ -79,14 +79,9 @@
     @Override
     public void force( IOLimiter ioLimiter ) throws IOException
     {
-<<<<<<< HEAD
-        nativeAccessor.force();
-        spatialAccessor.force();
-        luceneAccessor.force();
-=======
         nativeAccessor.force( ioLimiter );
+        spatialAccessor.force( ioLimiter );
         luceneAccessor.force( ioLimiter );
->>>>>>> 6771c9da
     }
 
     @Override
