/**
 * Copyright (c) 2002-2014 "Neo Technology,"
 * Network Engine for Objects in Lund AB [http://neotechnology.com]
 *
 * This file is part of Neo4j.
 *
 * Neo4j is free software: you can redistribute it and/or modify
 * it under the terms of the GNU General Public License as published by
 * the Free Software Foundation, either version 3 of the License, or
 * (at your option) any later version.
 *
 * This program is distributed in the hope that it will be useful,
 * but WITHOUT ANY WARRANTY; without even the implied warranty of
 * MERCHANTABILITY or FITNESS FOR A PARTICULAR PURPOSE.  See the
 * GNU General Public License for more details.
 *
 * You should have received a copy of the GNU General Public License
 * along with this program.  If not, see <http://www.gnu.org/licenses/>.
 */
package org.neo4j.kernel.impl.transaction.xaframework;

import java.io.IOException;
import java.nio.channels.ReadableByteChannel;
<<<<<<< HEAD
import java.util.*;
=======
import java.util.ArrayList;
import java.util.Collections;
import java.util.Comparator;
import java.util.HashSet;
import java.util.Iterator;
import java.util.LinkedList;
import java.util.List;
import java.util.Set;
>>>>>>> f26fcad2

import javax.transaction.xa.XAException;
import javax.transaction.xa.XAResource;
import javax.transaction.xa.Xid;

import org.neo4j.kernel.api.exceptions.TransactionFailureException;
import org.neo4j.kernel.impl.nioneo.xa.NeoStoreTransaction;
import org.neo4j.kernel.impl.transaction.AbstractTransactionManager;
import org.neo4j.kernel.impl.transaction.xaframework.LogEntry.Start;
import org.neo4j.kernel.impl.util.ArrayMap;
import org.neo4j.kernel.impl.util.StringLogger;
import org.neo4j.kernel.monitoring.Monitors;

// make package access?
public class XaResourceManager
{
    private static class ResourceTransaction
    {
        private Xid xid;
        private final XaTransaction xaTx;

        ResourceTransaction( XaTransaction xaTx )
        {
            this.xaTx = xaTx;
        }
    }

    private final ArrayMap<XAResource,ResourceTransaction> xaResourceMap = new ArrayMap<>();
    private final ArrayMap<Xid,XidStatus> xidMap = new ArrayMap<>();
    private final TransactionMonitor transactionMonitor;
    private int recoveredTxCount = 0;
    private final Map<Integer, TransactionInfo> recoveredTransactions = new HashMap<>();

    private XaLogicalLog log = null;
    private final XaTransactionFactory tf;
    private final String name;
    private final TxIdGenerator txIdGenerator;
    private final XaDataSource dataSource;
    private StringLogger msgLog;
    private final AbstractTransactionManager transactionManager;
    private final RecoveryVerifier recoveryVerifier;

    public XaResourceManager( XaDataSource dataSource, XaTransactionFactory tf,
            TxIdGenerator txIdGenerator, AbstractTransactionManager transactionManager,
            RecoveryVerifier recoveryVerifier, String name, Monitors monitors )
    {
        this.dataSource = dataSource;
        this.tf = tf;
        this.txIdGenerator = txIdGenerator;
        this.transactionManager = transactionManager;
        this.recoveryVerifier = recoveryVerifier;
        this.name = name;
        this.transactionMonitor = monitors.newMonitor( TransactionMonitor.class, getClass(), dataSource.getName() );
    }

    public synchronized void setLogicalLog( XaLogicalLog log )
    {
        this.log = log;
        this.msgLog = log.getStringLogger();
    }

    /**
     * Creates a transaction that can be used for read operations, but is not yet
     * {@link #start(XAResource, Xid) started} and hasn't got an identifier associated with it.
     * A call to {@link #start(XAResource, Xid)} after a call to this method will start the transaction
     * created here. Otherwise if there's no {@link #createTransaction(XAResource)} call prior to a
     * {@link #start(XAResource, Xid)} call the transaction will be created there instead.
     *
     * @param xaResource the {@link XAResource} to create the transaction for.
     * @return the created transaction.
     * @throws XAException if the {@code resource} was already associated with another transaction.
     */
    synchronized XaTransaction createTransaction( XAResource xaResource )
            throws XAException
    {
        if ( xaResourceMap.get( xaResource ) != null )
        {
            throw new XAException( "Resource[" + xaResource + "] already enlisted or suspended" );
        }

        XaTransaction xaTx = tf.create( dataSource.getLastCommittedTxId(), transactionManager.getTransactionState() );
        xaResourceMap.put( xaResource, new ResourceTransaction( xaTx ) );
        return xaTx;
    }

    synchronized XaTransaction getXaTransaction( XAResource xaRes )
            throws XAException
    {
        XidStatus status = xidMap.get( xaResourceMap.get( xaRes ).xid );
        if ( status == null )
        {
            throw new XAException( "Resource[" + xaRes + "] not enlisted" );
        }
        return status.getTransactionStatus().getTransaction();
    }

    synchronized void start( XAResource xaResource, Xid xid )
            throws XAException
    {
        ResourceTransaction tx = xaResourceMap.get( xaResource );
        if ( tx == null )
        {
            // Why allow creating the transaction here? See javadoc about createTransaction.
            createTransaction( xaResource );
            tx = xaResourceMap.get( xaResource );
        }

        if ( xidMap.get( xid ) == null ) // TODO why are we allowing this?
        {
            int identifier = log.start( xid, txIdGenerator.getCurrentMasterId(), txIdGenerator.getMyId(),
                    dataSource.getLastCommittedTxId() );
            tx.xaTx.setIdentifier( identifier );
            xidMap.put( xid, new XidStatus( tx.xaTx ) );
            tx.xid = xid;
        }
    }

    synchronized void injectStart( Xid xid, XaTransaction tx )
            throws IOException
    {
        if ( xidMap.get( xid ) != null )
        {
            throw new IOException( "Inject start failed, xid: " + xid
                    + " already injected" );
        }
        xidMap.put( xid, new XidStatus( tx ) );
        recoveredTxCount++;
    }

    synchronized void resume( Xid xid ) throws XAException
    {
        XidStatus status = xidMap.get( xid );
        if ( status == null )
        {
            throw new XAException( "Unknown xid[" + xid + "]" );
        }

        if ( status.getActive() )
        {
            throw new XAException( "Xid [" + xid + "] not suspended" );
        }
        status.setActive( true );
    }

    synchronized void join( XAResource xaResource, Xid xid ) throws XAException
    {
        if ( xidMap.get( xid ) == null )
        {
            throw new XAException( "Unknown xid[" + xid + "]" );
        }
        if ( xaResourceMap.get( xaResource ) != null )
        {
            throw new XAException( "Resource[" + xaResource
                    + "] already enlisted" );
        }

        ResourceTransaction tx = new ResourceTransaction( null /* TODO hmm */ );
        tx.xid = xid;
        xaResourceMap.put( xaResource, tx );
    }

    synchronized void end( XAResource xaResource, Xid xid ) throws XAException
    {
        if ( xaResourceMap.remove( xaResource ) == null )
        {
            throw new XAException( "Resource[" + xaResource + "] not enlisted" );
        }
    }

    synchronized void suspend( Xid xid ) throws XAException
    {
        XidStatus status = xidMap.get( xid );
        if ( status == null )
        {
            throw new XAException( "Unknown xid[" + xid + "]" );
        }
        if ( !status.getActive() )
        {
            throw new XAException( "Xid[" + xid + "] already suspended" );
        }
        status.setActive( false );
    }

    synchronized void fail( XAResource xaResource, Xid xid ) throws XAException
    {
        XidStatus xidStatus = xidMap.get( xid );
        if ( xidStatus == null )
        {
            throw new XAException( "Unknown xid[" + xid + "]" );
        }
        if ( xaResourceMap.remove( xaResource ) == null )
        {
            throw new XAException( "Resource[" + xaResource + "] not enlisted" );
        }
        xidStatus.getTransactionStatus().markAsRollback();
    }

    synchronized void validate( XAResource xaResource ) throws XAException
    {
        ResourceTransaction tx = xaResourceMap.get( xaResource );
        XidStatus status = null;
        if ( tx == null || (status = xidMap.get( tx.xid )) == null )
        {
            throw new XAException( "Resource[" + xaResource + "] not enlisted" );
        }
        if ( !status.getActive() )
        {
            throw new XAException( "Resource[" + xaResource + "] suspended" );
        }
    }

    // TODO: check so we're not currently committing on the resource
    synchronized void destroy( XAResource xaResource )
    {
        xaResourceMap.remove( xaResource );
    }

    private static class XidStatus
    {
        private boolean active = true;
        private final TransactionStatus txStatus;

        XidStatus( XaTransaction xaTransaction )
        {
            txStatus = new TransactionStatus( xaTransaction );
        }

        void setActive( boolean active )
        {
            this.active = active;
        }

        boolean getActive()
        {
            return this.active;
        }

        TransactionStatus getTransactionStatus()
        {
            return txStatus;
        }
    }

    private static class TransactionStatus implements Comparable<TransactionStatus>
    {
        private boolean prepared = false;
        private boolean commitStarted = false;
        private boolean rollback = false;
        private boolean startWritten = false;
        private final XaTransaction xaTransaction;
        private int sequenceNumber;

        TransactionStatus( XaTransaction xaTransaction )
        {
            this.xaTransaction = xaTransaction;
        }

        void markAsPrepared()
        {
            prepared = true;
        }

        void markAsRollback()
        {
            rollback = true;
        }

        void markCommitStarted()
        {
            commitStarted = true;
        }

        boolean prepared()
        {
            return prepared;
        }

        boolean rollback()
        {
            return rollback;
        }

        boolean commitStarted()
        {
            return commitStarted;
        }

        boolean startWritten()
        {
            return startWritten;
        }

        void markStartWritten()
        {
            this.startWritten = true;
        }

        XaTransaction getTransaction()
        {
            return xaTransaction;
        }

        @Override
        public String toString()
        {
            return "TransactionStatus[" + xaTransaction.getIdentifier()
                    + ", prepared=" + prepared + ", commitStarted=" + commitStarted
                    + ", rolledback=" + rollback + "]";
        }

        public void setSequenceNumber( int sequenceNumber )
        {
            this.sequenceNumber = sequenceNumber;
        }

        @Override
        public int compareTo( TransactionStatus that )
        {
            return this.sequenceNumber > that.sequenceNumber ? 1
                 : this.sequenceNumber < that.sequenceNumber ? -1 : 0;
        }

        public void setSequenceNumber( int sequenceNumber )
        {
            this.sequenceNumber = sequenceNumber;
        }

        @Override
        public int compareTo( TransactionStatus that )
        {
            return this.sequenceNumber > that.sequenceNumber ? 1
                 : this.sequenceNumber < that.sequenceNumber ? -1 : 0;
        }
    }

    private void checkStartWritten( TransactionStatus status, XaTransaction tx )
            throws XAException
    {
        if ( !status.startWritten() && !tx.isRecovered() )
        {
            log.writeStartEntry( tx.getIdentifier() );
            status.markStartWritten();
        }
    }

    synchronized int prepare( Xid xid ) throws XAException
    {
        XidStatus status = xidMap.get( xid );
        if ( status == null )
        {
            throw new XAException( "Unknown xid[" + xid + "]" );
        }
        TransactionStatus txStatus = status.getTransactionStatus();
        XaTransaction xaTransaction = txStatus.getTransaction();
        checkStartWritten( txStatus, xaTransaction );
        if ( xaTransaction.isReadOnly() )
        {
            // Called here to release locks of two-phase read-only transactions
            // cf. TransactionImpl.doCommit() and commit()
            commitKernelTx( xaTransaction );
            log.done( xaTransaction.getIdentifier() );
            xidMap.remove( xid );
            if ( xaTransaction.isRecovered() )
            {
                oneMoreTransactionRecovered();
            }
            return XAResource.XA_RDONLY;
        }
        else
        {
            xaTransaction.prepare();
            log.prepare( xaTransaction.getIdentifier() );
            txStatus.markAsPrepared();
            return XAResource.XA_OK;
        }
    }

    private void oneMoreTransactionRecovered()
    {
        recoveredTxCount--;
        checkIfRecoveryComplete();
    }

    // called from XaResource internal recovery
    // returns true if read only and should be removed...
    synchronized boolean injectPrepare( Xid xid ) throws IOException
    {
        XidStatus status = xidMap.get( xid );
        if ( status == null )
        {
            throw new IOException( "Unknown xid[" + xid + "]" );
        }
        TransactionStatus txStatus = status.getTransactionStatus();
        XaTransaction xaTransaction = txStatus.getTransaction();
        if ( xaTransaction.isReadOnly() )
        {
            xidMap.remove( xid );
            if ( xaTransaction.isRecovered() )
            {
                oneMoreTransactionRecovered();
            }
            return true;
        }
        else
        {
            txStatus.setSequenceNumber( nextTxOrder++ );
            txStatus.markAsPrepared();
            return false;
        }
    }

    private int nextTxOrder = 0;

    // called during recovery
    // if not read only transaction will be commited.
    synchronized void injectOnePhaseCommit( Xid xid ) throws XAException
    {
        XidStatus status = xidMap.get( xid );
        if ( status == null )
        {
            throw new XAException( "Unknown xid[" + xid + "]" );
        }
        TransactionStatus txStatus = status.getTransactionStatus();
        txStatus.setSequenceNumber( nextTxOrder++ );
        txStatus.markAsPrepared();
        txStatus.markCommitStarted();
        XaTransaction xaTransaction = txStatus.getTransaction();
        xaTransaction.commit();
        transactionMonitor.injectOnePhaseCommit( xid );
    }

    synchronized void injectTwoPhaseCommit( Xid xid ) throws XAException
    {
        XidStatus status = xidMap.get( xid );
        if ( status == null )
        {
            throw new XAException( "Unknown xid[" + xid + "]" );
        }
        TransactionStatus txStatus = status.getTransactionStatus();
        txStatus.setSequenceNumber( nextTxOrder++ );
        txStatus.markAsPrepared();
        txStatus.markCommitStarted();
        XaTransaction xaTransaction = txStatus.getTransaction();
        xaTransaction.commit();
        transactionMonitor.injectTwoPhaseCommit( xid );
    }

    synchronized XaTransaction getXaTransaction( Xid xid ) throws XAException
    {
        XidStatus status = xidMap.get( xid );
        if ( status == null )
        {
            throw new XAException( "Unknown xid[" + xid + "]" );
        }
        TransactionStatus txStatus = status.getTransactionStatus();
        XaTransaction xaTransaction = txStatus.getTransaction();
        return xaTransaction;
    }

    /*synchronized(this) in the method*/ XaTransaction commit( Xid xid, boolean onePhase )
            throws XAException
    {
        XaTransaction xaTransaction;
        boolean isReadOnly;

        synchronized ( this )
        {
            XidStatus status = xidMap.get( xid );
            if ( status == null )
            {
                throw new XAException( "Unknown xid[" + xid + "]" );
            }
            TransactionStatus txStatus = status.getTransactionStatus();
            xaTransaction = txStatus.getTransaction();
            TxIdGenerator txIdGenerator = xaTransaction.getTxIdGenerator();
            isReadOnly = xaTransaction.isReadOnly();

<<<<<<< HEAD
            if(isReadOnly)
=======
                        long txId = txIdGenerator.generate( dataSource,
                                xaTransaction.getIdentifier() );
                        xaTransaction.setCommitTxId( txId );
                        // The call to getForceMode() is critical for correctness.
                        // See TxManager.getTransaction() for details.
                        log.commitOnePhase( xaTransaction.getIdentifier(),
                                xaTransaction.getCommitTxId(), getForceMode() );
                    }
                }
            }
            if ( !txStatus.prepared() || txStatus.rollback() )
>>>>>>> f26fcad2
            {
                // called for one-phase read-only transactions since they skip prepare
                // cf. TransactionImpl.doCommit() and prepare()
                commitReadTx( xid, onePhase, xaTransaction, txStatus );
            }
            else
            {
<<<<<<< HEAD
                commitWriteTx( xid, onePhase, xaTransaction, txStatus, txIdGenerator );
=======
                if ( !xaTransaction.isRecovered() )
                {
                    if ( !onePhase )
                    {
                        long txId = txIdGenerator.generate( dataSource,
                                xaTransaction.getIdentifier() );
                        xaTransaction.setCommitTxId( txId );
                        // The call to getForceMode() is critical for correctness.
                        // See TxManager.getTransaction() for details.
                        log.commitTwoPhase( xaTransaction.getIdentifier(),
                                xaTransaction.getCommitTxId(), getForceMode() );
                    }
                }
                txStatus.markCommitStarted();
                if ( xaTransaction.isRecovered() && xaTransaction.getCommitTxId() == -1 )
                {
                    boolean previousRecoveredValue = dataSource.setRecovered( true );
                    try
                    {
                        xaTransaction.setCommitTxId( dataSource.getLastCommittedTxId() + 1 );
                    }
                    finally
                    {
                        dataSource.setRecovered( previousRecoveredValue );
                    }
                }
                xaTransaction.commit();
>>>>>>> f26fcad2
            }
        }

        commitKernelTx( xaTransaction );

        if ( !xaTransaction.isRecovered() && !isReadOnly )
        {
            txIdGenerator.committed( dataSource, xaTransaction.getIdentifier(), xaTransaction.getCommitTxId(), null );
        }
        return xaTransaction;
    }

    private void commitReadTx( Xid xid, boolean onePhase, XaTransaction xaTransaction,
                               TransactionStatus txStatus ) throws XAException
    {
        if ( onePhase )
        {
            txStatus.markAsPrepared();
        }
        if ( !txStatus.prepared() || txStatus.rollback() )
        {
            throw new XAException( "Transaction not prepared or "
                    + "(marked as) rolledbacked" );
        }

        if ( !xaTransaction.isRecovered() )
        {
            log.forget( xaTransaction.getIdentifier() );
        }

        xidMap.remove( xid );
        if ( xaTransaction.isRecovered() )
        {
            oneMoreTransactionRecovered();
        }
    }

    private void commitWriteTx( Xid xid, boolean onePhase, XaTransaction xaTransaction,
                                TransactionStatus txStatus, TxIdGenerator txIdGenerator ) throws XAException
    {
        checkStartWritten( txStatus, xaTransaction );

        if ( onePhase )
        {
            txStatus.markAsPrepared();
            if ( !xaTransaction.isRecovered() )
            {
                xaTransaction.prepare();

                long txId = txIdGenerator.generate( dataSource,
                        xaTransaction.getIdentifier() );
                xaTransaction.setCommitTxId( txId );
                log.commitOnePhase( xaTransaction.getIdentifier(),
                        xaTransaction.getCommitTxId(), getForceMode() );
            }
        }

        if ( !txStatus.prepared() || txStatus.rollback() )
        {
            throw new XAException( "Transaction not prepared or "
                    + "(marked as) rolledbacked" );
        }

        if ( !onePhase && !xaTransaction.isRecovered() )
        {
            long txId = txIdGenerator.generate( dataSource,
                    xaTransaction.getIdentifier() );
            xaTransaction.setCommitTxId( txId );
            log.commitTwoPhase( xaTransaction.getIdentifier(),
                    xaTransaction.getCommitTxId(), getForceMode() );
        }

        txStatus.markCommitStarted();

        if ( xaTransaction.isRecovered() && xaTransaction.getCommitTxId() == -1 )
        {
            boolean previousRecoveredValue = dataSource.setRecovered( true );
            try
            {
                xaTransaction.setCommitTxId( dataSource.getLastCommittedTxId() + 1 );
            }
            finally
            {
                dataSource.setRecovered( previousRecoveredValue );
            }
        }

        xaTransaction.commit();

        if ( !xaTransaction.isRecovered() )
        {
            log.done( xaTransaction.getIdentifier() );
        }
        else if ( !log.scanIsComplete() || recoveredTxCount > 0 )
        {
            int identifier = xaTransaction.getIdentifier();
            Start startEntry = log.getStartEntry( identifier );
            recoveredTransactions.put( identifier, new TransactionInfo( identifier, onePhase,
                    xaTransaction.getCommitTxId(), startEntry.getMasterId(), startEntry.getChecksum() ) );
        }

        xidMap.remove( xid );

        if ( xaTransaction.isRecovered() )
        {
            oneMoreTransactionRecovered();
        }
        transactionMonitor.transactionCommitted( xid, xaTransaction.isRecovered() );
    }

    private ForceMode getForceMode()
    {
        return transactionManager.getForceMode();
    }

    synchronized XaTransaction rollback( Xid xid ) throws XAException
    {
        XidStatus status = xidMap.get( xid );
        if ( status == null )
        {
            throw new XAException( "Unknown xid[" + xid + "]" );
        }
        TransactionStatus txStatus = status.getTransactionStatus();
        XaTransaction xaTransaction = txStatus.getTransaction();
        checkStartWritten( txStatus, xaTransaction );
        if ( txStatus.commitStarted() )
        {
            throw new XAException( "Transaction already started commit" );
        }
        txStatus.markAsRollback();

        xaTransaction.rollback();
        rollbackKernelTx( xaTransaction );

        log.done( xaTransaction.getIdentifier() );
        xidMap.remove( xid );
        if ( xaTransaction.isRecovered() )
        {
            oneMoreTransactionRecovered();
        }

        return txStatus.getTransaction();
    }

    synchronized XaTransaction forget( Xid xid ) throws XAException
    {
        XidStatus status = xidMap.get( xid );
        if ( status == null )
        {
            // START record has not been applied,
            // so we don't have a transaction
            return null;
        }
        TransactionStatus txStatus = status.getTransactionStatus();
        XaTransaction xaTransaction = txStatus.getTransaction();

        if(!xaTransaction.isReadOnly())
        {
            checkStartWritten( txStatus, xaTransaction );
            log.done( xaTransaction.getIdentifier() );
        }
        xidMap.remove( xid );
        if ( xaTransaction.isRecovered() )
        {
            oneMoreTransactionRecovered();
        }
        return xaTransaction;
    }

    synchronized Xid[] recover( int flag ) throws XAException
    {
        List<Xid> xids = new ArrayList<Xid>();
        Iterator<Xid> keyIterator = xidMap.keySet().iterator();
        while ( keyIterator.hasNext() )
        {
            xids.add( keyIterator.next() );
        }
        return xids.toArray( new Xid[xids.size()] );
    }

    // called from neostore internal recovery
    synchronized void pruneXid( Xid xid ) throws IOException
    {
        XidStatus status = xidMap.get( xid );
        if ( status == null )
        {
            throw new IOException( "Unknown xid[" + xid + "]" );
        }
        TransactionStatus txStatus = status.getTransactionStatus();
        XaTransaction xaTransaction = txStatus.getTransaction();
        xidMap.remove( xid );
        if ( xaTransaction.isRecovered() )
        {
            recoveredTransactions.remove( xaTransaction.getIdentifier() );
            oneMoreTransactionRecovered();
        }
    }

    synchronized void checkXids() throws IOException
    {
        msgLog.logMessage( "XaResourceManager[" + name + "] sorting " +
                xidMap.size() + " xids" );
        Iterator<Xid> keyIterator = xidMap.keySet().iterator();
        LinkedList<Xid> xids = new LinkedList<>();
        while ( keyIterator.hasNext() )
        {
            xids.add( keyIterator.next() );
        }
        // comparator only used here
        Collections.sort( xids, new Comparator<Xid>()
        {
            @Override
            public int compare( Xid o1, Xid o2 )
            {
                TransactionStatus a = xidMap.get( o1 ).txStatus;
                TransactionStatus b = xidMap.get( o2 ).txStatus;
                return a.compareTo( b );
            }
        } );
        while ( !xids.isEmpty() )
        {
            Xid xid = xids.removeFirst();
            XidStatus status = xidMap.get( xid );
            TransactionStatus txStatus = status.getTransactionStatus();
            XaTransaction xaTransaction = txStatus.getTransaction();
            int identifier = xaTransaction.getIdentifier();
            if ( xaTransaction.isRecovered() )
            {
                if ( txStatus.commitStarted() )
                {
                    msgLog.debug( "Marking 1PC [" + name + "] tx "
                            + identifier + " as done" );
                    log.doneInternal( identifier );
                    xidMap.remove( xid );
                    recoveredTxCount--;
                }
                else if ( !txStatus.prepared() )
                {
                    msgLog.debug( "Rolling back non prepared tx [" + name + "]"
                            + "txIdent[" + identifier + "]" );
                    log.doneInternal( xaTransaction.getIdentifier() );
                    xidMap.remove( xid );
                    recoveredTxCount--;
                }
                else
                {
                    msgLog.debug( "2PC tx [" + name + "] " + txStatus +
                            " txIdent[" + identifier + "]" );
                }
            }
        }
        checkIfRecoveryComplete();
    }

    private void checkIfRecoveryComplete()
    {
        if ( log.scanIsComplete() && recoveredTxCount == 0 )
        {
            msgLog.logMessage( "XaResourceManager[" + name + "] checkRecoveryComplete " + xidMap.size() + " xids" );
            // log.makeNewLog();
            tf.recoveryComplete();
            try
            {
                for ( TransactionInfo recoveredTx : sortByTxId( recoveredTransactions.values() ) )
                {
                    if ( recoveryVerifier != null && !recoveryVerifier.isValid( recoveredTx ) )
                    {
                        throw new RecoveryVerificationException( recoveredTx.getIdentifier(), recoveredTx.getTxId() );
                    }

                    if ( !recoveredTx.isOnePhase() )
                    {
                        log.commitTwoPhase( recoveredTx.getIdentifier(), recoveredTx.getTxId(), ForceMode.forced );
                    }
                    log.doneInternal( recoveredTx.getIdentifier() );
                }
                recoveredTransactions.clear();
            }
            catch ( IOException e )
            {
                // TODO Why only printStackTrace?
                e.printStackTrace();
            }
            catch ( XAException e )
            {
                // TODO Why only printStackTrace?
                e.printStackTrace();
            }
            msgLog.logMessage( "XaResourceManager[" + name + "] recovery completed." );
        }
    }

    private Iterable<TransactionInfo> sortByTxId( Collection<TransactionInfo> set )
    {
        List<TransactionInfo> list = new ArrayList<>( set );
        Collections.sort( list );
        return list;
    }

    // for testing, do not use!
    synchronized void reset()
    {
        xaResourceMap.clear();
        xidMap.clear();
        log.reset();
    }

    /**
     * Returns <CODE>true</CODE> if recovered transactions exist. This method
     * is useful to invoke after the logical log has been opened to detirmine if
     * there are any recovered transactions waiting for the TM to tell them what
     * to do.
     *
     * @return True if recovered transactions exist
     */
    public boolean hasRecoveredTransactions()
    {
        return recoveredTxCount > 0;
    }

    public synchronized void applyCommittedTransaction(
            ReadableByteChannel transaction, long txId ) throws IOException
    {
        long lastCommittedTxId = dataSource.getLastCommittedTxId();
        if ( lastCommittedTxId + 1 == txId )
        {
            log.applyTransaction( transaction );
        }
        else if ( lastCommittedTxId + 1 < txId )
        {
            throw new IOException( "Tried to apply transaction with txId=" + txId +
                    " but last committed txId=" + lastCommittedTxId );
        }
    }

    public synchronized long applyPreparedTransaction(
            ReadableByteChannel transaction ) throws IOException
    {
        try
        {
            long txId = TxIdGenerator.DEFAULT.generate( dataSource, 0 );

            log.applyTransactionWithoutTxId( transaction, txId, getForceMode() );
            return txId;
        }
        catch ( XAException e )
        {
            throw new RuntimeException( e );
        }
    }

    public synchronized long rotateLogicalLog() throws IOException
    {
        return log.rotate();
    }

    XaDataSource getDataSource()
    {
        return dataSource;
    }

    private void commitKernelTx( XaTransaction xaTransaction ) throws XAException
    {
        if ( !(xaTransaction instanceof NeoStoreTransaction) )
        {
            return;
        }
        try
        {
            NeoStoreTransaction neoStoreTransaction = (NeoStoreTransaction)xaTransaction;
            neoStoreTransaction.commitChangesToCache();
            neoStoreTransaction.kernelTransaction().commit();
        }
        catch ( TransactionFailureException e )
        {
            throw e.unBoxedForCommit();
        }
    }

    private void rollbackKernelTx( XaTransaction xaTransaction ) throws XAException
    {
        // Hack until the WriteTx/KernelTx structure is sorted out
        if ( !(xaTransaction instanceof NeoStoreTransaction) )
        {
            return;
        }
        try
        {
            ((NeoStoreTransaction)xaTransaction).kernelTransaction().rollback();
        }
        catch ( TransactionFailureException e )
        {
            throw e.unBoxedForCommit();
        }
    }
}<|MERGE_RESOLUTION|>--- conflicted
+++ resolved
@@ -21,18 +21,7 @@
 
 import java.io.IOException;
 import java.nio.channels.ReadableByteChannel;
-<<<<<<< HEAD
 import java.util.*;
-=======
-import java.util.ArrayList;
-import java.util.Collections;
-import java.util.Comparator;
-import java.util.HashSet;
-import java.util.Iterator;
-import java.util.LinkedList;
-import java.util.List;
-import java.util.Set;
->>>>>>> f26fcad2
 
 import javax.transaction.xa.XAException;
 import javax.transaction.xa.XAResource;
@@ -354,18 +343,6 @@
             return this.sequenceNumber > that.sequenceNumber ? 1
                  : this.sequenceNumber < that.sequenceNumber ? -1 : 0;
         }
-
-        public void setSequenceNumber( int sequenceNumber )
-        {
-            this.sequenceNumber = sequenceNumber;
-        }
-
-        @Override
-        public int compareTo( TransactionStatus that )
-        {
-            return this.sequenceNumber > that.sequenceNumber ? 1
-                 : this.sequenceNumber < that.sequenceNumber ? -1 : 0;
-        }
     }
 
     private void checkStartWritten( TransactionStatus status, XaTransaction tx )
@@ -510,21 +487,7 @@
             TxIdGenerator txIdGenerator = xaTransaction.getTxIdGenerator();
             isReadOnly = xaTransaction.isReadOnly();
 
-<<<<<<< HEAD
             if(isReadOnly)
-=======
-                        long txId = txIdGenerator.generate( dataSource,
-                                xaTransaction.getIdentifier() );
-                        xaTransaction.setCommitTxId( txId );
-                        // The call to getForceMode() is critical for correctness.
-                        // See TxManager.getTransaction() for details.
-                        log.commitOnePhase( xaTransaction.getIdentifier(),
-                                xaTransaction.getCommitTxId(), getForceMode() );
-                    }
-                }
-            }
-            if ( !txStatus.prepared() || txStatus.rollback() )
->>>>>>> f26fcad2
             {
                 // called for one-phase read-only transactions since they skip prepare
                 // cf. TransactionImpl.doCommit() and prepare()
@@ -532,37 +495,7 @@
             }
             else
             {
-<<<<<<< HEAD
                 commitWriteTx( xid, onePhase, xaTransaction, txStatus, txIdGenerator );
-=======
-                if ( !xaTransaction.isRecovered() )
-                {
-                    if ( !onePhase )
-                    {
-                        long txId = txIdGenerator.generate( dataSource,
-                                xaTransaction.getIdentifier() );
-                        xaTransaction.setCommitTxId( txId );
-                        // The call to getForceMode() is critical for correctness.
-                        // See TxManager.getTransaction() for details.
-                        log.commitTwoPhase( xaTransaction.getIdentifier(),
-                                xaTransaction.getCommitTxId(), getForceMode() );
-                    }
-                }
-                txStatus.markCommitStarted();
-                if ( xaTransaction.isRecovered() && xaTransaction.getCommitTxId() == -1 )
-                {
-                    boolean previousRecoveredValue = dataSource.setRecovered( true );
-                    try
-                    {
-                        xaTransaction.setCommitTxId( dataSource.getLastCommittedTxId() + 1 );
-                    }
-                    finally
-                    {
-                        dataSource.setRecovered( previousRecoveredValue );
-                    }
-                }
-                xaTransaction.commit();
->>>>>>> f26fcad2
             }
         }
 
@@ -615,6 +548,8 @@
                 long txId = txIdGenerator.generate( dataSource,
                         xaTransaction.getIdentifier() );
                 xaTransaction.setCommitTxId( txId );
+                // The call to getForceMode() is critical for correctness.
+                // See TxManager.getTransaction() for details.
                 log.commitOnePhase( xaTransaction.getIdentifier(),
                         xaTransaction.getCommitTxId(), getForceMode() );
             }
@@ -631,6 +566,8 @@
             long txId = txIdGenerator.generate( dataSource,
                     xaTransaction.getIdentifier() );
             xaTransaction.setCommitTxId( txId );
+            // The call to getForceMode() is critical for correctness.
+            // See TxManager.getTransaction() for details.
             log.commitTwoPhase( xaTransaction.getIdentifier(),
                     xaTransaction.getCommitTxId(), getForceMode() );
         }
