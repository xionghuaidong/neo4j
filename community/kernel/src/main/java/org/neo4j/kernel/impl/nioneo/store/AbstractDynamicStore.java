--- conflicted
+++ resolved
@@ -28,12 +28,7 @@
 import java.util.LinkedList;
 import java.util.List;
 
-<<<<<<< HEAD
-import org.neo4j.graphdb.config.Setting;
-import org.neo4j.graphdb.factory.GraphDatabaseSettings;
 import org.neo4j.helpers.Pair;
-=======
->>>>>>> 1105156a
 import org.neo4j.helpers.UTF8;
 import org.neo4j.kernel.IdGeneratorFactory;
 import org.neo4j.kernel.IdType;
@@ -65,10 +60,6 @@
     public static abstract class Configuration
         extends CommonAbstractStore.Configuration
     {
-<<<<<<< HEAD
-        public static final Setting<Boolean> rebuild_idgenerators_fast = GraphDatabaseSettings.rebuild_idgenerators_fast;
-=======
->>>>>>> 1105156a
     }
 
     public static final byte[] NO_DATA = new byte[0];
@@ -230,7 +221,7 @@
     {
         updateRecord( record );
     }
-    
+
     // [next][type][data]
 
     protected Collection<DynamicRecord> allocateRecordsFromBytes( byte src[] )
@@ -469,7 +460,6 @@
         return recordList;
     }
 
-<<<<<<< HEAD
     @Override
     public Long getNextRecordReference( DynamicRecord record )
     {
@@ -486,39 +476,15 @@
         int totalLength = 0;
         for ( DynamicRecord record : records )
             totalLength += record.getLength();
-        
+
         if ( target.length < totalLength )
             target = new byte[totalLength];
-        
+
         ByteBuffer buffer = ByteBuffer.wrap( target, 0, totalLength );
         for ( DynamicRecord record : records )
             buffer.put( record.getData() );
         buffer.position( 0 );
         return buffer;
-    }
-
-    private long findHighIdBackwards() throws IOException
-    {
-        StoreChannel fileChannel = getFileChannel();
-        int recordSize = getBlockSize();
-        long fileSize = fileChannel.size();
-        long highId = fileSize / recordSize;
-        ByteBuffer byteBuffer = ByteBuffer.allocate( 1 );
-        for ( long i = highId; i > 0; i-- )
-        {
-            fileChannel.position( i * recordSize );
-            if ( fileChannel.read( byteBuffer ) > 0 )
-            {
-                byteBuffer.flip();
-                boolean isInUse = isRecordInUse( byteBuffer );
-                byteBuffer.clear();
-                if ( isInUse )
-                {
-                    return i;
-                }
-            }
-        }
-        return 0;
     }
 
     /**
@@ -599,21 +565,6 @@
     }
 
     @Override
-    protected long figureOutHighestIdInUse()
-    {
-        try
-        {
-            return getFileChannel().size()/getBlockSize();
-        }
-        catch ( IOException e )
-        {
-            throw new RuntimeException( e );
-        }
-    }
-
-=======
->>>>>>> 1105156a
-    @Override
     public String toString()
     {
         return super.toString() + "[fileName:" + storageFileName.getName() +
