/**
 * Copyright (c) 2002-2014 "Neo Technology,"
 * Network Engine for Objects in Lund AB [http://neotechnology.com]
 *
 * This file is part of Neo4j.
 *
 * Neo4j is free software: you can redistribute it and/or modify
 * it under the terms of the GNU General Public License as published by
 * the Free Software Foundation, either version 3 of the License, or
 * (at your option) any later version.
 *
 * This program is distributed in the hope that it will be useful,
 * but WITHOUT ANY WARRANTY; without even the implied warranty of
 * MERCHANTABILITY or FITNESS FOR A PARTICULAR PURPOSE.  See the
 * GNU General Public License for more details.
 *
 * You should have received a copy of the GNU General Public License
 * along with this program.  If not, see <http://www.gnu.org/licenses/>.
 */
package org.neo4j.kernel;

import java.io.File;
import java.util.ArrayList;
import java.util.HashMap;
import java.util.List;
import java.util.Map;
import java.util.concurrent.Executor;
import java.util.concurrent.Executors;

import org.neo4j.collection.primitive.PrimitiveLongCollections.PrimitiveLongBaseIterator;
import org.neo4j.collection.primitive.PrimitiveLongIterator;
import org.neo4j.function.primitive.FunctionFromPrimitiveLong;
import org.neo4j.graphdb.ConstraintViolationException;
import org.neo4j.graphdb.DependencyResolver;
import org.neo4j.graphdb.GraphDatabaseService;
import org.neo4j.graphdb.Label;
import org.neo4j.graphdb.Node;
import org.neo4j.graphdb.NotFoundException;
import org.neo4j.graphdb.Relationship;
import org.neo4j.graphdb.RelationshipType;
import org.neo4j.graphdb.ResourceIterable;
import org.neo4j.graphdb.ResourceIterator;
import org.neo4j.graphdb.Transaction;
import org.neo4j.graphdb.TransactionFailureException;
import org.neo4j.graphdb.config.Setting;
import org.neo4j.graphdb.event.KernelEventHandler;
import org.neo4j.graphdb.event.TransactionEventHandler;
import org.neo4j.graphdb.factory.GraphDatabaseSettings;
import org.neo4j.graphdb.index.IndexManager;
import org.neo4j.graphdb.index.IndexProviders;
import org.neo4j.graphdb.schema.Schema;
import org.neo4j.graphdb.traversal.BidirectionalTraversalDescription;
import org.neo4j.graphdb.traversal.TraversalDescription;
import org.neo4j.helpers.Clock;
import org.neo4j.helpers.NamedThreadFactory;
import org.neo4j.helpers.Provider;
import org.neo4j.helpers.Service;
import org.neo4j.helpers.Settings;
import org.neo4j.helpers.collection.Iterables;
import org.neo4j.helpers.collection.IteratorUtil;
import org.neo4j.helpers.collection.ResourceClosingIterator;
import org.neo4j.io.fs.FileSystemAbstraction;
import org.neo4j.io.pagecache.CountingPageCacheMonitor;
import org.neo4j.io.pagecache.PageCache;
import org.neo4j.io.pagecache.PageCacheMonitor;
import org.neo4j.io.pagecache.impl.SingleFilePageSwapperFactory;
import org.neo4j.kernel.api.KernelAPI;
import org.neo4j.kernel.api.KernelTransaction;
import org.neo4j.kernel.api.ReadOperations;
import org.neo4j.kernel.api.Statement;
import org.neo4j.kernel.api.exceptions.EntityNotFoundException;
import org.neo4j.kernel.api.exceptions.InvalidTransactionTypeKernelException;
import org.neo4j.kernel.api.exceptions.ReadOnlyDatabaseKernelException;
import org.neo4j.kernel.api.exceptions.index.IndexNotFoundKernelException;
import org.neo4j.kernel.api.exceptions.schema.ConstraintValidationKernelException;
import org.neo4j.kernel.api.exceptions.schema.SchemaKernelException;
import org.neo4j.kernel.api.exceptions.schema.SchemaRuleNotFoundException;
import org.neo4j.kernel.api.index.IndexDescriptor;
import org.neo4j.kernel.api.index.InternalIndexState;
import org.neo4j.kernel.api.labelscan.LabelScanStore;
import org.neo4j.kernel.configuration.Config;
import org.neo4j.kernel.configuration.ConfigurationChange;
import org.neo4j.kernel.configuration.ConfigurationChangeListener;
import org.neo4j.kernel.extension.KernelExtensionFactory;
import org.neo4j.kernel.extension.KernelExtensions;
import org.neo4j.kernel.guard.Guard;
import org.neo4j.kernel.impl.api.KernelSchemaStateStore;
import org.neo4j.kernel.impl.api.NonTransactionalTokenNameLookup;
import org.neo4j.kernel.impl.api.RelationshipVisitor;
import org.neo4j.kernel.impl.api.SchemaWriteGuard;
import org.neo4j.kernel.impl.api.TransactionCommitProcess;
import org.neo4j.kernel.impl.api.TransactionHeaderInformation;
import org.neo4j.kernel.impl.api.TransactionRepresentationCommitProcess;
import org.neo4j.kernel.impl.api.TransactionRepresentationStoreApplier;
import org.neo4j.kernel.impl.api.UpdateableSchemaState;
import org.neo4j.kernel.impl.api.index.IndexingService;
import org.neo4j.kernel.impl.api.index.RemoveOrphanConstraintIndexesOnStartup;
import org.neo4j.kernel.impl.api.store.CacheLayer;
import org.neo4j.kernel.impl.cache.BridgingCacheAccess;
import org.neo4j.kernel.impl.cache.CacheProvider;
import org.neo4j.kernel.impl.cache.MonitorGc;
import org.neo4j.kernel.impl.cache.NoCacheProvider;
import org.neo4j.kernel.impl.core.CacheAccessBackDoor;
import org.neo4j.kernel.impl.core.Caches;
import org.neo4j.kernel.impl.core.DefaultCaches;
import org.neo4j.kernel.impl.core.DefaultLabelIdCreator;
import org.neo4j.kernel.impl.core.DefaultPropertyTokenCreator;
import org.neo4j.kernel.impl.core.DefaultRelationshipTypeCreator;
import org.neo4j.kernel.impl.core.EntityFactory;
import org.neo4j.kernel.impl.core.KernelPanicEventGenerator;
import org.neo4j.kernel.impl.core.LabelTokenHolder;
import org.neo4j.kernel.impl.core.NodeManager;
import org.neo4j.kernel.impl.core.NodeProxy;
import org.neo4j.kernel.impl.core.NodeProxy.NodeLookup;
import org.neo4j.kernel.impl.core.PropertyKeyTokenHolder;
import org.neo4j.kernel.impl.core.ReadOnlyDbException;
import org.neo4j.kernel.impl.core.RelationshipData;
import org.neo4j.kernel.impl.core.RelationshipProxy;
import org.neo4j.kernel.impl.core.RelationshipProxy.RelationshipLookups;
import org.neo4j.kernel.impl.core.RelationshipTypeTokenHolder;
import org.neo4j.kernel.impl.core.StartupStatistics;
import org.neo4j.kernel.impl.core.StartupStatisticsProvider;
import org.neo4j.kernel.impl.core.ThreadToStatementContextBridge;
import org.neo4j.kernel.impl.core.TokenCreator;
import org.neo4j.kernel.impl.core.TokenNotFoundException;
import org.neo4j.kernel.impl.coreapi.IndexManagerImpl;
import org.neo4j.kernel.impl.coreapi.IndexProvider;
import org.neo4j.kernel.impl.coreapi.IndexProviderImpl;
import org.neo4j.kernel.impl.coreapi.LegacyIndexProxy;
import org.neo4j.kernel.impl.coreapi.NodeAutoIndexerImpl;
import org.neo4j.kernel.impl.coreapi.RelationshipAutoIndexerImpl;
import org.neo4j.kernel.impl.coreapi.schema.SchemaImpl;
import org.neo4j.kernel.impl.index.IndexConfigStore;
import org.neo4j.kernel.impl.locking.LockService;
import org.neo4j.kernel.impl.locking.Locks;
import org.neo4j.kernel.impl.locking.ResourceTypes;
import org.neo4j.kernel.impl.locking.community.CommunityLockManger;
import org.neo4j.kernel.impl.nioneo.store.NeoStore;
import org.neo4j.kernel.impl.nioneo.store.StoreFactory;
import org.neo4j.kernel.impl.nioneo.store.StoreId;
import org.neo4j.kernel.impl.nioneo.store.TransactionIdStore;
import org.neo4j.kernel.impl.nioneo.xa.CommitProcessFactory;
import org.neo4j.kernel.impl.nioneo.xa.DataSourceManager;
import org.neo4j.kernel.impl.nioneo.xa.NeoStoreInjectedTransactionValidator;
import org.neo4j.kernel.impl.nioneo.xa.NeoStoreProvider;
import org.neo4j.kernel.impl.nioneo.xa.NeoStoreXaDataSource;
import org.neo4j.kernel.impl.pagecache.LifecycledPageCache;
import org.neo4j.kernel.impl.storemigration.ConfigMapUpgradeConfiguration;
import org.neo4j.kernel.impl.storemigration.StoreMigrator;
import org.neo4j.kernel.impl.storemigration.StoreUpgrader;
import org.neo4j.kernel.impl.storemigration.StoreVersionCheck;
import org.neo4j.kernel.impl.storemigration.UpgradableDatabase;
import org.neo4j.kernel.impl.storemigration.UpgradeConfiguration;
import org.neo4j.kernel.impl.storemigration.monitoring.VisibleMigrationProgressMonitor;
import org.neo4j.kernel.impl.transaction.KernelHealth;
import org.neo4j.kernel.impl.transaction.xaframework.DefaultTxIdGenerator;
import org.neo4j.kernel.impl.transaction.xaframework.LogicalTransactionStore;
import org.neo4j.kernel.impl.transaction.xaframework.RecoveryVerifier;
import org.neo4j.kernel.impl.transaction.xaframework.TransactionCounters;
import org.neo4j.kernel.impl.transaction.xaframework.TransactionHeaderInformationFactory;
import org.neo4j.kernel.impl.transaction.xaframework.TransactionMonitor;
import org.neo4j.kernel.impl.transaction.xaframework.TxIdGenerator;
import org.neo4j.kernel.impl.traversal.BidirectionalTraversalDescriptionImpl;
import org.neo4j.kernel.impl.traversal.MonoDirectionalTraversalDescription;
import org.neo4j.kernel.impl.util.JobScheduler;
import org.neo4j.kernel.impl.util.Neo4jJobScheduler;
import org.neo4j.kernel.impl.util.StringLogger;
import org.neo4j.kernel.info.DiagnosticsManager;
import org.neo4j.kernel.info.JvmChecker;
import org.neo4j.kernel.info.JvmMetadataRepository;
import org.neo4j.kernel.lifecycle.LifeSupport;
import org.neo4j.kernel.lifecycle.Lifecycle;
import org.neo4j.kernel.lifecycle.LifecycleAdapter;
import org.neo4j.kernel.lifecycle.LifecycleException;
import org.neo4j.kernel.lifecycle.LifecycleListener;
import org.neo4j.kernel.lifecycle.LifecycleStatus;
import org.neo4j.kernel.logging.DefaultLogging;
import org.neo4j.kernel.logging.Logging;
import org.neo4j.kernel.monitoring.Monitors;
import org.neo4j.tooling.GlobalGraphOperations;

import static java.lang.String.format;

import static org.neo4j.collection.primitive.PrimitiveLongCollections.map;
import static org.neo4j.helpers.Settings.STRING;
import static org.neo4j.helpers.Settings.setting;
import static org.neo4j.kernel.extension.UnsatisfiedDependencyStrategies.fail;
import static org.neo4j.kernel.impl.api.operations.KeyReadOperations.NO_SUCH_LABEL;
import static org.neo4j.kernel.impl.api.operations.KeyReadOperations.NO_SUCH_PROPERTY_KEY;

/**
 * Base implementation of GraphDatabaseService. Responsible for creating services, handling dependencies between them,
 * and lifecycle management of these.
 *
 * @deprecated This will be moved to internal packages in the next major release.
 */
@Deprecated
public abstract class InternalAbstractGraphDatabase
        implements GraphDatabaseService, GraphDatabaseAPI, SchemaWriteGuard
{

    private final Iterable<KernelExtensionFactory<?>> kernelExtensionFactories;

    public interface Dependencies
    {
        /**
         * Allowed to be null. Null means that no external {@link Logging} was created, let the
         * database create its own logging.
         * @return
         */
        Logging logging();

        Iterable<Class<?>> settingsClasses();

        Iterable<KernelExtensionFactory<?>> kernelExtensions();

        Iterable<CacheProvider> cacheProviders();
    }

    public static class Configuration
    {
        public static final Setting<Boolean> read_only = GraphDatabaseSettings.read_only;
        public static final Setting<Boolean> execution_guard_enabled = GraphDatabaseSettings.execution_guard_enabled;
        public static final Setting<String> cache_type = GraphDatabaseSettings.cache_type;
        public static final Setting<Boolean> ephemeral = setting( "ephemeral", Settings.BOOLEAN, Settings.FALSE );
        public static final Setting<File> store_dir = GraphDatabaseSettings.store_dir;
        public static final Setting<File> neo_store = GraphDatabaseSettings.neo_store;

        // Kept here to have it not be publicly documented.
        public static final Setting<String> lock_manager = setting( "lock_manager", STRING, "" );
        public static final Setting<Boolean> statistics_enabled =
                setting("statistics_enabled", Settings.BOOLEAN, Settings.FALSE);

        public static final Setting<String> log_configuration_file = setting( "log.configuration", STRING,
                "neo4j-logback.xml" );
    }

    private static final long MAX_NODE_ID = IdType.NODE.getMaxValue();
    private static final long MAX_RELATIONSHIP_ID = IdType.RELATIONSHIP.getMaxValue();

    protected KernelExtensions kernelExtensions;

    protected final DependencyResolver dependencyResolver;
    protected final Config config;

    protected File storeDir;

    protected Logging logging;
    protected StoreId storeId;
    protected StringLogger msgLog;
    protected StoreLockerLifecycleAdapter storeLocker;
    protected KernelEventHandlers kernelEventHandlers;
    protected TransactionEventHandlers transactionEventHandlers;
    protected RelationshipTypeTokenHolder relationshipTypeTokenHolder;
    protected PropertyKeyTokenHolder propertyKeyTokenHolder;
    protected LabelTokenHolder labelTokenHolder;
    protected NodeManager nodeManager;
    protected IndexManager indexManager;
    protected Schema schema;
    protected KernelPanicEventGenerator kernelPanicEventGenerator;
    protected KernelHealth kernelHealth;
    protected FileSystemAbstraction fileSystem;
    protected Locks lockManager;
    protected IdGeneratorFactory idGeneratorFactory;
    protected IndexConfigStore indexStore;
    protected TxIdGenerator txIdGenerator;
    protected LifecycledPageCache pageCache;
    protected StoreFactory storeFactory;
    protected DiagnosticsManager diagnosticsManager;
    protected NeoStoreXaDataSource neoDataSource;
    protected RecoveryVerifier recoveryVerifier;
    protected Guard guard;
    protected NodeAutoIndexerImpl nodeAutoIndexer;
    protected RelationshipAutoIndexerImpl relAutoIndexer;
    protected KernelData extensions;
    protected Caches caches;
    protected ThreadToStatementContextBridge threadToTransactionBridge;
    protected BridgingCacheAccess cacheBridge;
    protected JobScheduler jobScheduler;
    protected UpdateableSchemaState updateableSchemaState;
    protected Monitors monitors;
    protected TransactionCounters transactionMonitor = new TransactionCounters();
    protected CountingPageCacheMonitor pageCacheMonitor = new CountingPageCacheMonitor();
    protected final LifeSupport life = new LifeSupport();
    private final Map<String, CacheProvider> cacheProviders;
    protected AvailabilityGuard availabilityGuard;
    protected long accessTimeout;
    protected StoreUpgrader storeMigrationProcess;
    protected TransactionHeaderInformation transactionHeaderInformation;
    protected DataSourceManager dataSourceManager;
    private StartupStatisticsProvider startupStatistics;

    protected InternalAbstractGraphDatabase( String storeDir, Map<String, String> params, Dependencies dependencies )
    {
        params.put( Configuration.store_dir.name(), storeDir );

        this.dependencyResolver = new DependencyResolverImpl();

        // SPI - provided services
        this.cacheProviders = mapCacheProviders( dependencies.cacheProviders() );
        kernelExtensionFactories = dependencies.kernelExtensions();
        config = new Config( params, getSettingsClasses(
                dependencies.settingsClasses(), kernelExtensionFactories, dependencies.cacheProviders() ) );
        this.logging = dependencies.logging();

        this.storeDir = config.get( Configuration.store_dir );
        accessTimeout = 1_000; // TODO make configurable
    }

    private Map<String, CacheProvider> mapCacheProviders( Iterable<CacheProvider> cacheProviders )
    {
        Map<String, CacheProvider> map = new HashMap<>();
        for ( CacheProvider provider : cacheProviders )
        {
            map.put( provider.getName(), provider );
        }
        return map;
    }

    protected void run()
    {
        // TODO 2.2-future for the love of some divine concept, make sure this shutdown on error works AND prints the
        // TODO 2.2-future error in a useful manner. Can't be that hard, can it?
        create();
        boolean failed = false;
        try
        {
            enableAvailabilityLogging(); // Done after create to avoid a redundant "database is now unavailable"
            registerRecovery();

            life.start();
        }
        catch ( final Throwable throwable )
        {
            failed = true;
            throw new RuntimeException( "Error starting " + getClass().getName() + ", " + storeDir.getAbsolutePath(),
                    throwable );
        }
        finally
        {
            if ( failed )
            {
                shutdown();
            }
        }
    }

    protected void createDatabaseAvailability()
    {
        // This is how we lock the entire database to avoid threads using it during lifecycle events
        life.add( new DatabaseAvailability( availabilityGuard, transactionMonitor ) );
    }

    private void enableAvailabilityLogging()
    {
        availabilityGuard.addListener( new AvailabilityGuard.AvailabilityListener()
        {
            @Override
            public void available()
            {
                msgLog.info( "Database is now ready" );
            }

            @Override
            public void unavailable()
            {
                msgLog.info( "Database is now unavailable" );
            }
        } );
    }

    protected void registerRecovery()
    {
        life.addLifecycleListener( new LifecycleListener()
        {
            @Override
            public void notifyStatusChanged( Object instance, LifecycleStatus from, LifecycleStatus to )
            {
                if ( instance instanceof KernelExtensions && to.equals( LifecycleStatus.STARTED ) )
                {
                    InternalAbstractGraphDatabase.this.doAfterRecoveryAndStartup( true );
                }
            }
        } );
    }

    protected void doAfterRecoveryAndStartup( boolean isMaster )
    {
        storeId = neoDataSource.getStoreId();
        KernelDiagnostics.register( diagnosticsManager, InternalAbstractGraphDatabase.this, neoDataSource );
        if ( isMaster )
        {
            new RemoveOrphanConstraintIndexesOnStartup( neoDataSource.getKernel(), logging ).perform();
        }
    }

    protected void create()
    {
        this.kernelExtensions = new KernelExtensions(
                kernelExtensionFactories,
                config,
                getDependencyResolver(),
                fail() );

        availabilityGuard = new AvailabilityGuard( Clock.SYSTEM_CLOCK );

        fileSystem = createFileSystemAbstraction();

        // If no logging was passed in from the outside then create logging and register
        // with this life
        if ( this.logging == null )
        {
            this.logging = createLogging();
        }

        // Component monitoring
        this.monitors = createMonitors();

        storeMigrationProcess = new StoreUpgrader( createUpgradeConfiguration(), fileSystem,
                monitors.newMonitor( StoreUpgrader.Monitor.class ), logging );

        Map<String, String> configParams = config.getParams();
        config.applyChanges( configParams );

        this.msgLog = logging.getMessagesLog( getClass() );

        config.setLogger( msgLog );

        this.storeLocker = life.add( new StoreLockerLifecycleAdapter(
                new StoreLocker( fileSystem ), storeDir ) );

        new JvmChecker( msgLog, new JvmMetadataRepository() ).checkJvmCompatibilityAndIssueWarning();

        String cacheTypeName = config.get( Configuration.cache_type );
        CacheProvider cacheProvider = cacheProviders.get( cacheTypeName );
        if ( cacheProvider == null )
        {
            // Temporarily here to allow experimentally turning off the cache layer entirely. This is different
            // from cache_type=none in that it *completely* bypasses the caching layer.
            if( config.get(Configuration.cache_type).equals( CacheLayer.EXPERIMENTAL_OFF ) )
            {
                cacheProvider = new NoCacheProvider();
            }
            else
            {
                throw new IllegalArgumentException( "No provider for cache type '" + cacheTypeName + "'. " +
                        "Cache providers are loaded using java service loading where they " +
                        "register themselves in resource (plain-text) files found on the class path under " +
                        "META-INF/services/" + CacheProvider.class.getName() + ". This missing provider may have " +
                        "been caused by either such a missing registration, or by the lack of the provider class itself." );

            }
        }

        jobScheduler = life.add( createJobScheduler() );

        pageCache = createPageCache();
        life.add( pageCache );

        kernelEventHandlers = new KernelEventHandlers(logging.getMessagesLog( KernelEventHandlers.class ));

        caches = createCaches();
        diagnosticsManager = life.add( new DiagnosticsManager( logging.getMessagesLog( DiagnosticsManager.class ) ) );

        kernelPanicEventGenerator = new KernelPanicEventGenerator( kernelEventHandlers );

        kernelHealth = new KernelHealth( kernelPanicEventGenerator, logging );

        // TODO 2.2-future please fix the bad dependencies instead of doing this. Before the removal of JTA
        // this was the place of the XaDataSourceManager. NeoStoreXaDataSource is create further down than
        // (specifically) KernelExtensions, which creates an interesting out-of-order issue with #doAfterRecovery().
        // Anyways please fix this.
        dataSourceManager = life.add( new DataSourceManager() );

        createTxHook();

        guard = config.get( Configuration.execution_guard_enabled ) ? new Guard( msgLog ) : null;

        updateableSchemaState = new KernelSchemaStateStore( newSchemaStateMap() );

        txIdGenerator = life.add( createTxIdGenerator() );

        lockManager = createLockManager();

        idGeneratorFactory = createIdGeneratorFactory();

        storeMigrationProcess.addParticipant( new StoreMigrator(
                new VisibleMigrationProgressMonitor( logging.getMessagesLog( StoreMigrator.class ), System.out ),
                new UpgradableDatabase( new StoreVersionCheck( fileSystem ) ), config, logging ) );

        propertyKeyTokenHolder = life.add( new PropertyKeyTokenHolder( createPropertyKeyCreator() ) );
        labelTokenHolder = life.add( new LabelTokenHolder( createLabelIdCreator() ) );
        relationshipTypeTokenHolder = life.add( new RelationshipTypeTokenHolder( createRelationshipTypeCreator() ) );

        caches.configure( cacheProvider, config );
        diagnosticsManager.tryAppendProvider( caches.node() );
        diagnosticsManager.tryAppendProvider( caches.relationship() );

        threadToTransactionBridge = life.add( new ThreadToStatementContextBridge() );

        nodeManager = createNodeManager();

        transactionEventHandlers = new TransactionEventHandlers( createNodeLookup(), createRelationshipLookups(),
                threadToTransactionBridge  );

        indexStore = life.add( new IndexConfigStore( this.storeDir, fileSystem ) );

        diagnosticsManager.prependProvider( config );

        extensions = life.add( createKernelData() );

        life.add( kernelExtensions );

        schema = new SchemaImpl( threadToTransactionBridge );

        final LegacyIndexProxy.Lookup indexLookup = createIndexLookup();
        final IndexProvider indexProvider = new IndexProviderImpl( indexLookup, threadToTransactionBridge );
        nodeAutoIndexer = life.add( new NodeAutoIndexerImpl( config, indexProvider, nodeManager ) );
        relAutoIndexer = life.add( new RelationshipAutoIndexerImpl( config, indexProvider, nodeManager ) );
        indexManager = new IndexManagerImpl( threadToTransactionBridge, indexProvider, nodeAutoIndexer, relAutoIndexer);

        recoveryVerifier = createRecoveryVerifier();

        // Factories for things that needs to be created later
        storeFactory = createStoreFactory();

        startupStatistics = new StartupStatisticsProvider();

        transactionHeaderInformation = createTransactionHeaderInformation();
        createNeoDataSource();

        life.add( new MonitorGc( config, msgLog ) );

        life.add( nodeManager );

        createDatabaseAvailability();

        // Kernel event handlers should be the very last, i.e. very first to receive shutdown events
        life.add( kernelEventHandlers );

        // TODO This is probably too coarse-grained and we should have some strategy per user of config instead
        life.add( new ConfigurationChangedRestarter() );
    }

    protected UpgradeConfiguration createUpgradeConfiguration()
    {
        return new ConfigMapUpgradeConfiguration( config );
    }

    protected Neo4jJobScheduler createJobScheduler()

    {
        return new Neo4jJobScheduler( this.toString() );
    }

    protected LegacyIndexProxy.Lookup createIndexLookup()
    {
        return new LegacyIndexProxy.Lookup()
        {
            @Override
            public GraphDatabaseService getGraphDatabaseService()
            {
                return InternalAbstractGraphDatabase.this;
            }

            @Override
            public EntityFactory getEntityFactory()
            {
                return nodeManager;
            }
        };
    }

    protected TransactionHeaderInformation createTransactionHeaderInformation()
    {
        return new TransactionHeaderInformation( -1, -1, new byte[0] );
    }

    protected Monitors createMonitors()
    {
        return new Monitors();
    }

    @Override
    public void assertSchemaWritesAllowed() throws InvalidTransactionTypeKernelException
    {
    }

    private Map<Object, Object> newSchemaStateMap() {
        return new HashMap<>();
    }

    @Override
    public DependencyResolver getDependencyResolver()
    {
        return dependencyResolver;
    }

    protected TokenCreator createRelationshipTypeCreator()
    {
        return new DefaultRelationshipTypeCreator( dataSourceManager, idGeneratorFactory );
    }

    protected TokenCreator createPropertyKeyCreator()
    {
        return new DefaultPropertyTokenCreator( dataSourceManager, idGeneratorFactory );
    }

    protected TokenCreator createLabelIdCreator()
    {
        return new DefaultLabelIdCreator( dataSourceManager, idGeneratorFactory );
    }

    private NodeManager createNodeManager()
    {
<<<<<<< HEAD
        NodeLookup nodeLookup = createNodeLookup();
        RelationshipLookups relationshipLookup = createRelationshipLookups();
        return new NodeManager(
                nodeLookup,
                relationshipLookup,
                threadToTransactionBridge );
=======
        if ( readOnly )
        {
            return new ReadOnlyNodeManager( logging, this, locks, txManager, persistenceManager,
                    persistenceSource, relationshipTypeTokenHolder, cacheType, propertyKeyTokenHolder, labelTokenHolder,
                    createNodeLookup(), createRelationshipLookups(), nodeCache, relCache, xaDataSourceManager,
                    statementContextProvider );
        }

        return new NodeManager(
                logging, this, locks, txManager, persistenceManager,
                persistenceSource, relationshipTypeTokenHolder, cacheType, propertyKeyTokenHolder, labelTokenHolder,
                createNodeLookup(), createRelationshipLookups(), nodeCache, relCache, xaDataSourceManager,
                statementContextProvider );
    }

    private NodeManager createGuardedNodeManager( final boolean readOnly, LockService locks,
                                                  final CacheProvider cacheType,
                                                  Cache<NodeImpl> nodeCache, Cache<RelationshipImpl> relCache )
    {
        if ( readOnly )
        {
            return new ReadOnlyNodeManager( logging, this, locks, txManager, persistenceManager,
                    persistenceSource, relationshipTypeTokenHolder, cacheType, propertyKeyTokenHolder, labelTokenHolder, createNodeLookup(),
                    createRelationshipLookups(), nodeCache, relCache, xaDataSourceManager, statementContextProvider )
            {
                @Override
                public Node getNodeByIdOrNull( final long nodeId )
                {
                    guard.check();
                    return super.getNodeByIdOrNull( nodeId );
                }

                @Override
                public NodeImpl getNodeForProxy( final long nodeId )
                {
                    guard.check();
                    return super.getNodeForProxy( nodeId );
                }

                @Override
                public RelationshipImpl getRelationshipForProxy( final long relId )
                {
                    guard.check();
                    return super.getRelationshipForProxy( relId );
                }

                @Override
                protected Relationship getRelationshipByIdOrNull( final long relId )
                {
                    guard.check();
                    return super.getRelationshipByIdOrNull( relId );
                }

                @Override
                public long createNode()
                {
                    guard.check();
                    return super.createNode();
                }

                @Override
                public long createRelationship( Node startNodeProxy, NodeImpl startNode,
                                                        Node endNode, long relationshipTypeId )
                {
                    guard.check();
                    return super.createRelationship( startNodeProxy, startNode, endNode, relationshipTypeId );
                }
            };
        }

        return new NodeManager( logging, this, locks, txManager, persistenceManager,
                persistenceSource, relationshipTypeTokenHolder, cacheType, propertyKeyTokenHolder, labelTokenHolder, createNodeLookup(),
                createRelationshipLookups(), nodeCache, relCache, xaDataSourceManager, statementContextProvider )
        {
            @Override
            public Node getNodeByIdOrNull( final long nodeId )
            {
                guard.check();
                return super.getNodeByIdOrNull( nodeId );
            }

            @Override
            public NodeImpl getNodeForProxy( final long nodeId )
            {
                guard.check();
                return super.getNodeForProxy( nodeId );
            }

            @Override
            public RelationshipImpl getRelationshipForProxy( final long relId )
            {
                guard.check();
                return super.getRelationshipForProxy( relId );
            }

            @Override
            protected Relationship getRelationshipByIdOrNull( final long relId )
            {
                guard.check();
                return super.getRelationshipByIdOrNull( relId );
            }

            @Override
            public long createNode()
            {
                guard.check();
                return super.createNode();
            }

            @Override
            public long createRelationship( Node startNodeProxy, NodeImpl startNode,
                                                    Node endNode, long relationshipTypeId )
            {
                guard.check();
                return super.createRelationship( startNodeProxy, startNode, endNode, relationshipTypeId );
            }
        };
>>>>>>> 7445fc7e
    }

    @Override
    public boolean isAvailable( long timeout )
    {
        return availabilityGuard.isAvailable( timeout );
    }

    @Override
    public void shutdown()
    {
        try
        {
            msgLog.info( "Shutdown started" );
            msgLog.flush();
            availabilityGuard.shutdown();
            life.shutdown();
        }
        catch ( LifecycleException throwable )
        {
            msgLog.warn( "Shutdown failed", throwable );
            throw throwable;
        }
    }

    protected StoreFactory createStoreFactory()
    {
        return new StoreFactory( config, idGeneratorFactory, pageCache, fileSystem,
                logging.getMessagesLog( StoreFactory.class ), monitors );
    }

    protected LifecycledPageCache createPageCache()
    {
        SingleFilePageSwapperFactory swapperFactory = new SingleFilePageSwapperFactory( fileSystem );
        LifecycledPageCache lifecycledPageCache = new LifecycledPageCache(
                swapperFactory, jobScheduler, config, pageCacheMonitor );

        if ( config.get( GraphDatabaseSettings.dump_configuration ) )
        {
            lifecycledPageCache.dumpConfiguration( logging.getMessagesLog( PageCache.class ) );
        }
        return lifecycledPageCache;
    }

    protected RecoveryVerifier createRecoveryVerifier()
    {
        return RecoveryVerifier.ALWAYS_VALID;
    }

    protected KernelData createKernelData()
    {
        return new DefaultKernelData( config, this );
    }

    protected TxIdGenerator createTxIdGenerator()
    {
        // TODO 2.2-future move to after neostore data source is created
        return new DefaultTxIdGenerator( new Provider<TransactionIdStore>()
        {
            @Override
            public TransactionIdStore instance()
            {
                return neoDataSource.evaluate();
            }
        } );
    }

    protected Caches createCaches()
    {
        return new DefaultCaches( msgLog, monitors );
    }

    protected RelationshipProxy.RelationshipLookups createRelationshipLookups()
    {
        return new RelationshipProxy.RelationshipLookups()
        {
            private final ThreadLocal<RelationshipData> relationshipData = new ThreadLocal<RelationshipData>()
            {
                @Override
                protected RelationshipData initialValue()
                {
                    return new RelationshipData();
                }
            };

            private final RelationshipVisitor<RuntimeException> visitor =
                    new RelationshipVisitor<RuntimeException>()
            {
                @Override
                public void visit( long relId, int type, long startNode, long endNode )
                {
                    relationshipData.get().set( startNode, endNode, type );
                }
            };

            @Override
            public GraphDatabaseService getGraphDatabaseService()
            {
                return InternalAbstractGraphDatabase.this;
            }

            @Override
            public Node newNodeProxy( long nodeId )
            {
                // only used by relationship already checked as valid in cache
                return nodeManager.newNodeProxyById( nodeId );
            }

            @Override
            public RelationshipData getRelationshipData( long relationshipId )
            {
                try ( Statement statement = threadToTransactionBridge.instance() )
                {
                    statement.readOperations().relationshipVisit( relationshipId, visitor );
                    return relationshipData.get();
                }
                catch ( EntityNotFoundException e )
                {
                    throw new NotFoundException( e );
                }
            }

            @Override
            public RelationshipType getRelationshipTypeById( int type )
            {
                try
                {
                    return relationshipTypeTokenHolder.getTokenById( type );
                }
                catch ( TokenNotFoundException e )
                {
                    throw new NotFoundException( e );
                }
            }
        };
    }

    protected NodeProxy.NodeLookup createNodeLookup()
    {
        return new NodeProxy.NodeLookup()
        {
            @Override
            public GraphDatabaseService getGraphDatabase()
            {
                // TODO This should be wrapped as well
                return InternalAbstractGraphDatabase.this;
            }

            @Override
            public NodeManager getNodeManager()
            {
                return nodeManager;
            }
        };
    }

    protected void createTxHook()
    {
    }

    protected FileSystemAbstraction createFileSystemAbstraction()
    {
        return new DefaultFileSystemAbstraction();
    }

    protected IdGeneratorFactory createIdGeneratorFactory()
    {
        return new DefaultIdGeneratorFactory();
    }

    protected Locks createLockManager()
    {
        String key = config.get( Configuration.lock_manager );
        for ( Locks.Factory candidate : Service.load( Locks.Factory.class ) )
        {
            String candidateId = candidate.getKeys().iterator().next();
            if( candidateId.equals( key ))
            {
                return candidate.newInstance( ResourceTypes.values() );
            }
            else if(key.equals( "" ))
            {
                logging.getMessagesLog( InternalAbstractGraphDatabase.class )
                        .info( "No locking implementation specified, defaulting to '" + candidateId + "'" );
                return candidate.newInstance( ResourceTypes.values() );
            }
        }

        if( key.equals( "community" ) )
        {
            return new CommunityLockManger();
        }
        else if(key.equals( "" ))
        {
            logging.getMessagesLog( InternalAbstractGraphDatabase.class )
                    .info( "No locking implementation specified, defaulting to 'community'" );
            return new CommunityLockManger();
        }

        throw new IllegalArgumentException( "No lock manager found with the name '" + key + "'." );
    }

    protected Logging createLogging()
    {
        return life.add( DefaultLogging.createDefaultLogging( config ) );
    }

    protected void createNeoDataSource()
    {
        neoDataSource = new NeoStoreXaDataSource( config,
                storeFactory, logging.getMessagesLog( NeoStoreXaDataSource.class ), jobScheduler, logging,
                updateableSchemaState, new NonTransactionalTokenNameLookup( labelTokenHolder, propertyKeyTokenHolder ),
                dependencyResolver, propertyKeyTokenHolder, labelTokenHolder, relationshipTypeTokenHolder,
                lockManager, this, transactionEventHandlers,
                monitors.newMonitor( IndexingService.Monitor.class ), fileSystem,
                storeMigrationProcess, transactionMonitor, kernelHealth, txIdGenerator,
                createHeaderInformationFactory(), startupStatistics, caches, nodeManager, guard, indexStore,
                getCommitProcessFactory() );
        dataSourceManager.register( neoDataSource );
    }

    protected CommitProcessFactory getCommitProcessFactory()
    {
        return defaultCommitProcessFactory;
    }

    public static CommitProcessFactory defaultCommitProcessFactory = new CommitProcessFactory()
    {
        @Override
        public TransactionCommitProcess create( LogicalTransactionStore logicalTransactionStore,
                                                KernelHealth kernelHealth, NeoStore neoStore,
                                                TransactionRepresentationStoreApplier storeApplier,
                                                NeoStoreInjectedTransactionValidator validator,
                                                boolean recovery )
        {
            return new TransactionRepresentationCommitProcess( logicalTransactionStore, kernelHealth,
                    neoStore, storeApplier, recovery );
        }
    } ;

    protected TransactionHeaderInformationFactory createHeaderInformationFactory()
    {
        return TransactionHeaderInformationFactory.DEFAULT;
    }

    @Override
    public final String getStoreDir()
    {
        return storeDir.getPath();
    }

    @Override
    public StoreId storeId()
    {
        return storeId;
    }

    @Override
    public Transaction beginTx()
    {
        availabilityGuard.checkAvailability( accessTimeout, TransactionFailureException.class );

        KernelAPI kernel = neoDataSource.getKernel();
        TopLevelTransaction topLevelTransaction =
                threadToTransactionBridge.getTopLevelTransactionBoundToThisThread( false );
        if ( topLevelTransaction != null )
        {
            return new PlaceboTransaction( topLevelTransaction );
        }

        try
        {
            KernelTransaction transaction = kernel.newTransaction();
            topLevelTransaction = new TopLevelTransaction( transaction, threadToTransactionBridge );
            threadToTransactionBridge.bindTransactionToCurrentThread( topLevelTransaction );
            return topLevelTransaction;
        }
        catch ( org.neo4j.kernel.api.exceptions.TransactionFailureException e )
        {
            throw new TransactionFailureException( "Failure to begin transaction", e );
        }
    }

    @Override
    public String toString()
    {
        return getClass().getSimpleName() + " [" + getStoreDir() + "]";
    }

    @Override
    public Iterable<Node> getAllNodes()
    {
        return GlobalGraphOperations.at( this ).getAllNodes();
    }

    @Override
    public Iterable<RelationshipType> getRelationshipTypes()
    {
        return GlobalGraphOperations.at( this ).getAllRelationshipTypes();
    }

    @Override
    public KernelEventHandler registerKernelEventHandler(
            KernelEventHandler handler )
    {
        return kernelEventHandlers.registerKernelEventHandler( handler );
    }

    @Override
    public <T> TransactionEventHandler<T> registerTransactionEventHandler(
            TransactionEventHandler<T> handler )
    {
        return transactionEventHandlers.registerTransactionEventHandler( handler );
    }

    @Override
    public KernelEventHandler unregisterKernelEventHandler(
            KernelEventHandler handler )
    {
        return kernelEventHandlers.unregisterKernelEventHandler( handler );
    }

    @Override
    public <T> TransactionEventHandler<T> unregisterTransactionEventHandler(
            TransactionEventHandler<T> handler )
    {
        return transactionEventHandlers.unregisterTransactionEventHandler( handler );
    }

    @Override
    public Node createNode()
    {
        try ( Statement statement = threadToTransactionBridge.instance() )
        {
            return nodeManager.newNodeProxyById( statement.dataWriteOperations().nodeCreate() );
        }
        catch ( InvalidTransactionTypeKernelException e )
        {
            throw new ConstraintViolationException( e.getMessage(), e );
        }
        catch ( ReadOnlyDatabaseKernelException e )
        {
            throw new ReadOnlyDbException();
        }
    }

    @Override
    public Node createNode( Label... labels )
    {
        try ( Statement statement = threadToTransactionBridge.instance() )
        {
            long nodeId = statement.dataWriteOperations().nodeCreate();
            for ( Label label : labels )
            {
                int labelId = statement.tokenWriteOperations().labelGetOrCreateForName( label.name() );
                try
                {
                    statement.dataWriteOperations().nodeAddLabel( nodeId, labelId );
                }
                catch ( EntityNotFoundException e )
                {
                    throw new NotFoundException( "No node with id " + nodeId + " found.", e );
                }
            }
            return nodeManager.newNodeProxyById( nodeId );
        }
        catch ( ConstraintValidationKernelException e )
        {
            throw new ConstraintViolationException( "Unable to add label.", e );
        }
        catch ( SchemaKernelException e )
        {
            throw new IllegalArgumentException( e );
        }
        catch ( InvalidTransactionTypeKernelException e )
        {
            throw new ConstraintViolationException( e.getMessage(), e );
        }
        catch ( ReadOnlyDatabaseKernelException e )
        {
            throw new ReadOnlyDbException();
        }
    }

    @Override
    public Node getNodeById( long id )
    {
        if ( id < 0 || id > MAX_NODE_ID )
        {
            throw new NotFoundException( format( "Node %d not found", id ) );
        }
        threadToTransactionBridge.assertInUnterminatedTransaction();
        try (Statement statement = threadToTransactionBridge.instance())
        {
            if ( !statement.readOperations().nodeExists( id ) )
            {
                throw new NotFoundException(format( "Node %d not found", id ));
            }

            return nodeManager.newNodeProxyById( id );
        }
    }

    @Override
    public Relationship getRelationshipById( long id )
    {
        if ( id < 0 || id > MAX_RELATIONSHIP_ID )
        {
            throw new NotFoundException( format( "Relationship %d not found", id));
        }
        threadToTransactionBridge.assertInUnterminatedTransaction();
        try (Statement statement = threadToTransactionBridge.instance())
        {
            if ( !statement.readOperations().relationshipExists( id ) )
            {
                throw new NotFoundException( format( "Relationship %d not found", id ) );
            }

            return nodeManager.newRelationshipProxyById( id );
        }
    }

    @Override
    public IndexManager index()
    {
        // TODO: txManager.assertInUnterminatedTransaction();
        return indexManager;
    }

    @Override
    public Schema schema()
    {
        threadToTransactionBridge.assertInUnterminatedTransaction();
        return schema;
    }

    // GraphDatabaseSPI implementation - THESE SHOULD EVENTUALLY BE REMOVED! DON'T ADD dependencies on these!
    public Config getConfig()
    {
        return config;
    }

    private Iterable<Class<?>> getSettingsClasses( Iterable<Class<?>> settingsClasses,
                                                   Iterable<KernelExtensionFactory<?>> kernelExtensions,
                                                   Iterable<CacheProvider> cacheProviders )
    {
        List<Class<?>> totalSettingsClasses = new ArrayList<>();

        // Get the list of settings classes for extensions
        for ( KernelExtensionFactory<?> kernelExtension : kernelExtensions )
        {
            if ( kernelExtension.getSettingsClass() != null )
            {
                totalSettingsClasses.add( kernelExtension.getSettingsClass() );
            }
        }

        for ( CacheProvider cacheProvider : cacheProviders )
        {
            if ( cacheProvider.getSettingsClass() != null )
            {
                totalSettingsClasses.add( cacheProvider.getSettingsClass() );
            }
        }

        return totalSettingsClasses;
    }

    @Override
    public boolean equals( Object o )
    {
        if ( this == o )
        {
            return true;
        }
        if ( o == null || !(o instanceof InternalAbstractGraphDatabase) )
        {
            return false;
        }
        InternalAbstractGraphDatabase that = (InternalAbstractGraphDatabase) o;
        return (storeId != null ? storeId.equals( that.storeId ) : that.storeId == null) &&
               storeDir.equals( that.storeDir );
    }

    @Override
    public int hashCode()
    {
        return storeDir.hashCode();
    }

    protected final class DefaultKernelData extends KernelData implements Lifecycle
    {
        private final GraphDatabaseAPI graphDb;

        public DefaultKernelData( Config config, GraphDatabaseAPI graphDb )
        {
            super( config );
            this.graphDb = graphDb;
        }

        @Override
        public Version version()
        {
            return Version.getKernel();
        }

        @Override
        public GraphDatabaseAPI graphDatabase()
        {
            return graphDb;
        }

        @Override
        public void init() throws Throwable
        {
        }

        @Override
        public void start() throws Throwable
        {
        }

        @Override
        public void stop() throws Throwable
        {
        }
    }

    /**
     * FIXME: This is supposed to be handled by a Dependency Injection framework...
     *
     * @author ceefour
     */
    class DependencyResolverImpl extends DependencyResolver.Adapter
    {
        private <T> T resolveKnownSingleDependency( Class<T> type )
        {
            if ( type.equals( Map.class ) )
            {
                return type.cast( getConfig().getParams() );
            }
            else if ( type.equals( Config.class ) )
            {
                return type.cast( getConfig() );
            }
            else if ( GraphDatabaseService.class.isAssignableFrom( type )
                    && type.isInstance( InternalAbstractGraphDatabase.this ) )
            {
                return type.cast( InternalAbstractGraphDatabase.this );
            }
            else if ( Locks.class.isAssignableFrom( type ) && type.isInstance( lockManager ) )
            {
                // Locks used to ensure pessimistic concurrency control between transactions
                return type.cast( lockManager );
            }
            else if ( LockService.class.isAssignableFrom( type )
                    && type.isInstance( neoDataSource.getLockService() ) )
            {
                // Locks used to control concurrent access to the store files
                return type.cast( neoDataSource.getLockService() );
            }
            else if( StoreFactory.class.isAssignableFrom( type ) && type.isInstance( storeFactory ) )
            {
                return type.cast( storeFactory );
            }
            else if ( SchemaWriteGuard.class.isAssignableFrom( type ) )
            {
                return type.cast( InternalAbstractGraphDatabase.this );
            }
            else if ( StringLogger.class.isAssignableFrom( type ) && type.isInstance( msgLog ) )
            {
                return type.cast( msgLog );
            }
            else if ( Logging.class.isAssignableFrom( type ) && type.isInstance( logging ) )
            {
                return type.cast( logging );
            }
            else if ( IndexConfigStore.class.isAssignableFrom( type ) && type.isInstance( indexStore ) )
            {
                return type.cast( indexStore );
            }
            else if ( DataSourceManager.class.isAssignableFrom( type ) && type.isInstance( dataSourceManager ) )
            {
                return type.cast( dataSourceManager );
            }
            else if ( FileSystemAbstraction.class.isAssignableFrom( type ) && type.isInstance( fileSystem ) )
            {
                return type.cast( fileSystem );
            }
            else if ( PageCache.class.isAssignableFrom( type ) )
            {
                return type.cast( pageCache.unwrap() );
            }
            else if ( Guard.class.isAssignableFrom( type ) && type.isInstance( guard ) )
            {
                return type.cast( guard );
            }
            else if ( IndexProviders.class.isAssignableFrom( type ) && type.isInstance( neoDataSource ) )
            {
                return type.cast( neoDataSource );
            }
            else if ( KernelData.class.isAssignableFrom( type ) && type.isInstance( extensions ) )
            {
                return type.cast( extensions );
            }
            else if ( KernelExtensions.class.isAssignableFrom( type ) && type.isInstance( kernelExtensions ) )
            {
                return type.cast( kernelExtensions );
            }
            else if ( NodeManager.class.isAssignableFrom( type ) && type.isInstance( nodeManager ) )
            {
                return type.cast( nodeManager );
            }
            else if ( TxIdGenerator.class.isAssignableFrom( type ) && type.isInstance( txIdGenerator ) )
            {
                return type.cast( txIdGenerator );
            }
            else if ( DiagnosticsManager.class.isAssignableFrom( type ) && type.isInstance( diagnosticsManager ) )
            {
                return type.cast( diagnosticsManager );
            }
            else if ( RelationshipTypeTokenHolder.class.isAssignableFrom( type ) && type.isInstance( relationshipTypeTokenHolder ) )
            {
                return type.cast( relationshipTypeTokenHolder );
            }
            else if ( PropertyKeyTokenHolder.class.isAssignableFrom( type ) && type.isInstance( propertyKeyTokenHolder ) )
            {
                return type.cast( propertyKeyTokenHolder );
            }
            else if ( LabelTokenHolder.class.isAssignableFrom( type ) && type.isInstance( labelTokenHolder ) )
            {
                return type.cast( labelTokenHolder );
            }
            else if ( KernelPanicEventGenerator.class.isAssignableFrom( type ) )
            {
                return type.cast( kernelPanicEventGenerator );
            }
            else if ( LifeSupport.class.isAssignableFrom( type ) )
            {
                return type.cast( life );
            }
            else if ( Monitors.class.isAssignableFrom( type ) )
            {
                return type.cast( monitors );
            }
            else if ( ThreadToStatementContextBridge.class.isAssignableFrom( type )
                    && type.isInstance( threadToTransactionBridge ) )
            {
                return type.cast( threadToTransactionBridge );
            }
            else if ( CacheAccessBackDoor.class.isAssignableFrom( type ) && type.isInstance( cacheBridge ) )
            {
                return type.cast( cacheBridge );
            }
            else if ( StoreLockerLifecycleAdapter.class.isAssignableFrom( type ) && type.isInstance( storeLocker ) )
            {
                return type.cast( storeLocker );
            }
            else if ( IndexManager.class.equals( type )&& type.isInstance( indexManager )  )
            {
                return type.cast( indexManager );
            }
            else if ( IndexingService.class.isAssignableFrom( type )
                    && type.isInstance( neoDataSource.getIndexService() ) )
            {
                return type.cast( neoDataSource.getIndexService() );
            }
            else if ( JobScheduler.class.isAssignableFrom( type ) && type.isInstance( jobScheduler ) )
            {
                return type.cast( jobScheduler );
            }
            else if( KernelAPI.class.equals( type ))
            {
                return type.cast( neoDataSource.getKernel() );
            }
            else if ( LabelScanStore.class.isAssignableFrom( type )
                && type.isInstance( neoDataSource.getLabelScanStore() ) )
            {
                return type.cast( neoDataSource.getLabelScanStore() );
            }
            else if ( NeoStoreProvider.class.isAssignableFrom( type ) )
            {
                return type.cast( neoDataSource );
            }
            else if ( IdGeneratorFactory.class.isAssignableFrom( type ) )
            {
                return type.cast( idGeneratorFactory );
            }
            else if ( Monitors.class.isAssignableFrom( type ) )
            {
                return type.cast( monitors );
            }
            else if( TransactionEventHandlers.class.equals( type ))
            {
                return type.cast( transactionEventHandlers );
            }
            else if ( DependencyResolver.class.equals( type ) )
            {
                return type.cast( DependencyResolverImpl.this );
            }
            else if ( KernelHealth.class.isAssignableFrom( type ) )
            {
                return type.cast( kernelHealth );
            }
            else if ( StoreUpgrader.class.isAssignableFrom( type ) )
            {
                return type.cast( storeMigrationProcess );
            }
            else if ( StoreId.class.isAssignableFrom( type ) )
            {
                return type.cast( storeId );
            }
            else if ( AvailabilityGuard.class.isAssignableFrom( type ) )
            {
                return type.cast( availabilityGuard );
            }
            else if ( StartupStatistics.class.isAssignableFrom( type ) )
            {
                return type.cast( startupStatistics );
            }
            else if ( TransactionMonitor.class.isAssignableFrom( type ) )
            {
                return type.cast( transactionMonitor );
            }
            else if ( PageCacheMonitor.class.isAssignableFrom( type ) )
            {
                return type.cast( pageCacheMonitor );
            }
            else if ( Caches.class.isAssignableFrom( type ) )
            {
                return type.cast( caches );
            }
            return null;
        }

        @Override
        public <T> T resolveDependency( Class<T> type, SelectionStrategy selector )
        {
            // Try known single dependencies
            T result = resolveKnownSingleDependency( type );
            if ( result != null )
            {
                return selector.select( type, Iterables.option( result ) );
            }

            // Try neostore datasource
            try
            {
                result = neoDataSource.getDependencyResolver().resolveDependency( type, selector );
                if ( result != null )
                {
                    return selector.select( type, Iterables.option( result ) );
                }
            }
            catch ( IllegalArgumentException e )
            {   // Nah, didn't find it
            }

            // Try with kernel extensions
            return kernelExtensions.resolveDependency( type, selector );
        }
    }

    class ConfigurationChangedRestarter extends LifecycleAdapter
    {
        private final ConfigurationChangeListener listener = new ConfigurationChangeListener()
        {
            Executor executor = Executors.newSingleThreadExecutor( new NamedThreadFactory( "Database configuration " +
                    "restart", monitors.newMonitor(NamedThreadFactory.Monitor.class) ).setDaemon(true) );

            @Override
            public void notifyConfigurationChanges( final Iterable<ConfigurationChange> change )
            {
                executor.execute( new Runnable()
                {
                    @Override
                    public void run()
                    {
                        // Restart
                        try
                        {
                            life.stop();
                            life.start();

                            msgLog.logMessage( "Database restarted with the following configuration changes:" +
                                    change );
                        }
                        catch ( LifecycleException e )
                        {
                            msgLog.logMessage( "Could not restart database", e );
                        }
                    }
                } );
            }
        };

        @Override
        public void start() throws Throwable
        {
            config.addConfigurationChangeListener( listener );
        }

        @Override
        public void stop() throws Throwable
        {
            config.removeConfigurationChangeListener( listener );
        }
    }

    @Override
    public ResourceIterable<Node> findNodesByLabelAndProperty( final Label myLabel, final String key, final Object value )
    {
        return new ResourceIterable<Node>()
        {
            @Override
            public ResourceIterator<Node> iterator()
            {
                return nodesByLabelAndProperty( myLabel, key, value );
            }
        };
    }

    private ResourceIterator<Node> nodesByLabelAndProperty( Label myLabel, String key, Object value )
    {
        Statement statement = threadToTransactionBridge.instance();

        ReadOperations readOps = statement.readOperations();
        int propertyId = readOps.propertyKeyGetForName( key );
        int labelId = readOps.labelGetForName( myLabel.name() );

        if ( propertyId == NO_SUCH_PROPERTY_KEY || labelId == NO_SUCH_LABEL )
        {
            statement.close();
            return IteratorUtil.emptyIterator();
        }

        IndexDescriptor descriptor = findAnyIndexByLabelAndProperty( readOps, propertyId, labelId );

        try
        {
            if ( null != descriptor )
            {
                // Ha! We found an index - let's use it to find matching nodes
                return map2nodes( readOps.nodesGetFromIndexLookup( descriptor, value ), statement );
            }
        }
        catch ( IndexNotFoundKernelException e )
        {
            // weird at this point but ignore and fallback to a label scan
        }

        return getNodesByLabelAndPropertyWithoutIndex( propertyId, value, statement, labelId );
    }

    private IndexDescriptor findAnyIndexByLabelAndProperty( ReadOperations readOps, int propertyId, int labelId )
    {
        try
        {
            IndexDescriptor descriptor = readOps.indexesGetForLabelAndPropertyKey( labelId, propertyId );

            if ( readOps.indexGetState( descriptor ) == InternalIndexState.ONLINE )
            {
                // Ha! We found an index - let's use it to find matching nodes
                return descriptor;
            }
        }
        catch ( SchemaRuleNotFoundException | IndexNotFoundKernelException e )
        {
            // If we don't find a matching index rule, we'll scan all nodes and filter manually (below)
        }
        return null;
    }

    private ResourceIterator<Node> getNodesByLabelAndPropertyWithoutIndex( int propertyId, Object value,
            Statement statement, int labelId )
    {
        return map2nodes(
            new PropertyValueFilteringNodeIdIterator(
                    statement.readOperations().nodesGetForLabel( labelId ),
                    statement.readOperations(), propertyId, value ), statement );
    }

    private ResourceIterator<Node> map2nodes( PrimitiveLongIterator input, Statement statement )
    {
        return ResourceClosingIterator.newResourceIterator( statement, map( new FunctionFromPrimitiveLong<Node>()
        {
            @Override
            public Node apply( long id )
            {
                return getNodeById( id );
            }
        }, input ) );
    }

    private static class PropertyValueFilteringNodeIdIterator extends PrimitiveLongBaseIterator
    {
        private final PrimitiveLongIterator nodesWithLabel;
        private final ReadOperations statement;
        private final int propertyKeyId;
        private final Object value;

        PropertyValueFilteringNodeIdIterator( PrimitiveLongIterator nodesWithLabel, ReadOperations statement,
                                              int propertyKeyId, Object value )
        {
            this.nodesWithLabel = nodesWithLabel;
            this.statement = statement;
            this.propertyKeyId = propertyKeyId;
            this.value = value;
        }

        @Override
        protected boolean fetchNext()
        {
            for ( boolean hasNext = nodesWithLabel.hasNext(); hasNext; hasNext = nodesWithLabel.hasNext() )
            {
                long nextValue = nodesWithLabel.next();
                try
                {
                    if ( statement.nodeGetProperty( nextValue, propertyKeyId ).valueEquals( value ) )
                    {
                        return next( nextValue );
                    }
                }
                catch ( EntityNotFoundException e )
                {
                    // continue to the next node
                }
            }
            return false;
        }
    }

    @Override
    public TraversalDescription traversalDescription()
    {
        return new MonoDirectionalTraversalDescription(threadToTransactionBridge);
    }

    @Override
    public BidirectionalTraversalDescription bidirectionalTraversalDescription()
    {
        return new BidirectionalTraversalDescriptionImpl(threadToTransactionBridge);
    }
}<|MERGE_RESOLUTION|>--- conflicted
+++ resolved
@@ -613,132 +613,13 @@
 
     private NodeManager createNodeManager()
     {
-<<<<<<< HEAD
         NodeLookup nodeLookup = createNodeLookup();
         RelationshipLookups relationshipLookup = createRelationshipLookups();
         return new NodeManager(
                 nodeLookup,
                 relationshipLookup,
-                threadToTransactionBridge );
-=======
-        if ( readOnly )
-        {
-            return new ReadOnlyNodeManager( logging, this, locks, txManager, persistenceManager,
-                    persistenceSource, relationshipTypeTokenHolder, cacheType, propertyKeyTokenHolder, labelTokenHolder,
-                    createNodeLookup(), createRelationshipLookups(), nodeCache, relCache, xaDataSourceManager,
-                    statementContextProvider );
-        }
-
-        return new NodeManager(
-                logging, this, locks, txManager, persistenceManager,
-                persistenceSource, relationshipTypeTokenHolder, cacheType, propertyKeyTokenHolder, labelTokenHolder,
-                createNodeLookup(), createRelationshipLookups(), nodeCache, relCache, xaDataSourceManager,
-                statementContextProvider );
-    }
-
-    private NodeManager createGuardedNodeManager( final boolean readOnly, LockService locks,
-                                                  final CacheProvider cacheType,
-                                                  Cache<NodeImpl> nodeCache, Cache<RelationshipImpl> relCache )
-    {
-        if ( readOnly )
-        {
-            return new ReadOnlyNodeManager( logging, this, locks, txManager, persistenceManager,
-                    persistenceSource, relationshipTypeTokenHolder, cacheType, propertyKeyTokenHolder, labelTokenHolder, createNodeLookup(),
-                    createRelationshipLookups(), nodeCache, relCache, xaDataSourceManager, statementContextProvider )
-            {
-                @Override
-                public Node getNodeByIdOrNull( final long nodeId )
-                {
-                    guard.check();
-                    return super.getNodeByIdOrNull( nodeId );
-                }
-
-                @Override
-                public NodeImpl getNodeForProxy( final long nodeId )
-                {
-                    guard.check();
-                    return super.getNodeForProxy( nodeId );
-                }
-
-                @Override
-                public RelationshipImpl getRelationshipForProxy( final long relId )
-                {
-                    guard.check();
-                    return super.getRelationshipForProxy( relId );
-                }
-
-                @Override
-                protected Relationship getRelationshipByIdOrNull( final long relId )
-                {
-                    guard.check();
-                    return super.getRelationshipByIdOrNull( relId );
-                }
-
-                @Override
-                public long createNode()
-                {
-                    guard.check();
-                    return super.createNode();
-                }
-
-                @Override
-                public long createRelationship( Node startNodeProxy, NodeImpl startNode,
-                                                        Node endNode, long relationshipTypeId )
-                {
-                    guard.check();
-                    return super.createRelationship( startNodeProxy, startNode, endNode, relationshipTypeId );
-                }
-            };
-        }
-
-        return new NodeManager( logging, this, locks, txManager, persistenceManager,
-                persistenceSource, relationshipTypeTokenHolder, cacheType, propertyKeyTokenHolder, labelTokenHolder, createNodeLookup(),
-                createRelationshipLookups(), nodeCache, relCache, xaDataSourceManager, statementContextProvider )
-        {
-            @Override
-            public Node getNodeByIdOrNull( final long nodeId )
-            {
-                guard.check();
-                return super.getNodeByIdOrNull( nodeId );
-            }
-
-            @Override
-            public NodeImpl getNodeForProxy( final long nodeId )
-            {
-                guard.check();
-                return super.getNodeForProxy( nodeId );
-            }
-
-            @Override
-            public RelationshipImpl getRelationshipForProxy( final long relId )
-            {
-                guard.check();
-                return super.getRelationshipForProxy( relId );
-            }
-
-            @Override
-            protected Relationship getRelationshipByIdOrNull( final long relId )
-            {
-                guard.check();
-                return super.getRelationshipByIdOrNull( relId );
-            }
-
-            @Override
-            public long createNode()
-            {
-                guard.check();
-                return super.createNode();
-            }
-
-            @Override
-            public long createRelationship( Node startNodeProxy, NodeImpl startNode,
-                                                    Node endNode, long relationshipTypeId )
-            {
-                guard.check();
-                return super.createRelationship( startNodeProxy, startNode, endNode, relationshipTypeId );
-            }
-        };
->>>>>>> 7445fc7e
+                threadToTransactionBridge,
+                logging );
     }
 
     @Override
