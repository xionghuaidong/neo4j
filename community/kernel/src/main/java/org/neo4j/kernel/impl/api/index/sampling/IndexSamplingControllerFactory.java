--- conflicted
+++ resolved
@@ -97,13 +97,8 @@
                 boolean result = storeView.indexSample( indexId, register ).readSecond() == 0;
                 if ( result )
                 {
-<<<<<<< HEAD
-                    log.warn( "Recovering index sampling for index %s",
+                    log.debug( "Recovering index sampling for index %s",
                             descriptor.schema().userDescription( tokenNameLookup ) );
-=======
-                    log.debug( "Recovering index sampling for index %s",
-                            descriptor.userDescription( tokenNameLookup ) );
->>>>>>> 980bcb0e
                 }
                 return result;
             }
