/*
 * Copyright (c) 2002-2016 "Neo Technology,"
 * Network Engine for Objects in Lund AB [http://neotechnology.com]
 *
 * This file is part of Neo4j.
 *
 * Neo4j is free software: you can redistribute it and/or modify
 * it under the terms of the GNU General Public License as published by
 * the Free Software Foundation, either version 3 of the License, or
 * (at your option) any later version.
 *
 * This program is distributed in the hope that it will be useful,
 * but WITHOUT ANY WARRANTY; without even the implied warranty of
 * MERCHANTABILITY or FITNESS FOR A PARTICULAR PURPOSE.  See the
 * GNU General Public License for more details.
 *
 * You should have received a copy of the GNU General Public License
 * along with this program.  If not, see <http://www.gnu.org/licenses/>.
 */
package org.neo4j.kernel.impl.api;

import java.util.ArrayList;
import java.util.Collection;
import java.util.concurrent.locks.Lock;
import java.util.concurrent.locks.ReentrantLock;
import java.util.function.Supplier;

import org.neo4j.collection.pool.Pool;
import org.neo4j.graphdb.TransactionTerminatedException;
import org.neo4j.helpers.Clock;
import org.neo4j.kernel.api.KernelTransaction;
import org.neo4j.kernel.api.KeyReadTokenNameLookup;
import org.neo4j.kernel.api.exceptions.ConstraintViolationTransactionFailureException;
import org.neo4j.kernel.api.exceptions.InvalidTransactionTypeKernelException;
import org.neo4j.kernel.api.exceptions.Status;
import org.neo4j.kernel.api.exceptions.TransactionFailureException;
import org.neo4j.kernel.api.exceptions.TransactionHookException;
import org.neo4j.kernel.api.exceptions.schema.ConstraintValidationKernelException;
import org.neo4j.kernel.api.exceptions.schema.CreateConstraintFailureException;
import org.neo4j.kernel.api.exceptions.schema.DropIndexFailureException;
import org.neo4j.kernel.api.index.IndexDescriptor;
import org.neo4j.kernel.api.security.AccessMode;
import org.neo4j.kernel.api.txstate.LegacyIndexTransactionState;
import org.neo4j.kernel.api.txstate.TransactionState;
import org.neo4j.kernel.api.txstate.TxStateHolder;
import org.neo4j.kernel.impl.api.state.ConstraintIndexCreator;
import org.neo4j.kernel.impl.api.state.TxState;
import org.neo4j.kernel.impl.locking.Locks;
import org.neo4j.kernel.impl.proc.Procedures;
import org.neo4j.kernel.impl.transaction.TransactionHeaderInformationFactory;
import org.neo4j.kernel.impl.transaction.TransactionMonitor;
import org.neo4j.kernel.impl.transaction.log.PhysicalTransactionRepresentation;
import org.neo4j.kernel.impl.transaction.tracing.CommitEvent;
import org.neo4j.kernel.impl.transaction.tracing.TransactionEvent;
import org.neo4j.kernel.impl.transaction.tracing.TransactionTracer;
import org.neo4j.storageengine.api.StorageCommand;
import org.neo4j.storageengine.api.StorageEngine;
import org.neo4j.storageengine.api.StorageStatement;
import org.neo4j.storageengine.api.StoreReadLayer;
import org.neo4j.storageengine.api.txstate.TxStateVisitor;

import static org.neo4j.storageengine.api.TransactionApplicationMode.INTERNAL;

/**
 * This class should replace the {@link org.neo4j.kernel.api.KernelTransaction} interface, and take its name, as soon
 * as
 * {@code TransitionalTxManagementKernelTransaction} is gone from {@code server}.
 */
public class KernelTransactionImplementation implements KernelTransaction, TxStateHolder
{
    /*
     * IMPORTANT:
     * This class is pooled and re-used. If you add *any* state to it, you *must* make sure that:
     *   - the #initialize() method resets that state for re-use
     *   - the #release() method releases resources acquired in #initialize() or during the transaction's life time
     */

    /**
     * It is not allowed for the same transaction to perform database writes as well as schema writes.
     * This enum tracks the current write state of the transaction, allowing it to transition from
     * no writes (NONE) to data writes (DATA) or schema writes (SCHEMA), but it cannot transition between
     * DATA and SCHEMA without throwing an InvalidTransactionTypeKernelException. Note that this behavior
     * is orthogonal to the AccessMode which manages what the transaction or statement is allowed to do
     * based on authorization.
     */
    private enum TransactionWriteState
    {
        NONE,
        DATA
                {
                    @Override
                    TransactionWriteState upgradeToSchemaWrites() throws InvalidTransactionTypeKernelException
                    {
                        throw new InvalidTransactionTypeKernelException(
                                "Cannot perform schema updates in a transaction that has performed data updates." );
                    }
                },
        SCHEMA
                {
                    @Override
                    TransactionWriteState upgradeToDataWrites() throws InvalidTransactionTypeKernelException
                    {
                        throw new InvalidTransactionTypeKernelException(
                                "Cannot perform data updates in a transaction that has performed schema updates." );
                    }
                };

        TransactionWriteState upgradeToDataWrites() throws InvalidTransactionTypeKernelException
        {
            return DATA;
        }

        TransactionWriteState upgradeToSchemaWrites() throws InvalidTransactionTypeKernelException
        {
            return SCHEMA;
        }
    }

    // Logic
    private final SchemaWriteGuard schemaWriteGuard;
    private final TransactionHooks hooks;
    private final ConstraintIndexCreator constraintIndexCreator;
    private final StatementOperationParts operations;
    private final StorageEngine storageEngine;
    private final TransactionTracer tracer;
    private final Pool<KernelTransactionImplementation> pool;
    private final Supplier<LegacyIndexTransactionState> legacyIndexTxStateSupplier;
    private final boolean txTerminationAwareLocks;

    // For committing
    private final TransactionHeaderInformationFactory headerInformationFactory;
    private final TransactionCommitProcess commitProcess;
    private final TransactionMonitor transactionMonitor;
    private final StoreReadLayer storeLayer;
    private final Clock clock;

    // State that needs to be reset between uses. Most of these should be cleared or released in #release(),
    // whereas others, such as timestamp or txId when transaction starts, even locks, needs to be set in #initialize().
    private TransactionState txState;
    private LegacyIndexTransactionState legacyIndexTransactionState;
    private TransactionWriteState writeState;
    private TransactionHooks.TransactionHooksState hooksState;
    private final KernelStatement currentStatement;
    private final StorageStatement storageStatement;
    private CloseListener closeListener;
    private AccessMode accessMode;
    private Locks.Client locks;
    private boolean beforeHookInvoked;
    private boolean closing, closed;
    private boolean failure, success;
<<<<<<< HEAD
    private volatile boolean terminated;
    private long startTimeMillis;
    private long lastTransactionIdWhenStarted;
=======
    private volatile Status terminationReason;
    // Some header information
    private long startTimeMillis;
    private long lastTransactionIdWhenStarted;
    private long lastTransactionTimestampWhenStarted;

    /**
     * Implements reusing the same underlying {@link KernelStatement} for overlapping statements.
     */
    private KernelStatement currentStatement;
    // Event tracing
    private final TransactionTracer tracer;
>>>>>>> f81a2ce4
    private TransactionEvent transactionEvent;
    private Type type;
    private volatile int reuseCount;

    /**
     * Lock prevents transaction {@link #markForTermination(Status)}  transction termination} from interfering with {@link
     * #close() transaction commit} and specifically with {@link #release()}.
     * Termination can run concurrently with commit and we need to make sure that it terminates the right lock client
     * and the right transaction (with the right {@link #reuseCount}) because {@link KernelTransactionImplementation}
     * instances are pooled.
     */
    private final Lock terminationReleaseLock = new ReentrantLock();

    public KernelTransactionImplementation( StatementOperationParts operations,
                                            SchemaWriteGuard schemaWriteGuard,
                                            TransactionHooks hooks,
                                            ConstraintIndexCreator constraintIndexCreator,
                                            Procedures procedures,
                                            TransactionHeaderInformationFactory headerInformationFactory,
                                            TransactionCommitProcess commitProcess,
                                            TransactionMonitor transactionMonitor,
                                            Supplier<LegacyIndexTransactionState> legacyIndexTxStateSupplier,
                                            Pool<KernelTransactionImplementation> pool,
                                            Clock clock,
                                            TransactionTracer tracer,
                                            StorageEngine storageEngine,
                                            boolean txTerminationAwareLocks )
    {
        this.operations = operations;
        this.schemaWriteGuard = schemaWriteGuard;
        this.hooks = hooks;
        this.constraintIndexCreator = constraintIndexCreator;
        this.headerInformationFactory = headerInformationFactory;
        this.commitProcess = commitProcess;
        this.transactionMonitor = transactionMonitor;
        this.storeLayer = storageEngine.storeReadLayer();
        this.storageEngine = storageEngine;
        this.legacyIndexTxStateSupplier = legacyIndexTxStateSupplier;
        this.pool = pool;
        this.clock = clock;
        this.tracer = tracer;
        this.storageStatement = storeLayer.newStatement();
        this.currentStatement = new KernelStatement( this, this, operations, storageStatement, procedures );
        this.txTerminationAwareLocks = txTerminationAwareLocks;
    }

    /**
     * Reset this transaction to a vanilla state, turning it into a logically new transaction.
     */
<<<<<<< HEAD
    public KernelTransactionImplementation initialize(
            long lastCommittedTx, Locks.Client locks, Type type, AccessMode accessMode )
    {
        this.type = type;
        this.locks = locks;
        this.closing = closed = failure = success = terminated = beforeHookInvoked = false;
        this.writeState = TransactionWriteState.NONE;
=======
    public KernelTransactionImplementation initialize( long lastCommittedTx, long lastTimeStamp )
    {
        this.locks = locksManager.newClient();
        this.terminationReason = null;
        this.closing = closed = failure = success = false;
        this.transactionType = TransactionType.ANY;
        this.beforeHookInvoked = false;
        this.recordState.initialize( lastCommittedTx );
>>>>>>> f81a2ce4
        this.startTimeMillis = clock.currentTimeMillis();
        this.lastTransactionIdWhenStarted = lastCommittedTx;
        this.lastTransactionTimestampWhenStarted = lastTimeStamp;
        this.transactionEvent = tracer.beginTransaction();
        assert transactionEvent != null : "transactionEvent was null!";
        this.accessMode = accessMode;
        this.currentStatement.initialize( locks );
        return this;
    }

    int getReuseCount()
    {
        return reuseCount;
    }

    @Override
    public void success()
    {
        this.success = true;
    }

    @Override
    public void failure()
    {
        failure = true;
    }

    @Override
    public Status getReasonIfTerminated()
    {
        return terminationReason;
    }

    /**
     * {@inheritDoc}
     * <p>
     * This method is guarded by {@link #terminationReleaseLock} to coordinate concurrent
     * {@link #close()} and {@link #release()} calls.
     */
    @Override
    public void markForTermination( Status reason )
    {
        if ( !canBeTerminated() )
        {
            return;
        }

        int initialReuseCount = reuseCount;
        terminationReleaseLock.lock();
        try
        {
            // this instance could have been reused, make sure we are trying to terminate the right transaction
            // without this check there exists a possibility to terminate lock client that has just been returned to
            // the pool or a transaction that was reused and represents a completely different logical transaction
            boolean stillSameTransaction = initialReuseCount == reuseCount;
            if ( stillSameTransaction && canBeTerminated() )
            {
                failure = true;
                terminationReason = reason;
                if ( txTerminationAwareLocks && locks != null )
                {
                    locks.stop();
                }
                transactionMonitor.transactionTerminated( hasTxStateWithChanges() );
            }
        }
        finally
        {
            terminationReleaseLock.unlock();
        }
    }

    @Override
    public boolean isOpen()
    {
        return !closed && !closing;
    }

    @Override
    public AccessMode mode()
    {
        return accessMode;
    }

    @Override
    public KernelStatement acquireStatement()
    {
        assertTransactionOpen();
        currentStatement.acquire();
        return currentStatement;
    }

    public void upgradeToDataWrites() throws InvalidTransactionTypeKernelException
    {
        writeState = writeState.upgradeToDataWrites();
    }

    public void upgradeToSchemaWrites() throws InvalidTransactionTypeKernelException
    {
        schemaWriteGuard.assertSchemaWritesAllowed();
        writeState = writeState.upgradeToSchemaWrites();
    }

    private void dropCreatedConstraintIndexes() throws TransactionFailureException
    {
        if ( hasTxStateWithChanges() )
        {
            for ( IndexDescriptor createdConstraintIndex : txState().constraintIndexesCreatedInTx() )
            {
                try
                {
                    // TODO logically, which statement should this operation be performed on?
                    constraintIndexCreator.dropUniquenessConstraintIndex( createdConstraintIndex );
                }
                catch ( DropIndexFailureException e )
                {
                    throw new IllegalStateException( "Constraint index that was created in a transaction should be " +
                            "possible to drop during rollback of that transaction.", e );
                }
            }
        }
    }

    @Override
    public TransactionState txState()
    {
        if ( txState == null )
        {
            transactionMonitor.upgradeToWriteTransaction();
            txState = new TxState();
        }
        return txState;
    }

    @Override
    public LegacyIndexTransactionState legacyIndexTxState()
    {
        return legacyIndexTransactionState != null ? legacyIndexTransactionState :
            (legacyIndexTransactionState = legacyIndexTxStateSupplier.get());
    }

    @Override
    public boolean hasTxStateWithChanges()
    {
        return txState != null && txState.hasChanges();
    }

    private void closeTransaction()
    {
        assertTransactionOpen();
        closed = true;
        closeCurrentStatementIfAny();
        if ( closeListener != null )
        {
            closeListener.notify( success );
        }
    }

    private void closeCurrentStatementIfAny()
    {
        currentStatement.forceClose();
    }

    private void assertTransactionNotClosing()
    {
        if ( closing )
        {
            throw new IllegalStateException( "This transaction is already being closed." );
        }
    }

    private void assertTransactionOpen()
    {
        if ( closed )
        {
            throw new IllegalStateException( "This transaction has already been completed." );
        }
    }

    private boolean hasChanges()
    {
        return hasTxStateWithChanges() || hasLegacyIndexChanges();
    }

<<<<<<< HEAD
    private boolean hasLegacyIndexChanges()
    {
        return legacyIndexTransactionState != null && legacyIndexTransactionState.hasChanges();
    }

    private boolean hasDataChanges()
=======
    // Only for test-access
    public TransactionRecordState getTransactionRecordState()
>>>>>>> f81a2ce4
    {
        return hasTxStateWithChanges() && txState.hasDataChanges();
    }

    @Override
    public void close() throws TransactionFailureException
    {
        assertTransactionOpen();
        assertTransactionNotClosing();
        closeCurrentStatementIfAny();
        closing = true;
        try
        {
            if ( failure || !success || isTerminated() )
            {
                rollback();
                failOnNonExplicitRollbackIfNeeded();
            }
            else
            {
                commit();
            }
        }
        finally
        {
            try
            {
                closed = true;
                closing = false;
                transactionEvent.setSuccess( success );
                transactionEvent.setFailure( failure );
                transactionEvent.setTransactionType( writeState.name() );
                transactionEvent.setReadOnly( txState == null || !txState.hasChanges() );
                transactionEvent.close();
            }
            finally
            {
                release();
            }
        }
    }

    /**
     * Throws exception if this transaction was marked as successful but failure flag has also been set to true.
     * <p>
     * This could happen when:
     * <ul>
     * <li>caller explicitly calls both {@link #success()} and {@link #failure()}</li>
     * <li>caller explicitly calls {@link #success()} but transaction execution fails</li>
     * <li>caller explicitly calls {@link #success()} but transaction is terminated</li>
     * </ul>
     * <p>
     *
     * @throws TransactionFailureException when execution failed
     * @throws TransactionTerminatedException when transaction was terminated
     */
    private void failOnNonExplicitRollbackIfNeeded() throws TransactionFailureException
    {
        if ( success && isTerminated() )
        {
            throw new TransactionTerminatedException( terminationReason );
        }
        if ( success )
        {
            // Success was called, but also failure which means that the client code using this
            // transaction passed through a happy path, but the transaction was still marked as
            // failed for one or more reasons. Tell the user that although it looked happy it
            // wasn't committed, but was instead rolled back.
            throw new TransactionFailureException( Status.Transaction.TransactionMarkedAsFailed,
                    "Transaction rolled back even if marked as successful" );
        }
    }

    private void commit() throws TransactionFailureException
    {
        boolean success = false;

        try ( CommitEvent commitEvent = transactionEvent.beginCommitEvent() )
        {
            // Trigger transaction "before" hooks.
            if ( hasDataChanges() )
            {
                try
                {
                    hooksState = hooks.beforeCommit( txState, this, storageEngine.storeReadLayer(), storageStatement );
                    if ( hooksState != null && hooksState.failed() )
                    {
                        TransactionHookException cause = hooksState.failure();
                        throw new TransactionFailureException( Status.Transaction.TransactionHookFailed, cause, "" );
                    }
                }
                finally
                {
                    beforeHookInvoked = true;
                }
            }

            // Convert changes into commands and commit
            if ( hasChanges() )
            {
                // Gather up commands from the various sources
                Collection<StorageCommand> extractedCommands = new ArrayList<>();
                storageEngine.createCommands(
                        extractedCommands,
                        txState,
                        storageStatement,
                        locks,
                        lastTransactionIdWhenStarted );
                if ( hasLegacyIndexChanges() )
                {
                    legacyIndexTransactionState.extractCommands( extractedCommands );
                }

                /* Here's the deal: we track a quick-to-access hasChanges in transaction state which is true
                 * if there are any changes imposed by this transaction. Some changes made inside a transaction undo
                 * previously made changes in that same transaction, and so at some point a transaction may have
                 * changes and at another point, after more changes seemingly,
                 * the transaction may not have any changes.
                 * However, to track that "undoing" of the changes is a bit tedious, intrusive and hard to maintain
                 * and get right.... So to really make sure the transaction has changes we re-check by looking if we
                 * have produced any commands to add to the logical log.
                 */
                if ( !extractedCommands.isEmpty() )
                {
                    // Finish up the whole transaction representation
                    PhysicalTransactionRepresentation transactionRepresentation =
                            new PhysicalTransactionRepresentation( extractedCommands );
                    TransactionHeaderInformation headerInformation = headerInformationFactory.create();
                    transactionRepresentation.setHeader( headerInformation.getAdditionalHeader(),
                            headerInformation.getMasterId(),
                            headerInformation.getAuthorId(),
                            startTimeMillis, lastTransactionIdWhenStarted, clock.currentTimeMillis(),
                            locks.getLockSessionId() );

                    // Commit the transaction
                    commitProcess.commit( new TransactionToApply( transactionRepresentation ), commitEvent, INTERNAL );
                }
            }
            success = true;
        }
        catch ( ConstraintValidationKernelException | CreateConstraintFailureException e )
        {
            throw new ConstraintViolationTransactionFailureException(
                    e.getUserMessage( new KeyReadTokenNameLookup( operations.keyReadOperations() ) ), e );
        }
        finally
        {
            if ( !success )
            {
                rollback();
            }
            else
            {
                afterCommit();
            }
        }
    }

    private void rollback() throws TransactionFailureException
    {
        try
        {
            try
            {
                dropCreatedConstraintIndexes();
            }
            catch ( IllegalStateException | SecurityException e )
            {
                throw new TransactionFailureException( Status.Transaction.TransactionRollbackFailed, e,
                        "Could not drop created constraint indexes" );
            }

            // Free any acquired id's
            if ( txState != null )
            {
                try
                {
                    txState.accept( new TxStateVisitor.Adapter()
                    {
                        @Override
                        public void visitCreatedNode( long id )
                        {
                            storeLayer.releaseNode( id );
                        }

                        @Override
                        public void visitCreatedRelationship( long id, int type, long startNode, long endNode )
                        {
                            storeLayer.releaseRelationship( id );
                        }
                    } );
                }
                catch ( ConstraintValidationKernelException | CreateConstraintFailureException e )
                {
                    throw new IllegalStateException(
                            "Releasing locks during rollback should perform no constraints checking.", e );
                }
            }
        }
        finally
        {
            afterRollback();
        }
    }

    private void afterCommit()
    {
        try
        {
            closeTransaction();
            if ( beforeHookInvoked )
            {
                hooks.afterCommit( txState, this, hooksState );
            }
        }
        finally
        {
            transactionMonitor.transactionFinished( true, hasTxStateWithChanges() );
        }
    }

    private void afterRollback()
    {
        try
        {
            closeTransaction();
            if ( beforeHookInvoked )
            {
                hooks.afterRollback( txState, this, hooksState );
            }
        }
        finally
        {
            transactionMonitor.transactionFinished( false, hasTxStateWithChanges() );
        }
    }

    /**
     * Release resources held up by this transaction & return it to the transaction pool.
     * This method is guarded by {@link #terminationReleaseLock} to coordinate concurrent
     * {@link #markForTermination(Status)} calls.
     */
    private void release()
    {
        terminationReleaseLock.lock();
        try
        {
            locks.close();
            locks = null;
<<<<<<< HEAD
            terminated = false;
            type = null;
            accessMode = null;
            transactionEvent = null;
            legacyIndexTransactionState = null;
            txState = null;
            hooksState = null;
            closeListener = null;
            reuseCount++;
=======
            terminationReason = null;
>>>>>>> f81a2ce4
            pool.release( this );
        }
        finally
        {
            terminationReleaseLock.unlock();
        }
    }

    /**
     * Transaction can be terminated only when it is not closed and not already terminated.
     * Otherwise termination does not make sense.
     */
    private boolean canBeTerminated()
    {
        return !closed && !isTerminated();
    }

    private boolean isTerminated()
    {
        return terminationReason != null;
    }

    @Override
    public long lastTransactionTimestampWhenStarted()
    {
        return lastTransactionTimestampWhenStarted;
    }

    @Override
    public void registerCloseListener( CloseListener listener )
    {
        assert closeListener == null;
        closeListener = listener;
    }

    @Override
    public Type transactionType()
    {
        return type;
    }

    @Override
    public Revertable restrict( AccessMode mode )
    {
        AccessMode oldMode = this.accessMode;
        this.accessMode = mode;
        return () -> this.accessMode = oldMode;
    }

    @Override
    public String toString()
    {
        String lockSessionId = locks == null ? "locks == null" : String.valueOf( locks.getLockSessionId() );
        return "KernelTransaction[" + lockSessionId + "]";
    }

    public void dispose()
    {
        storageStatement.close();
    }
}<|MERGE_RESOLUTION|>--- conflicted
+++ resolved
@@ -148,31 +148,17 @@
     private boolean beforeHookInvoked;
     private boolean closing, closed;
     private boolean failure, success;
-<<<<<<< HEAD
-    private volatile boolean terminated;
-    private long startTimeMillis;
-    private long lastTransactionIdWhenStarted;
-=======
     private volatile Status terminationReason;
-    // Some header information
     private long startTimeMillis;
     private long lastTransactionIdWhenStarted;
     private long lastTransactionTimestampWhenStarted;
-
-    /**
-     * Implements reusing the same underlying {@link KernelStatement} for overlapping statements.
-     */
-    private KernelStatement currentStatement;
-    // Event tracing
-    private final TransactionTracer tracer;
->>>>>>> f81a2ce4
     private TransactionEvent transactionEvent;
     private Type type;
     private volatile int reuseCount;
 
     /**
-     * Lock prevents transaction {@link #markForTermination(Status)}  transction termination} from interfering with {@link
-     * #close() transaction commit} and specifically with {@link #release()}.
+     * Lock prevents transaction {@link #markForTermination(Status)}  transaction termination} from interfering with
+     * {@link #close() transaction commit} and specifically with {@link #release()}.
      * Termination can run concurrently with commit and we need to make sure that it terminates the right lock client
      * and the right transaction (with the right {@link #reuseCount}) because {@link KernelTransactionImplementation}
      * instances are pooled.
@@ -215,24 +201,14 @@
     /**
      * Reset this transaction to a vanilla state, turning it into a logically new transaction.
      */
-<<<<<<< HEAD
     public KernelTransactionImplementation initialize(
-            long lastCommittedTx, Locks.Client locks, Type type, AccessMode accessMode )
+            long lastCommittedTx, long lastTimeStamp, Locks.Client locks, Type type, AccessMode accessMode )
     {
         this.type = type;
         this.locks = locks;
-        this.closing = closed = failure = success = terminated = beforeHookInvoked = false;
+        this.terminationReason = null;
+        this.closing = closed = failure = success = beforeHookInvoked = false;
         this.writeState = TransactionWriteState.NONE;
-=======
-    public KernelTransactionImplementation initialize( long lastCommittedTx, long lastTimeStamp )
-    {
-        this.locks = locksManager.newClient();
-        this.terminationReason = null;
-        this.closing = closed = failure = success = false;
-        this.transactionType = TransactionType.ANY;
-        this.beforeHookInvoked = false;
-        this.recordState.initialize( lastCommittedTx );
->>>>>>> f81a2ce4
         this.startTimeMillis = clock.currentTimeMillis();
         this.lastTransactionIdWhenStarted = lastCommittedTx;
         this.lastTransactionTimestampWhenStarted = lastTimeStamp;
@@ -417,17 +393,12 @@
         return hasTxStateWithChanges() || hasLegacyIndexChanges();
     }
 
-<<<<<<< HEAD
     private boolean hasLegacyIndexChanges()
     {
         return legacyIndexTransactionState != null && legacyIndexTransactionState.hasChanges();
     }
 
     private boolean hasDataChanges()
-=======
-    // Only for test-access
-    public TransactionRecordState getTransactionRecordState()
->>>>>>> f81a2ce4
     {
         return hasTxStateWithChanges() && txState.hasDataChanges();
     }
@@ -677,8 +648,7 @@
         {
             locks.close();
             locks = null;
-<<<<<<< HEAD
-            terminated = false;
+            terminationReason = null;
             type = null;
             accessMode = null;
             transactionEvent = null;
@@ -687,9 +657,6 @@
             hooksState = null;
             closeListener = null;
             reuseCount++;
-=======
-            terminationReason = null;
->>>>>>> f81a2ce4
             pool.release( this );
         }
         finally
