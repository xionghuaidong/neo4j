--- conflicted
+++ resolved
@@ -88,13 +88,9 @@
             return reader( new ByteArrayPageCursor( NO_ENTRIES ) );
         }
 
-<<<<<<< HEAD
-        ReadAheadChannel<StoreChannel> channel = new ReadAheadChannel<>( fs.read( file ), byteBufferFactory.newBuffer( blockSize ) );
-=======
         // Reuse the existing buffer because we're not writing while reading anyway
         buffer.clear();
-        ReadAheadChannel<StoreChannel> channel = new ReadAheadChannel<>( fs.open( file, OpenMode.READ ), buffer );
->>>>>>> 5af30740
+        ReadAheadChannel<StoreChannel> channel = new ReadAheadChannel<>( fs.read( file ), buffer );
         PageCursor pageCursor = new ReadableChannelPageCursor( channel );
         return reader( pageCursor );
     }
