--- conflicted
+++ resolved
@@ -37,17 +37,13 @@
 import org.neo4j.kernel.impl.transaction.xaframework.LogBuffer;
 import org.neo4j.kernel.impl.transaction.xaframework.LogIoUtils;
 
-<<<<<<< HEAD
+import static java.lang.System.currentTimeMillis;
+
 import static org.neo4j.kernel.impl.nioneo.store.Record.NO_NEXT_PROPERTY;
 import static org.neo4j.kernel.impl.nioneo.store.Record.NO_PREV_RELATIONSHIP;
 import static org.neo4j.kernel.impl.nioneo.store.TokenStore.NAME_STORE_BLOCK_SIZE;
-=======
-import static java.lang.System.currentTimeMillis;
-
-import static org.neo4j.kernel.impl.nioneo.store.AbstractNameStore.NAME_STORE_BLOCK_SIZE;
 import static org.neo4j.kernel.impl.transaction.XidImpl.DEFAULT_SEED;
 import static org.neo4j.kernel.impl.transaction.XidImpl.getNewGlobalId;
->>>>>>> fffb1b25
 
 /**
  * This class lives here instead of somewhere else in order to be able to access the {@link Command} implementations.
@@ -71,22 +67,14 @@
 
     public void start( int masterId, int myId, long latestCommittedTxWhenTxStarted ) throws IOException
     {
-<<<<<<< HEAD
-        start( XidImpl.getNewGlobalId(), masterId, myId, System.currentTimeMillis(), latestCommittedTxWhenTxStarted );
-=======
-        start( getNewGlobalId( DEFAULT_SEED, localId ), masterId, myId, currentTimeMillis() );
->>>>>>> fffb1b25
+        start( getNewGlobalId( DEFAULT_SEED, localId ), masterId, myId, currentTimeMillis(), latestCommittedTxWhenTxStarted );
     }
 
     public void start( byte[] globalId, int masterId, int myId, long startTimestamp,
                        long latestCommittedTxWhenTxStarted ) throws IOException
     {
         Xid xid = new XidImpl( globalId, NeoStoreXaDataSource.BRANCH_ID );
-<<<<<<< HEAD
-        LogIoUtils.writeStart( buffer, this.localId, xid, masterId, myId, startTimestamp, latestCommittedTxWhenTxStarted );
-=======
-        LogIoUtils.writeStart( buffer, this.identifier, xid, masterId, myId, startTimestamp );
->>>>>>> fffb1b25
+        LogIoUtils.writeStart( buffer, this.identifier, xid, masterId, myId, startTimestamp, latestCommittedTxWhenTxStarted );
     }
 
     public void prepare() throws IOException
