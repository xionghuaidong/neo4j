--- conflicted
+++ resolved
@@ -24,10 +24,7 @@
 import java.util.HashMap;
 import java.util.Map;
 
-<<<<<<< HEAD
-=======
 import org.neo4j.helpers.Exceptions;
->>>>>>> a00502b5
 import org.neo4j.kernel.IdGeneratorFactory;
 import org.neo4j.kernel.configuration.Config;
 import org.neo4j.kernel.impl.nioneo.store.DefaultWindowPoolFactory;
@@ -92,13 +89,8 @@
     {
         try
         {
-<<<<<<< HEAD
-            FileUtils.copyFile( new File( workingDirectory, StringLogger.DEFAULT_NAME ),
+            fileSystemAbstraction.copyFile( new File( workingDirectory, StringLogger.DEFAULT_NAME ),
                     new File( backupDirectory, StringLogger.DEFAULT_NAME ) );
-=======
-            fileSystemAbstraction.copyFile( new File( workingDirectory, "messages.log" ),
-                    new File( backupDirectory, "messages.log" ) );
->>>>>>> a00502b5
         }
         catch ( IOException e )
         {
