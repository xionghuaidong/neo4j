--- conflicted
+++ resolved
@@ -19,11 +19,10 @@
  */
 package org.neo4j.kernel.impl.nioneo.store;
 
-import static java.lang.String.format;
-
 import java.io.File;
 import java.io.IOException;
 import java.nio.ByteBuffer;
+import java.util.concurrent.atomic.AtomicLong;
 
 import org.neo4j.graphdb.config.Setting;
 import org.neo4j.graphdb.factory.GraphDatabaseSettings;
@@ -39,14 +38,11 @@
 import org.neo4j.kernel.impl.util.StringLogger;
 import org.neo4j.kernel.monitoring.Monitors;
 
-<<<<<<< HEAD
-=======
 import static java.lang.String.format;
 
 import static org.neo4j.io.pagecache.PagedFile.PF_EXCLUSIVE_LOCK;
 import static org.neo4j.io.pagecache.PagedFile.PF_SHARED_LOCK;
 
->>>>>>> ad469ac9
 /**
  * This class contains the references to the "NodeStore,RelationshipStore,
  * PropertyStore and RelationshipTypeStore". NeoStore doesn't actually "store"
@@ -55,12 +51,8 @@
  */
 public class NeoStore extends AbstractStore implements TransactionIdStore, LogVersionRepository
 {
-<<<<<<< HEAD
-    public static abstract class Configuration extends AbstractStore.Configuration
-=======
     public static abstract class Configuration
         extends AbstractStore.Configuration
->>>>>>> ad469ac9
     {
         public static final Setting<Integer> relationship_grab_size = GraphDatabaseSettings.relationship_grab_size;
         public static final Setting<Integer> dense_node_threshold = GraphDatabaseSettings.dense_node_threshold;
@@ -96,23 +88,20 @@
     private LabelTokenStore labelTokenStore;
     private SchemaStore schemaStore;
     private RelationshipGroupStore relGroupStore;
-<<<<<<< HEAD
-    private final AtomicLong lastCommittingTx = new AtomicLong( -1 );
-    private OutOfOrderSequence lastClosedTx;
-    private final AtomicLong latestConstraintIntroducingTx = new AtomicLong( -1 );
-=======
 
     private volatile long creationTimeField = -1;
     private volatile long randomNumberField = -1;
     private volatile long versionField = -1;
-    private volatile long lastCommittedTxField = -1;
+    // This is an atomic long since we, when incrementing last tx id, won't set the record in the page,
+    // we do that when flushing, which is more performant and fine from a recovery POV.
+    private final AtomicLong lastCommittedTxField = new AtomicLong( -1 );
     private volatile long storeVersionField = -1;
     private volatile long graphNextPropField = -1;
     private volatile long latestConstraintIntroducingTxField = -1;
-
-    private final RemoteTxHook txHook;
-
->>>>>>> ad469ac9
+    // This is not a field in the store, but something keeping track of which of the committed
+    // transactions have been closed. Useful in rotation and shutdown.
+    private final OutOfOrderSequence lastClosedTx = new ArrayQueueOutOfOrderSequence( -1, 200 );
+
     private final int relGrabSize;
 
     public NeoStore( File fileName, Config conf, IdGeneratorFactory idGeneratorFactory, PageCache pageCache,
@@ -311,8 +300,7 @@
 
     public void flushNeoStoreOnly()
     {
-        ensureLastCommittingTransactionIdRead();
-        setRecord( LATEST_TX_POSITION, lastCommittingTx.get() );
+        setRecord( LATEST_TX_POSITION, lastCommittedTxField.get() );
         try
         {
             storeFile.flush();
@@ -445,10 +433,6 @@
         }
     }
 
-<<<<<<< HEAD
-    @Override
-    public long getCurrentLogVersion()
-=======
     public StoreId getStoreId()
     {
         return new StoreId( getCreationTime(), getRandomNumber() );
@@ -488,8 +472,8 @@
         randomNumberField = nr;
     }
 
-    public long getVersion()
->>>>>>> ad469ac9
+    @Override
+    public long getCurrentLogVersion()
     {
         long version = versionField;
         if ( version == -1 )
@@ -500,53 +484,37 @@
         return version;
     }
 
-<<<<<<< HEAD
     public void setCurrentLogVersion( long version )
-=======
-    public synchronized void setVersion( long version )
->>>>>>> ad469ac9
     {
         setRecord( VERSION_POSITION, version );
         versionField = version;
     }
 
     @Override
-    public synchronized long incrementAndGetVersion()
-    {
-<<<<<<< HEAD
-        // Here we set the record...
-        incrementVersion();
-        flushNeoStoreOnly();
-        // ...to then read it back. Unnecessary, but this happens once every log rotation, so it's OK
-        return getCurrentLogVersion();
-=======
-        long current = getLastCommittedTx();
-        if ( (current + 1) != txId && !isInRecoveryMode() )
-        {
-            throw new InvalidRecordException( "Could not set tx commit id[" +
-                txId + "] since the current one is[" + current + "]" );
-        }
-        setRecord( LATEST_TX_POSITION, txId );
-        lastCommittedTxField = txId;
->>>>>>> ad469ac9
+    public long incrementAndGetVersion()
+    {
+        // This method can expect synchronisation at a higher level,
+        // and be effectively single-threaded.
+        // The call to getVersion() will most likely optimise to a volatile-read.
+        long pageId = pageIdForRecord( VERSION_POSITION );
+        try ( PageCursor cursor = storeFile.io( pageId, PF_EXCLUSIVE_LOCK ) )
+        {
+            if ( cursor.next() )
+            {
+                incrementVersion( cursor );
+            }
+            return versionField;
+        }
+        catch ( IOException e )
+        {
+            throw new UnderlyingStorageException( e );
+        }
     }
 
     @Override
     public void incrementVersion()
     {
-<<<<<<< HEAD
-        long current = getCurrentLogVersion();
-        long newLogVersion = current + 1;
-        setCurrentLogVersion( newLogVersion );
-=======
-        long txId = lastCommittedTxField;
-        if ( txId == -1 )
-        {
-            refreshFields();
-            txId = lastCommittedTxField;
-        }
-        return txId;
->>>>>>> ad469ac9
+        incrementAndGetVersion();
     }
 
     public long getStoreVersion()
@@ -585,13 +553,8 @@
 
     public long getLatestConstraintIntroducingTx()
     {
-<<<<<<< HEAD
-        long txId = latestConstraintIntroducingTx.get();
-        if ( txId == -1 )
-=======
         long txId = latestConstraintIntroducingTxField;
         if ( txId == -1)
->>>>>>> ad469ac9
         {
             refreshFields();
             txId = latestConstraintIntroducingTxField;
@@ -605,26 +568,23 @@
         latestConstraintIntroducingTxField = latestConstraintIntroducingTx;
     }
 
-<<<<<<< HEAD
-    private long getRecord( long id )
-=======
-    private void readAllFields( PageCursor cursor ) throws IOException
-    {
-        // We're assuming all our records/fields fit in a single page.
+    private void readAllFields( PageCursor cursor )
+    {
         do
         {
             creationTimeField = getRecordValue( cursor, TIME_POSITION );
             randomNumberField = getRecordValue( cursor, RANDOM_POSITION );
             versionField = getRecordValue( cursor, VERSION_POSITION );
-            lastCommittedTxField = getRecordValue( cursor, LATEST_TX_POSITION );
+            long lastCommittedTxId = getRecordValue( cursor, LATEST_TX_POSITION );
+            lastCommittedTxField.set( lastCommittedTxId );
             storeVersionField = getRecordValue( cursor, STORE_VERSION_POSITION );
             graphNextPropField = getRecordValue( cursor, NEXT_GRAPH_PROP_POSITION );
             latestConstraintIntroducingTxField = getRecordValue( cursor, LATEST_CONSTRAINT_TX_POSITION );
+            lastClosedTx.set( lastCommittedTxId );
         } while ( cursor.retry() );
     }
 
     private long getRecordValue( PageCursor cursor, int position )
->>>>>>> ad469ac9
     {
         // The "+ 1" to skip over the inUse byte.
         int offset = position * getEffectiveRecordSize() + 1;
@@ -693,32 +653,6 @@
         }
     }
 
-    public long incrementVersion()
-    {
-        // This method can expect synchronisation at a higher level,
-        // and be effectively single-threaded.
-        // The call to getVersion() will most likely optimise to a volatile-read.
-        long pageId = pageIdForRecord( VERSION_POSITION );
-        try ( PageCursor cursor = storeFile.io( pageId, PF_EXCLUSIVE_LOCK ) )
-        {
-<<<<<<< HEAD
-            cursor.setOffset( offsetForId( id ) );
-            cursor.putByte( Record.IN_USE.byteValue() );
-            cursor.putLong( value );
-=======
-            if ( cursor.next() )
-            {
-                incrementVersion( cursor );
-            }
-            return versionField - 1; // we return the version as it were before we incremented it
->>>>>>> ad469ac9
-        }
-        catch ( IOException e )
-        {
-            throw new UnderlyingStorageException( e );
-        }
-    }
-
     /**
      * Returns the node store.
      *
@@ -783,11 +717,6 @@
     public PropertyKeyTokenStore getPropertyKeyTokenStore()
     {
         return propStore.getPropertyKeyTokenStore();
-    }
-
-    public RelationshipTypeTokenStore getRelationshipTypeTokenStore()
-    {
-        return relTypeStore;
     }
 
     /**
@@ -950,39 +879,27 @@
     @Override
     public long nextCommittingTransactionId()
     {
-        ensureLastCommittingTransactionIdRead();
-        return lastCommittingTx.incrementAndGet();
-    }
-
-    private void ensureLastCommittingTransactionIdRead()
-    {
-        long txId = lastCommittingTx.get();
+        getLastCommittingTransactionId(); // this ensures that the field is initialized
+        return lastCommittedTxField.incrementAndGet();
+    }
+
+    @Override
+    public long getLastCommittingTransactionId()
+    {
+        long txId = lastCommittedTxField.get();
         if ( txId == -1 )
         {
-            synchronized ( this )
-            {
-                txId = getRecord( LATEST_TX_POSITION );
-                lastCommittingTx.compareAndSet( -1, txId ); // CAS since multiple threads may pass the if check above
-                if ( lastClosedTx == null )
-                {
-                    lastClosedTx = new ArrayQueueOutOfOrderSequence( txId, 200 );
-                }
-            }
-        }
-    }
-
-    @Override
-    public long getLastCommittingTransactionId()
-    {
-        ensureLastCommittingTransactionIdRead();
-        return lastCommittingTx.get();
+            refreshFields();
+            txId = lastCommittedTxField.get();
+        }
+        return txId;
     }
 
     @Override
     public void setLastCommittingAndClosedTransactionId( long transactionId )
     {
-        ensureLastCommittingTransactionIdRead();
-        lastCommittingTx.set( transactionId );
+        getLastCommittingTransactionId(); // this ensures that the field is initialized
+        lastCommittedTxField.set( transactionId );
         lastClosedTx.set( transactionId );
     }
 
@@ -995,6 +912,6 @@
     @Override
     public boolean closedTransactionIdIsOnParWithCommittingTransactionId()
     {
-        return lastClosedTx.get() == lastCommittingTx.get();
+        return lastClosedTx.get() == lastCommittedTxField.get();
     }
 }