--- conflicted
+++ resolved
@@ -23,16 +23,9 @@
 import org.junit.Test;
 
 import java.io.File;
-<<<<<<< HEAD
 import java.util.function.Supplier;
 
-=======
-
-import org.neo4j.function.Supplier;
-import org.neo4j.kernel.IdGeneratorFactory;
 import org.neo4j.kernel.IdReuseEligibility;
-import org.neo4j.kernel.IdType;
->>>>>>> 485ab85a
 import org.neo4j.kernel.impl.api.KernelTransactionsSnapshot;
 import org.neo4j.test.EphemeralFileSystemRule;
 
@@ -52,14 +45,10 @@
         // GIVEN
         MockedIdGeneratorFactory actual = new MockedIdGeneratorFactory();
         ControllableSnapshotSupplier boundaries = new ControllableSnapshotSupplier();
-        BufferingIdGeneratorFactory bufferingIdGeneratorFactory = new BufferingIdGeneratorFactory( actual, boundaries );
+        BufferingIdGeneratorFactory bufferingIdGeneratorFactory = new BufferingIdGeneratorFactory(
+                actual, boundaries, IdReuseEligibility.ALWAYS );
         IdGenerator idGenerator = bufferingIdGeneratorFactory.open(
-<<<<<<< HEAD
                 new File( "doesnt-matter" ), 10, IdType.STRING_BLOCK, 0, Integer.MAX_VALUE );
-=======
-                new File( "doesnt-matter" ), 10, IdType.STRING_BLOCK, 0 );
-        bufferingIdGeneratorFactory.initialize( boundaries, IdReuseEligibility.ALWAYS );
->>>>>>> 485ab85a
 
         // WHEN
         idGenerator.freeId( 7 );
