/*
 * Copyright (c) 2002-2019 "Neo4j,"
 * Neo4j Sweden AB [http://neo4j.com]
 *
 * This file is part of Neo4j.
 *
 * Neo4j is free software: you can redistribute it and/or modify
 * it under the terms of the GNU General Public License as published by
 * the Free Software Foundation, either version 3 of the License, or
 * (at your option) any later version.
 *
 * This program is distributed in the hope that it will be useful,
 * but WITHOUT ANY WARRANTY; without even the implied warranty of
 * MERCHANTABILITY or FITNESS FOR A PARTICULAR PURPOSE.  See the
 * GNU General Public License for more details.
 *
 * You should have received a copy of the GNU General Public License
 * along with this program.  If not, see <http://www.gnu.org/licenses/>.
 */
package org.neo4j.kernel.impl.transaction.log;

<<<<<<< HEAD
import org.junit.jupiter.api.Test;
import org.junit.jupiter.api.extension.ExtendWith;
=======
import org.junit.jupiter.api.extension.ExtendWith;
import org.junit.jupiter.params.ParameterizedTest;
import org.junit.jupiter.params.provider.EnumSource;
>>>>>>> cc7ce004

import java.io.File;
import java.io.IOException;
import java.nio.ByteBuffer;
import java.util.function.IntFunction;

import org.neo4j.graphdb.mockfs.EphemeralFileSystemAbstraction;
import org.neo4j.io.fs.OpenMode;
import org.neo4j.io.fs.StoreChannel;
import org.neo4j.storageengine.api.ReadPastEndException;
import org.neo4j.test.extension.EphemeralFileSystemExtension;
import org.neo4j.test.extension.Inject;

<<<<<<< HEAD
import static org.junit.jupiter.api.Assertions.assertEquals;
import static org.junit.jupiter.api.Assertions.assertThrows;
=======
import static org.junit.Assert.assertEquals;
import static org.junit.Assert.fail;
import static org.neo4j.kernel.impl.transaction.log.ReadAheadChannel.DEFAULT_READ_AHEAD_SIZE;
>>>>>>> cc7ce004

@ExtendWith( EphemeralFileSystemExtension.class )
class ReadAheadChannelTest
{
    @Inject
<<<<<<< HEAD
    private EphemeralFileSystemAbstraction fileSystem;

    @Test
    void shouldThrowExceptionForReadAfterEOFIfNotEnoughBytesExist() throws Exception
    {
        // Given
        File bytesReadTestFile = new File( "bytesReadTest.txt" );
        StoreChannel storeChannel = fileSystem.open( bytesReadTestFile, OpenMode.READ_WRITE );
=======
    protected EphemeralFileSystemAbstraction fileSystem;

    @ParameterizedTest
    @EnumSource( BufferFactories.class )
    void shouldThrowExceptionForReadAfterEOFIfNotEnoughBytesExist( IntFunction<ByteBuffer> bufferFactory ) throws Exception
    {
        // Given
        StoreChannel storeChannel = fileSystem.open( new File( "foo.txt" ), OpenMode.READ_WRITE );
>>>>>>> cc7ce004
        ByteBuffer buffer = ByteBuffer.allocate( 1 );
        buffer.put( (byte) 1 );
        buffer.flip();
        storeChannel.writeAll( buffer );
        storeChannel.force( false );
        storeChannel.close();

        storeChannel = fileSystem.open( bytesReadTestFile, OpenMode.READ );

        ReadAheadChannel<StoreChannel> channel = new ReadAheadChannel<>( storeChannel, bufferFactory.apply( DEFAULT_READ_AHEAD_SIZE ) );
        assertEquals( (byte) 1, channel.get() );

        assertThrows( ReadPastEndException.class, channel::get );
        assertThrows( ReadPastEndException.class, channel::get );
    }

<<<<<<< HEAD
    @Test
    void shouldReturnValueIfSufficientBytesAreBufferedEvenIfEOFHasBeenEncountered() throws Exception
    {
        // Given
        File shortReadTestFile = new File( "shortReadTest.txt" );
        StoreChannel storeChannel = fileSystem.open( shortReadTestFile, OpenMode.READ_WRITE );
=======
    @ParameterizedTest
    @EnumSource( BufferFactories.class )
    void shouldReturnValueIfSufficientBytesAreBufferedEvenIfEOFHasBeenEncountered( IntFunction<ByteBuffer> bufferFactory ) throws Exception
    {
        // Given
        StoreChannel storeChannel = fileSystem.open( new File( "foo.txt" ), OpenMode.READ_WRITE );
>>>>>>> cc7ce004
        ByteBuffer buffer = ByteBuffer.allocate( 1 );
        buffer.put( (byte) 1 );
        buffer.flip();
        storeChannel.writeAll( buffer );
        storeChannel.force( false );
        storeChannel.close();

<<<<<<< HEAD
        storeChannel = fileSystem.open( shortReadTestFile, OpenMode.READ );
        ReadAheadChannel<StoreChannel> channel = new ReadAheadChannel<>( storeChannel );
=======
        storeChannel = fileSystem.open( new File( "foo.txt" ), OpenMode.READ );
        ReadAheadChannel<StoreChannel> channel = new ReadAheadChannel<>( storeChannel, bufferFactory.apply( DEFAULT_READ_AHEAD_SIZE ) );
>>>>>>> cc7ce004

        assertThrows( ReadPastEndException.class, channel::getShort );
        assertEquals( (byte) 1, channel.get() );
        assertThrows( ReadPastEndException.class, channel::get );
    }

<<<<<<< HEAD
    @Test
    void shouldHandleRunningOutOfBytesWhenRequestSpansMultipleFiles() throws Exception
=======
    @ParameterizedTest
    @EnumSource( BufferFactories.class )
    void shouldHandleRunningOutOfBytesWhenRequestSpansMultipleFiles( IntFunction<ByteBuffer> bufferFactory ) throws Exception
>>>>>>> cc7ce004
    {
        // Given
        StoreChannel storeChannel1 = fileSystem.open( new File( "foo.1" ), OpenMode.READ_WRITE );
        ByteBuffer buffer = ByteBuffer.allocate( 2 );
        buffer.put( (byte) 0 );
        buffer.put( (byte) 0 );
        buffer.flip();
        storeChannel1.writeAll( buffer );
        storeChannel1.force( false );
        storeChannel1.close();

        buffer.flip();

        StoreChannel storeChannel2 = fileSystem.open( new File( "foo.2" ), OpenMode.READ );
        buffer.put( (byte) 0 );
        buffer.put( (byte) 1 );
        buffer.flip();
        storeChannel2.writeAll( buffer );
        storeChannel2.force( false );
        storeChannel2.close();

        storeChannel1 = fileSystem.open( new File( "foo.1" ), OpenMode.READ );
        final StoreChannel storeChannel2Copy = fileSystem.open( new File( "foo.2" ), OpenMode.READ );

        ReadAheadChannel<StoreChannel> channel = new ReadAheadChannel<StoreChannel>( storeChannel1, bufferFactory.apply( DEFAULT_READ_AHEAD_SIZE ) )
        {
            @Override
            protected StoreChannel next( StoreChannel channel )
            {
                return storeChannel2Copy;
            }
        };

        assertThrows( ReadPastEndException.class, channel::getLong );
        assertEquals( 1, channel.getInt() );
        assertThrows( ReadPastEndException.class, channel::get );
    }

<<<<<<< HEAD
    @Test
    void shouldReturnPositionWithinBufferedStream() throws Exception
=======
    @ParameterizedTest
    @EnumSource( BufferFactories.class )
    void shouldReturnPositionWithinBufferedStream( IntFunction<ByteBuffer> bufferFactory ) throws Exception
>>>>>>> cc7ce004
    {
        // given
        File file = new File( "foo.txt" );

        int readAheadSize = 512;
        int fileSize = readAheadSize * 8;

        createFile( fileSystem, file, fileSize );
<<<<<<< HEAD
        ReadAheadChannel<StoreChannel> bufferedReader = new ReadAheadChannel<>( fileSystem.open( file, OpenMode.READ ), readAheadSize );
=======
        ReadAheadChannel<StoreChannel> bufferedReader = new ReadAheadChannel<>( fileSystem.open( file, OpenMode.READ ), bufferFactory.apply( readAheadSize ) );
>>>>>>> cc7ce004

        // when
        for ( int i = 0; i < fileSize / Long.BYTES; i++ )
        {
            assertEquals( Long.BYTES * i, bufferedReader.position() );
            bufferedReader.getLong();
        }

        assertEquals( fileSize, bufferedReader.position() );
        assertThrows( ReadPastEndException.class, bufferedReader::getLong );
        assertEquals( fileSize, bufferedReader.position() );
    }

    private void createFile( EphemeralFileSystemAbstraction fsa, File name, int bufferSize ) throws IOException
    {
        StoreChannel storeChannel = fsa.open( name, OpenMode.READ_WRITE );
        ByteBuffer buffer = ByteBuffer.allocate( bufferSize );
        for ( int i = 0; i < bufferSize; i++ )
        {
            buffer.put( (byte) i );
        }
        buffer.flip();
        storeChannel.writeAll( buffer );
        storeChannel.close();
    }

    enum BufferFactories implements IntFunction<ByteBuffer>
    {
        HEAP
        {
            @Override
            public ByteBuffer apply( int value )
            {
                return ByteBuffer.allocate( value );
            }
        },
        DIRECT
        {
            @Override
            public ByteBuffer apply( int value )
            {
                return ByteBuffer.allocateDirect( value );
            }
        }
    }
}<|MERGE_RESOLUTION|>--- conflicted
+++ resolved
@@ -19,14 +19,9 @@
  */
 package org.neo4j.kernel.impl.transaction.log;
 
-<<<<<<< HEAD
-import org.junit.jupiter.api.Test;
-import org.junit.jupiter.api.extension.ExtendWith;
-=======
 import org.junit.jupiter.api.extension.ExtendWith;
 import org.junit.jupiter.params.ParameterizedTest;
 import org.junit.jupiter.params.provider.EnumSource;
->>>>>>> cc7ce004
 
 import java.io.File;
 import java.io.IOException;
@@ -40,29 +35,14 @@
 import org.neo4j.test.extension.EphemeralFileSystemExtension;
 import org.neo4j.test.extension.Inject;
 
-<<<<<<< HEAD
 import static org.junit.jupiter.api.Assertions.assertEquals;
 import static org.junit.jupiter.api.Assertions.assertThrows;
-=======
-import static org.junit.Assert.assertEquals;
-import static org.junit.Assert.fail;
 import static org.neo4j.kernel.impl.transaction.log.ReadAheadChannel.DEFAULT_READ_AHEAD_SIZE;
->>>>>>> cc7ce004
 
 @ExtendWith( EphemeralFileSystemExtension.class )
 class ReadAheadChannelTest
 {
     @Inject
-<<<<<<< HEAD
-    private EphemeralFileSystemAbstraction fileSystem;
-
-    @Test
-    void shouldThrowExceptionForReadAfterEOFIfNotEnoughBytesExist() throws Exception
-    {
-        // Given
-        File bytesReadTestFile = new File( "bytesReadTest.txt" );
-        StoreChannel storeChannel = fileSystem.open( bytesReadTestFile, OpenMode.READ_WRITE );
-=======
     protected EphemeralFileSystemAbstraction fileSystem;
 
     @ParameterizedTest
@@ -70,8 +50,8 @@
     void shouldThrowExceptionForReadAfterEOFIfNotEnoughBytesExist( IntFunction<ByteBuffer> bufferFactory ) throws Exception
     {
         // Given
-        StoreChannel storeChannel = fileSystem.open( new File( "foo.txt" ), OpenMode.READ_WRITE );
->>>>>>> cc7ce004
+        File bytesReadTestFile = new File( "bytesReadTest.txt" );
+        StoreChannel storeChannel = fileSystem.open( bytesReadTestFile, OpenMode.READ_WRITE );
         ByteBuffer buffer = ByteBuffer.allocate( 1 );
         buffer.put( (byte) 1 );
         buffer.flip();
@@ -88,21 +68,13 @@
         assertThrows( ReadPastEndException.class, channel::get );
     }
 
-<<<<<<< HEAD
-    @Test
-    void shouldReturnValueIfSufficientBytesAreBufferedEvenIfEOFHasBeenEncountered() throws Exception
-    {
-        // Given
-        File shortReadTestFile = new File( "shortReadTest.txt" );
-        StoreChannel storeChannel = fileSystem.open( shortReadTestFile, OpenMode.READ_WRITE );
-=======
     @ParameterizedTest
     @EnumSource( BufferFactories.class )
     void shouldReturnValueIfSufficientBytesAreBufferedEvenIfEOFHasBeenEncountered( IntFunction<ByteBuffer> bufferFactory ) throws Exception
     {
         // Given
-        StoreChannel storeChannel = fileSystem.open( new File( "foo.txt" ), OpenMode.READ_WRITE );
->>>>>>> cc7ce004
+        File shortReadTestFile = new File( "shortReadTest.txt" );
+        StoreChannel storeChannel = fileSystem.open( shortReadTestFile, OpenMode.READ_WRITE );
         ByteBuffer buffer = ByteBuffer.allocate( 1 );
         buffer.put( (byte) 1 );
         buffer.flip();
@@ -110,27 +82,17 @@
         storeChannel.force( false );
         storeChannel.close();
 
-<<<<<<< HEAD
         storeChannel = fileSystem.open( shortReadTestFile, OpenMode.READ );
-        ReadAheadChannel<StoreChannel> channel = new ReadAheadChannel<>( storeChannel );
-=======
-        storeChannel = fileSystem.open( new File( "foo.txt" ), OpenMode.READ );
         ReadAheadChannel<StoreChannel> channel = new ReadAheadChannel<>( storeChannel, bufferFactory.apply( DEFAULT_READ_AHEAD_SIZE ) );
->>>>>>> cc7ce004
 
         assertThrows( ReadPastEndException.class, channel::getShort );
         assertEquals( (byte) 1, channel.get() );
         assertThrows( ReadPastEndException.class, channel::get );
     }
 
-<<<<<<< HEAD
-    @Test
-    void shouldHandleRunningOutOfBytesWhenRequestSpansMultipleFiles() throws Exception
-=======
     @ParameterizedTest
     @EnumSource( BufferFactories.class )
     void shouldHandleRunningOutOfBytesWhenRequestSpansMultipleFiles( IntFunction<ByteBuffer> bufferFactory ) throws Exception
->>>>>>> cc7ce004
     {
         // Given
         StoreChannel storeChannel1 = fileSystem.open( new File( "foo.1" ), OpenMode.READ_WRITE );
@@ -169,14 +131,9 @@
         assertThrows( ReadPastEndException.class, channel::get );
     }
 
-<<<<<<< HEAD
-    @Test
-    void shouldReturnPositionWithinBufferedStream() throws Exception
-=======
     @ParameterizedTest
     @EnumSource( BufferFactories.class )
     void shouldReturnPositionWithinBufferedStream( IntFunction<ByteBuffer> bufferFactory ) throws Exception
->>>>>>> cc7ce004
     {
         // given
         File file = new File( "foo.txt" );
@@ -185,11 +142,7 @@
         int fileSize = readAheadSize * 8;
 
         createFile( fileSystem, file, fileSize );
-<<<<<<< HEAD
-        ReadAheadChannel<StoreChannel> bufferedReader = new ReadAheadChannel<>( fileSystem.open( file, OpenMode.READ ), readAheadSize );
-=======
         ReadAheadChannel<StoreChannel> bufferedReader = new ReadAheadChannel<>( fileSystem.open( file, OpenMode.READ ), bufferFactory.apply( readAheadSize ) );
->>>>>>> cc7ce004
 
         // when
         for ( int i = 0; i < fileSize / Long.BYTES; i++ )
