--- conflicted
+++ resolved
@@ -192,7 +192,6 @@
                 new XaFactory( config, TxIdGenerator.DEFAULT, new PlaceboTm( lockManager, TxIdGenerator.DEFAULT ),
                         new DefaultLogBufferFactory(), fs.get(), new DevNullLoggingService(), RecoveryVerifier.ALWAYS_VALID,
                         LogPruneStrategies.NO_PRUNING ), TransactionStateFactory.noStateFactory( new DevNullLoggingService() ),
-<<<<<<< HEAD
                         new TransactionInterceptorProviders( Collections.<TransactionInterceptorProvider>emptyList(),
                                 dependencyResolverForConfig( config ) ), null, new SingleLoggingService( DEV_NULL ),
                                 new KernelSchemaStateStore(),
@@ -202,16 +201,6 @@
                 mock( RelationshipTypeTokenHolder.class), mock(PersistenceManager.class), mock(LockManager.class),
                 mock( SchemaWriteGuard.class));
         ds.init();
-=======
-                        new TransactionInterceptorProviders( Collections.<TransactionInterceptorProvider>emptyList(), new DependencyResolver.Adapter()
-        {
-            @Override
-            public <T> T resolveDependency( Class<T> type, SelectionStrategy selector )
-            {
-                return (T) config;
-            }
-        } ), null );
->>>>>>> 218fadb0
         ds.start();
 
         xaCon = ds.getXaConnection();
@@ -227,7 +216,7 @@
                     new LabelScanStoreProvider( new InMemoryLabelScanStore(), 10 );
 
             @Override
-            public <T> T resolveDependency( Class<T> type, SelectionStrategy<T> selector ) throws IllegalArgumentException
+            public <T> T resolveDependency( Class<T> type, SelectionStrategy selector ) throws IllegalArgumentException
             {
                 if ( SchemaIndexProvider.class.isAssignableFrom( type ) )
                 {
@@ -251,7 +240,7 @@
         return new DependencyResolver.Adapter()
       {
          @Override
-         public <T> T resolveDependency( Class<T> type, SelectionStrategy<T> selector )
+         public <T> T resolveDependency( Class<T> type, SelectionStrategy selector )
          {
             return type.cast( config );
          }
