--- conflicted
+++ resolved
@@ -19,16 +19,10 @@
  */
 package org.neo4j.kernel.impl.newapi;
 
-<<<<<<< HEAD
+import org.hamcrest.Matchers;
 import org.junit.jupiter.api.AfterEach;
 import org.junit.jupiter.api.BeforeEach;
 import org.junit.jupiter.api.Test;
-=======
-import org.hamcrest.Matchers;
-import org.junit.After;
-import org.junit.Before;
-import org.junit.Test;
->>>>>>> aa269fd6
 import org.mockito.InOrder;
 import org.mockito.Mockito;
 
@@ -42,34 +36,24 @@
 import org.neo4j.internal.helpers.collection.Iterators;
 import org.neo4j.internal.index.label.LabelScanStore;
 import org.neo4j.internal.kernel.api.LabelSet;
-import org.neo4j.internal.kernel.api.NamedToken;
 import org.neo4j.internal.kernel.api.Write;
 import org.neo4j.internal.kernel.api.exceptions.EntityNotFoundException;
 import org.neo4j.internal.kernel.api.exceptions.InvalidTransactionTypeKernelException;
 import org.neo4j.internal.kernel.api.helpers.StubNodeCursor;
 import org.neo4j.internal.kernel.api.helpers.TestRelationshipChain;
 import org.neo4j.internal.kernel.api.security.SecurityContext;
-<<<<<<< HEAD
 import org.neo4j.internal.schema.ConstraintDescriptor;
 import org.neo4j.internal.schema.LabelSchemaDescriptor;
+import org.neo4j.internal.schema.RelationTypeSchemaDescriptor;
 import org.neo4j.internal.schema.SchemaDescriptor;
 import org.neo4j.internal.schema.SchemaState;
 import org.neo4j.internal.schema.constraints.ConstraintDescriptorFactory;
+import org.neo4j.internal.schema.constraints.NodeExistenceConstraintDescriptor;
+import org.neo4j.internal.schema.constraints.NodeKeyConstraintDescriptor;
 import org.neo4j.internal.schema.constraints.RelExistenceConstraintDescriptor;
 import org.neo4j.internal.schema.constraints.UniquenessConstraintDescriptor;
+import org.neo4j.kernel.api.exceptions.schema.AlreadyConstrainedException;
 import org.neo4j.kernel.api.procedure.GlobalProcedures;
-=======
-import org.neo4j.kernel.api.exceptions.schema.AlreadyConstrainedException;
-import org.neo4j.kernel.api.explicitindex.AutoIndexOperations;
-import org.neo4j.kernel.api.explicitindex.AutoIndexing;
-import org.neo4j.kernel.api.schema.RelationTypeSchemaDescriptor;
-import org.neo4j.kernel.api.schema.SchemaDescriptorFactory;
-import org.neo4j.kernel.api.schema.constraints.ConstraintDescriptorFactory;
-import org.neo4j.kernel.api.schema.constraints.NodeExistenceConstraintDescriptor;
-import org.neo4j.kernel.api.schema.constraints.NodeKeyConstraintDescriptor;
-import org.neo4j.kernel.api.schema.constraints.RelExistenceConstraintDescriptor;
-import org.neo4j.kernel.api.schema.constraints.UniquenessConstraintDescriptor;
->>>>>>> aa269fd6
 import org.neo4j.kernel.api.schema.index.TestIndexDescriptorFactory;
 import org.neo4j.kernel.api.txstate.TransactionState;
 import org.neo4j.kernel.impl.api.KernelTransactionImplementation;
@@ -80,12 +64,7 @@
 import org.neo4j.kernel.impl.api.state.ConstraintIndexCreator;
 import org.neo4j.kernel.impl.api.state.TxState;
 import org.neo4j.kernel.impl.constraints.ConstraintSemantics;
-<<<<<<< HEAD
 import org.neo4j.kernel.impl.index.schema.CapableIndexDescriptor;
-=======
-import org.neo4j.kernel.impl.core.TokenHolders;
-import org.neo4j.kernel.impl.index.ExplicitIndexStore;
->>>>>>> aa269fd6
 import org.neo4j.kernel.impl.locking.Locks;
 import org.neo4j.kernel.impl.locking.SimpleStatementLocks;
 import org.neo4j.kernel.impl.util.DefaultValueMapper;
@@ -94,18 +73,15 @@
 import org.neo4j.storageengine.api.CommandCreationContext;
 import org.neo4j.storageengine.api.StorageEngine;
 import org.neo4j.storageengine.api.StorageReader;
-<<<<<<< HEAD
-=======
 import org.neo4j.storageengine.api.StorageSchemaReader;
-import org.neo4j.storageengine.api.lock.LockTracer;
-import org.neo4j.storageengine.api.schema.CapableIndexDescriptor;
->>>>>>> aa269fd6
+import org.neo4j.token.TokenHolders;
+import org.neo4j.token.api.NamedToken;
 import org.neo4j.values.storable.Value;
 import org.neo4j.values.storable.Values;
 
 import static org.hamcrest.MatcherAssert.assertThat;
 import static org.hamcrest.Matchers.empty;
-import static org.junit.Assert.fail;
+import static org.junit.jupiter.api.Assertions.fail;
 import static org.mockito.ArgumentMatchers.any;
 import static org.mockito.ArgumentMatchers.anyInt;
 import static org.mockito.ArgumentMatchers.anyLong;
@@ -117,21 +93,13 @@
 import static org.mockito.Mockito.verifyNoMoreInteractions;
 import static org.mockito.Mockito.when;
 import static org.neo4j.collection.PrimitiveLongCollections.EMPTY_LONG_ARRAY;
-<<<<<<< HEAD
 import static org.neo4j.configuration.GraphDatabaseSettings.default_schema_provider;
 import static org.neo4j.internal.helpers.collection.Iterators.asList;
 import static org.neo4j.internal.schema.constraints.ConstraintDescriptorFactory.existsForRelType;
+import static org.neo4j.internal.schema.constraints.ConstraintDescriptorFactory.existsForSchema;
+import static org.neo4j.internal.schema.constraints.ConstraintDescriptorFactory.nodeKeyForSchema;
 import static org.neo4j.internal.schema.constraints.ConstraintDescriptorFactory.uniqueForLabel;
 import static org.neo4j.internal.schema.constraints.ConstraintDescriptorFactory.uniqueForSchema;
-=======
-import static org.neo4j.graphdb.factory.GraphDatabaseSettings.default_schema_provider;
-import static org.neo4j.helpers.collection.Iterators.asList;
-import static org.neo4j.kernel.api.schema.constraints.ConstraintDescriptorFactory.existsForRelType;
-import static org.neo4j.kernel.api.schema.constraints.ConstraintDescriptorFactory.existsForSchema;
-import static org.neo4j.kernel.api.schema.constraints.ConstraintDescriptorFactory.nodeKeyForSchema;
-import static org.neo4j.kernel.api.schema.constraints.ConstraintDescriptorFactory.uniqueForLabel;
-import static org.neo4j.kernel.api.schema.constraints.ConstraintDescriptorFactory.uniqueForSchema;
->>>>>>> aa269fd6
 import static org.neo4j.kernel.impl.newapi.TwoPhaseNodeForRelationshipLockingTest.returnRelationships;
 import static org.neo4j.test.rule.DatabaseRule.mockedTokenHolders;
 import static org.neo4j.values.storable.Values.NO_VALUE;
@@ -152,11 +120,8 @@
     private StorageReader storageReader;
     private StorageSchemaReader storageReaderSnapshot;
     private ConstraintIndexCreator constraintIndexCreator;
-<<<<<<< HEAD
     private IndexingService indexingService;
-=======
     private TokenHolders tokenHolders;
->>>>>>> aa269fd6
 
     @BeforeEach
     void setUp() throws InvalidTransactionTypeKernelException
@@ -192,17 +157,11 @@
         allStoreHolder = new AllStoreHolder( storageReader, transaction, cursors, mock( GlobalProcedures.class ), mock( SchemaState.class ), indexingService,
                 mock( LabelScanStore.class ), mock( IndexStatisticsStore.class ), dependencies );
         constraintIndexCreator = mock( ConstraintIndexCreator.class );
-<<<<<<< HEAD
+        tokenHolders = mockedTokenHolders();
         CommandCreationContext creationContext = mock( CommandCreationContext.class );
         operations = new Operations( allStoreHolder, storageReader, mock( IndexTxStateUpdater.class ), creationContext,
-                 transaction, new KernelToken( storageReader, creationContext, transaction, mockedTokenHolders() ), cursors,
+                 transaction, new KernelToken( storageReader, creationContext, transaction, tokenHolders ), cursors,
                 constraintIndexCreator, mock( ConstraintSemantics.class ), mock( IndexingProvidersService.class ), Config.defaults() );
-=======
-        tokenHolders = mockedTokenHolders();
-        operations = new Operations( allStoreHolder, mock( IndexTxStateUpdater.class ), storageReader,
-                 transaction, new KernelToken( storageReader, transaction, tokenHolders ), cursors, autoindexing,
-                constraintIndexCreator, mock( ConstraintSemantics.class ), mock( IndexingService.class ), Config.defaults() );
->>>>>>> aa269fd6
         operations.initialize();
 
         this.order = inOrder( locks, txState, storageReader, storageReaderSnapshot );
@@ -441,11 +400,7 @@
     }
 
     @Test
-<<<<<<< HEAD
     void shouldAcquireEntityWriteLockBeforeDeletingNode()
-=======
-    public void shouldAcquireEntityWriteLockBeforeDeletingNode() throws AutoIndexingKernelException
->>>>>>> aa269fd6
     {
         // GIVEN
         when( nodeCursor.next() ).thenReturn( true );
@@ -487,10 +442,7 @@
     }
 
     @Test
-<<<<<<< HEAD
-    void shouldAcquireSchemaReadLockBeforeGettingConstraintsByLabel()
-=======
-    public void shouldNotAcquireSchemaReadLockBeforeGettingIndexesByLabelAndProperty()
+    void shouldNotAcquireSchemaReadLockBeforeGettingIndexesByLabelAndProperty()
     {
         // WHEN
         allStoreHolder.index( descriptor );
@@ -501,7 +453,7 @@
     }
 
     @Test
-    public void shouldNotAcquireSchemaReadLockWhenGettingIndexesByLabelAndPropertyFromSnapshot()
+    void shouldNotAcquireSchemaReadLockWhenGettingIndexesByLabelAndPropertyFromSnapshot()
     {
         // WHEN
         allStoreHolder.snapshot().index( descriptor );
@@ -512,8 +464,7 @@
     }
 
     @Test
-    public void shouldAcquireSchemaReadLockBeforeGettingConstraintsByLabel()
->>>>>>> aa269fd6
+    void shouldAcquireSchemaReadLockBeforeGettingConstraintsByLabel()
     {
         // WHEN
         allStoreHolder.constraintsGetForLabel( 42 );
@@ -524,10 +475,7 @@
     }
 
     @Test
-<<<<<<< HEAD
-    void shouldAcquireSchemaReadLockBeforeCheckingExistenceConstraints()
-=======
-    public void shouldAcquireSchemaReadLockBeforeGettingConstraintsByRelationshipType()
+    void shouldAcquireSchemaReadLockBeforeGettingConstraintsByRelationshipType()
     {
         // WHEN
         allStoreHolder.constraintsGetForRelationshipType( 42 );
@@ -538,7 +486,7 @@
     }
 
     @Test
-    public void shouldNotAcquireSchemaReadLockBeforeGettingConstraintsByLabel()
+    void shouldNotAcquireSchemaReadLockBeforeGettingConstraintsByLabel()
     {
         // WHEN
         allStoreHolder.snapshot().constraintsGetForLabel( 42 );
@@ -549,7 +497,7 @@
     }
 
     @Test
-    public void shouldNotAcquireSchemaReadLockBeforeGettingConstraintsByRelationshipType()
+    void shouldNotAcquireSchemaReadLockBeforeGettingConstraintsByRelationshipType()
     {
         // WHEN
         allStoreHolder.snapshot().constraintsGetForRelationshipType( 42 );
@@ -560,8 +508,7 @@
     }
 
     @Test
-    public void shouldAcquireSchemaReadLockBeforeCheckingExistenceConstraints()
->>>>>>> aa269fd6
+    void shouldAcquireSchemaReadLockBeforeCheckingExistenceConstraints()
     {
         // WHEN
         allStoreHolder.constraintExists( ConstraintDescriptorFactory.uniqueForSchema( descriptor ) );
@@ -594,10 +541,7 @@
     }
 
     @Test
-<<<<<<< HEAD
-    void shouldAcquireSchemaWriteLockBeforeRemovingIndexRule() throws Exception
-=======
-    public void shouldNotAcquireSchemaReadLockLazilyBeforeGettingAllConstraintsFromSnapshot()
+    void shouldNotAcquireSchemaReadLockLazilyBeforeGettingAllConstraintsFromSnapshot()
     {
         // given
         int labelId = 1;
@@ -618,8 +562,7 @@
     }
 
     @Test
-    public void shouldAcquireSchemaWriteLockBeforeRemovingIndexRule() throws Exception
->>>>>>> aa269fd6
+    void shouldAcquireSchemaWriteLockBeforeRemovingIndexRule() throws Exception
     {
         // given
         CapableIndexDescriptor index = TestIndexDescriptorFactory.forLabel( 0, 0 ).withId( 0 ).withoutCapabilities();
@@ -653,10 +596,7 @@
     }
 
     @Test
-<<<<<<< HEAD
-    void shouldAcquireSchemaWriteLockBeforeDroppingConstraint() throws Exception
-=======
-    public void shouldReleaseAcquiredSchemaWriteLockIfConstraintCreationFails() throws Exception
+    void shouldReleaseAcquiredSchemaWriteLockIfConstraintCreationFails() throws Exception
     {
         // given
         UniquenessConstraintDescriptor constraint = uniqueForSchema( descriptor );
@@ -684,7 +624,7 @@
     }
 
     @Test
-    public void shouldReleaseAcquiredSchemaWriteLockIfConstraintWithIndexProviderCreationFails() throws Exception
+    void shouldReleaseAcquiredSchemaWriteLockIfConstraintWithIndexProviderCreationFails() throws Exception
     {
         // given
         String indexProvider = Config.defaults().get( default_schema_provider );
@@ -713,7 +653,7 @@
     }
 
     @Test
-    public void shouldReleaseAcquiredSchemaWriteLockIfNodeKeyConstraintCreationFails() throws Exception
+    void shouldReleaseAcquiredSchemaWriteLockIfNodeKeyConstraintCreationFails() throws Exception
     {
         // given
         NodeKeyConstraintDescriptor constraint = nodeKeyForSchema( descriptor );
@@ -741,7 +681,7 @@
     }
 
     @Test
-    public void shouldReleaseAcquiredSchemaWriteLockIfNodeKeyConstraintWithIndexProviderCreationFails() throws Exception
+    void shouldReleaseAcquiredSchemaWriteLockIfNodeKeyConstraintWithIndexProviderCreationFails() throws Exception
     {
         // given
         String indexProvider = Config.defaults().get( default_schema_provider );
@@ -770,7 +710,7 @@
     }
 
     @Test
-    public void shouldReleaseAcquiredSchemaWriteLockIfNodePropertyExistenceConstraintCreationFails() throws Exception
+    void shouldReleaseAcquiredSchemaWriteLockIfNodePropertyExistenceConstraintCreationFails() throws Exception
     {
         // given
         NodeExistenceConstraintDescriptor constraint = existsForSchema( descriptor );
@@ -798,10 +738,10 @@
     }
 
     @Test
-    public void shouldReleaseAcquiredSchemaWriteLockIfRelationshipPropertyExistenceConstraintCreationFails() throws Exception
-    {
-        // given
-        RelationTypeSchemaDescriptor descriptor = SchemaDescriptorFactory.forRelType( 11, 13 );
+    void shouldReleaseAcquiredSchemaWriteLockIfRelationshipPropertyExistenceConstraintCreationFails() throws Exception
+    {
+        // given
+        RelationTypeSchemaDescriptor descriptor = SchemaDescriptor.forRelType( 11, 13 );
         RelExistenceConstraintDescriptor constraint = existsForSchema( descriptor );
         when( storageReader.constraintExists( constraint ) ).thenReturn( true );
         int relTypeId = descriptor.getRelTypeId();
@@ -827,8 +767,7 @@
     }
 
     @Test
-    public void shouldAcquireSchemaWriteLockBeforeDroppingConstraint() throws Exception
->>>>>>> aa269fd6
+    void shouldAcquireSchemaWriteLockBeforeDroppingConstraint() throws Exception
     {
         // given
         UniquenessConstraintDescriptor constraint = uniqueForSchema( descriptor );
