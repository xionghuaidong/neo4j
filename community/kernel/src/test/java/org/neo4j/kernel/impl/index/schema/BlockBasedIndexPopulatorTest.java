/*
 * Copyright (c) 2002-2019 "Neo4j,"
 * Neo4j Sweden AB [http://neo4j.com]
 *
 * This file is part of Neo4j.
 *
 * Neo4j is free software: you can redistribute it and/or modify
 * it under the terms of the GNU General Public License as published by
 * the Free Software Foundation, either version 3 of the License, or
 * (at your option) any later version.
 *
 * This program is distributed in the hope that it will be useful,
 * but WITHOUT ANY WARRANTY; without even the implied warranty of
 * MERCHANTABILITY or FITNESS FOR A PARTICULAR PURPOSE.  See the
 * GNU General Public License for more details.
 *
 * You should have received a copy of the GNU General Public License
 * along with this program.  If not, see <http://www.gnu.org/licenses/>.
 */
package org.neo4j.kernel.impl.index.schema;

import org.junit.Rule;
import org.junit.Test;

import java.util.ArrayList;
import java.util.Collection;
import java.util.HashMap;
import java.util.List;
import java.util.concurrent.Future;

import org.neo4j.configuration.Config;
import org.neo4j.graphdb.mockfs.EphemeralFileSystemAbstraction;
<<<<<<< HEAD
import org.neo4j.internal.kernel.api.PopulationProgress;
import org.neo4j.kernel.api.index.IndexDirectoryStructure;
import org.neo4j.kernel.api.index.IndexProviderDescriptor;
=======
import org.neo4j.internal.kernel.api.schema.IndexProviderDescriptor;
import org.neo4j.io.fs.FileSystemAbstraction;
import org.neo4j.kernel.api.exceptions.index.IndexEntryConflictException;
import org.neo4j.kernel.api.index.IndexDirectoryStructure;
import org.neo4j.kernel.api.index.IndexEntryUpdate;
import org.neo4j.kernel.api.index.IndexUpdater;
>>>>>>> 37521028
import org.neo4j.kernel.api.schema.SchemaDescriptorFactory;
import org.neo4j.kernel.impl.api.index.PhaseTracker;
import org.neo4j.kernel.impl.index.schema.config.ConfiguredSpaceFillingCurveSettingsCache;
import org.neo4j.kernel.impl.index.schema.config.IndexSpecificSpaceFillingCurveSettingsCache;
<<<<<<< HEAD
import org.neo4j.storageengine.api.IndexEntryUpdate;
=======
import org.neo4j.memory.LocalMemoryTracker;
import org.neo4j.memory.MemoryAllocationTracker;
import org.neo4j.storageengine.api.schema.IndexDescriptorFactory;
import org.neo4j.storageengine.api.schema.PopulationProgress;
import org.neo4j.storageengine.api.schema.StoreIndexDescriptor;
>>>>>>> 37521028
import org.neo4j.test.Barrier;
import org.neo4j.test.Race;
import org.neo4j.test.rule.OtherThreadRule;
import org.neo4j.test.rule.PageCacheAndDependenciesRule;

import static org.junit.Assert.assertEquals;
import static org.junit.Assert.assertTrue;
import static org.neo4j.kernel.api.index.IndexDirectoryStructure.directoriesByProvider;
import static org.neo4j.kernel.api.index.IndexProvider.Monitor.EMPTY;
import static org.neo4j.test.OtherThreadExecutor.command;
import static org.neo4j.test.Race.throwing;
import static org.neo4j.values.storable.Values.stringValue;

public class BlockBasedIndexPopulatorTest
{
    private static final StoreIndexDescriptor INDEX_DESCRIPTOR = IndexDescriptorFactory.forSchema( SchemaDescriptorFactory.forLabel( 1, 1 ) ).withId( 1 );

    @Rule
    public final PageCacheAndDependenciesRule storage = new PageCacheAndDependenciesRule();

    @Rule
    public final OtherThreadRule<Void> t2 = new OtherThreadRule<>( "MERGER" );

    @Rule
    public final OtherThreadRule<Void> t3 = new OtherThreadRule<>( "CLOSER" );

    @Test
    public void shouldAwaitMergeToBeFullyAbortedBeforeLeavingCloseMethod() throws Exception
    {
        // given
        TrappingMonitor monitor = new TrappingMonitor( false );
<<<<<<< HEAD
        BlockBasedIndexPopulator<GenericKey,NativeIndexValue> populator = instantiatePopulatorWithSomeData( monitor );

        // when starting to merge (in a separate thread)
        Future<Object> mergeFuture = t2.execute( command( () -> populator.scanCompleted( PhaseTracker.nullInstance ) ) );
        // and waiting for merge to get going
        monitor.barrier.awaitUninterruptibly();
        // calling close here should wait for the merge future, so that checking the merge future for "done" immediately afterwards must say true
        Future<Object> closeFuture = t3.execute( command( () -> populator.close( false ) ) );
        t3.get().waitUntilWaiting();
        monitor.barrier.release();
        closeFuture.get();

        // then
        assertTrue( mergeFuture.isDone() );
=======
        BlockBasedIndexPopulator<GenericKey,NativeIndexValue> populator = instantiatePopulator( monitor, new LocalMemoryTracker() );
        boolean closed = false;
        try
        {
            populator.add( batchOfUpdates() );

            // when starting to merge (in a separate thread)
            Future<Object> mergeFuture = t2.execute( command( () -> populator.scanCompleted( nullInstance ) ) );
            // and waiting for merge to get going
            monitor.barrier.awaitUninterruptibly();
            // calling close here should wait for the merge future, so that checking the merge future for "done" immediately afterwards must say true
            Future<Object> closeFuture = t3.execute( command( () -> populator.close( false ) ) );
            t3.get().waitUntilWaiting();
            monitor.barrier.release();
            closeFuture.get();
            closed = true;

            // then
            assertTrue( mergeFuture.isDone() );
        }
        finally
        {
            if ( !closed )
            {
                populator.close( true );
            }
        }
>>>>>>> 37521028
    }

    @Test
    public void shouldReportAccurateProgressThroughoutThePhases() throws Exception
    {
        // given
        TrappingMonitor monitor = new TrappingMonitor( true );
        BlockBasedIndexPopulator<GenericKey,NativeIndexValue> populator = instantiatePopulator( monitor, new LocalMemoryTracker() );
        try
        {
            populator.add( batchOfUpdates() );

            // when starting to merge (in a separate thread)
            Future<Object> mergeFuture = t2.execute( command( () -> populator.scanCompleted( PhaseTracker.nullInstance ) ) );
            // and waiting for merge to get going
            monitor.barrier.awaitUninterruptibly();
            // this is a bit fuzzy, but what we want is to assert that the scan doesn't represent 100% of the work
            assertEquals( 0.5f, populator.progress( PopulationProgress.DONE ).getProgress(), 0.1f );
            monitor.barrier.release();
            monitor.mergeFinishedBarrier.awaitUninterruptibly();
            assertEquals( 0.7f, populator.progress( PopulationProgress.DONE ).getProgress(), 0.1f );
            monitor.mergeFinishedBarrier.release();
            mergeFuture.get();
            assertEquals( 1f, populator.progress( PopulationProgress.DONE ).getProgress(), 0f );
        }
        finally
        {
            populator.close( true );
        }
    }

    @Test
    public void shouldCorrectlyDecideToAwaitMergeDependingOnProgress() throws Throwable
    {
        // given
<<<<<<< HEAD
        BlockBasedIndexPopulator<GenericKey,NativeIndexValue> populator = instantiatePopulatorWithSomeData( BlockStorage.Monitor.NO_MONITOR );

        // when
        Race race = new Race();
        race.addContestant( throwing( () -> populator.scanCompleted( PhaseTracker.nullInstance ) ) );
        race.addContestant( throwing( () -> populator.close( false ) ) );
        race.go();

        // then regardless of who wins (close/merge) after close call returns no files should still be mapped
        EphemeralFileSystemAbstraction ephemeralFileSystem = (EphemeralFileSystemAbstraction) storage.fileSystem();
        ephemeralFileSystem.assertNoOpenFiles();
    }

    private BlockBasedIndexPopulator<GenericKey,NativeIndexValue> instantiatePopulatorWithSomeData( BlockStorage.Monitor monitor )
=======
        BlockBasedIndexPopulator<GenericKey,NativeIndexValue> populator = instantiatePopulator( NO_MONITOR, new LocalMemoryTracker() );
        boolean closed = false;
        try
        {
            populator.add( batchOfUpdates() );

            // when
            Race race = new Race();
            race.addContestant( throwing( () -> populator.scanCompleted( nullInstance ) ) );
            race.addContestant( throwing( () -> populator.close( false ) ) );
            race.go();
            closed = true;

            // then regardless of who wins (close/merge) after close call returns no files should still be mapped
            EphemeralFileSystemAbstraction ephemeralFileSystem = (EphemeralFileSystemAbstraction) fs;
            ephemeralFileSystem.assertNoOpenFiles();
        }
        finally
        {
            if ( !closed )
            {
                populator.close( true );
            }
        }
    }

    @Test
    public void shouldDeleteDirectoryOnDrop() throws Exception
    {
        // given
        TrappingMonitor monitor = new TrappingMonitor( false );
        BlockBasedIndexPopulator<GenericKey,NativeIndexValue> populator = instantiatePopulator( monitor, new LocalMemoryTracker() );
        boolean closed = false;
        try
        {
            populator.add( batchOfUpdates() );

            // when starting to merge (in a separate thread)
            Future<Object> mergeFuture = t2.execute( command( () -> populator.scanCompleted( nullInstance ) ) );
            // and waiting for merge to get going
            monitor.barrier.awaitUninterruptibly();
            // calling drop here should wait for the merge future and then delete index directory
            assertTrue( fs.fileExists( indexDir ) );
            assertTrue( fs.isDirectory( indexDir ) );
            assertTrue( fs.listFiles( indexDir ).length > 0 );

            Future<Object> dropFuture = t3.execute( command( populator::drop ) );
            t3.get().waitUntilWaiting();
            monitor.barrier.release();
            dropFuture.get();
            closed = true;

            // then
            assertTrue( mergeFuture.isDone() );
            assertFalse( fs.fileExists( indexDir ) );
        }
        finally
        {
            if ( !closed )
            {
                populator.close( true );
            }
        }
    }

    @Test
    public void shouldDeallocateAllAllocatedMemoryOnClose() throws IndexEntryConflictException
    {
        // given
        LocalMemoryTracker memoryTracker = new LocalMemoryTracker();
        BlockBasedIndexPopulator<GenericKey,NativeIndexValue> populator = instantiatePopulator( NO_MONITOR, memoryTracker );
        boolean closed = false;
        try
        {
            // when
            Collection<IndexEntryUpdate<?>> updates = batchOfUpdates();
            populator.add( updates );
            int nextId = updates.size();
            externalUpdates( populator, nextId, nextId + 10 );
            nextId = nextId + 10;
            populator.scanCompleted( nullInstance );
            externalUpdates( populator, nextId, nextId + 10 );

            // then
            assertTrue( "expected some memory to be in use", memoryTracker.usedDirectMemory() > 0 );
            populator.close( true );
            assertEquals( "expected all allocated memory to have been freed on close", 0, memoryTracker.usedDirectMemory() );
            closed = true;
        }
        finally
        {
            if ( !closed )
            {
                populator.close( true );
            }
        }
    }

    @Test
    public void shouldDeallocateAllAllocatedMemoryOnDrop() throws IndexEntryConflictException
    {
        // given
        LocalMemoryTracker memoryTracker = new LocalMemoryTracker();
        BlockBasedIndexPopulator<GenericKey,NativeIndexValue> populator = instantiatePopulator( NO_MONITOR, memoryTracker );
        boolean closed = false;
        try
        {
            // when
            Collection<IndexEntryUpdate<?>> updates = batchOfUpdates();
            populator.add( updates );
            int nextId = updates.size();
            externalUpdates( populator, nextId, nextId + 10 );
            nextId = nextId + 10;
            populator.scanCompleted( nullInstance );
            externalUpdates( populator, nextId, nextId + 10 );

            // then
            assertTrue( "expected some memory to be in use", memoryTracker.usedDirectMemory() > 0 );
            populator.drop();
            closed = true;
            assertEquals( "expected all allocated memory to have been freed on drop", 0, memoryTracker.usedDirectMemory() );
        }
        finally
        {
            if ( !closed )
            {
                populator.close( true );
            }
        }
    }

    private void externalUpdates( BlockBasedIndexPopulator<GenericKey,NativeIndexValue> populator, int firstId, int lastId )
            throws IndexEntryConflictException
    {
        try ( IndexUpdater updater = populator.newPopulatingUpdater() )
        {
            for ( int i = firstId; i < lastId; i++ )
            {
                updater.process( add( i ) );
            }
        }
    }

    private BlockBasedIndexPopulator<GenericKey,NativeIndexValue> instantiatePopulator( BlockStorage.Monitor monitor, MemoryAllocationTracker memoryTracker )
>>>>>>> 37521028
    {
        IndexProviderDescriptor providerDescriptor = new IndexProviderDescriptor( "test", "v1" );
        Config config = Config.defaults();
        IndexSpecificSpaceFillingCurveSettingsCache spatialSettings =
                new IndexSpecificSpaceFillingCurveSettingsCache( new ConfiguredSpaceFillingCurveSettingsCache( config ), new HashMap<>() );
        GenericLayout layout = new GenericLayout( 1, spatialSettings );
        IndexDirectoryStructure directoryStructure = directoriesByProvider( storage.directory().directory( "schema" ) ).forProvider( providerDescriptor );
        IndexFiles.SingleFile indexFiles = new IndexFiles.SingleFile( storage.fileSystem(), storage.directory().file( "file" ) );
        BlockBasedIndexPopulator<GenericKey,NativeIndexValue> populator =
<<<<<<< HEAD
                new BlockBasedIndexPopulator<GenericKey,NativeIndexValue>( storage.pageCache(), storage.fileSystem(), indexFiles, layout, EMPTY,
                        INDEX_DESCRIPTOR, spatialSettings, false, 100, 2, monitor )
=======
                new BlockBasedIndexPopulator<GenericKey,NativeIndexValue>( storage.pageCache(), fs, indexFile, layout, EMPTY,
                        INDEX_DESCRIPTOR, spatialSettings, directoryStructure, dropAction, false, 100, 2, monitor, memoryTracker )
>>>>>>> 37521028
                {
                    @Override
                    NativeIndexReader<GenericKey,NativeIndexValue> newReader()
                    {
                        throw new UnsupportedOperationException( "Not needed in this test" );
                    }
                };
        populator.create();
        return populator;
    }

    private static Collection<IndexEntryUpdate<?>> batchOfUpdates()
    {
        List<IndexEntryUpdate<?>> updates = new ArrayList<>();
        for ( int i = 0; i < 50; i++ )
        {
            updates.add( add( i ) );
        }
        return updates;
    }

    private static IndexEntryUpdate<StoreIndexDescriptor> add( int i )
    {
        return IndexEntryUpdate.add( i, INDEX_DESCRIPTOR, stringValue( "Value" + i ) );
    }

    private static class TrappingMonitor extends BlockStorage.Monitor.Adapter
    {
        private final Barrier.Control barrier = new Barrier.Control();
        private final Barrier.Control mergeFinishedBarrier = new Barrier.Control();
        private final boolean alsoTrapAfterMergeCompleted;

        TrappingMonitor( boolean alsoTrapAfterMergeCompleted )
        {
            this.alsoTrapAfterMergeCompleted = alsoTrapAfterMergeCompleted;
        }

        @Override
        public void mergedBlocks( long resultingBlockSize, long resultingEntryCount, long numberOfBlocks )
        {
            barrier.reached();
        }

        @Override
        public void mergeIterationFinished( long numberOfBlocksBefore, long numberOfBlocksAfter )
        {
            if ( numberOfBlocksAfter == 1 && alsoTrapAfterMergeCompleted )
            {
                mergeFinishedBarrier.reached();
            }
        }
    }
}<|MERGE_RESOLUTION|>--- conflicted
+++ resolved
@@ -19,6 +19,7 @@
  */
 package org.neo4j.kernel.impl.index.schema;
 
+import org.junit.Before;
 import org.junit.Rule;
 import org.junit.Test;
 
@@ -30,40 +31,30 @@
 
 import org.neo4j.configuration.Config;
 import org.neo4j.graphdb.mockfs.EphemeralFileSystemAbstraction;
-<<<<<<< HEAD
 import org.neo4j.internal.kernel.api.PopulationProgress;
-import org.neo4j.kernel.api.index.IndexDirectoryStructure;
-import org.neo4j.kernel.api.index.IndexProviderDescriptor;
-=======
-import org.neo4j.internal.kernel.api.schema.IndexProviderDescriptor;
 import org.neo4j.io.fs.FileSystemAbstraction;
 import org.neo4j.kernel.api.exceptions.index.IndexEntryConflictException;
 import org.neo4j.kernel.api.index.IndexDirectoryStructure;
-import org.neo4j.kernel.api.index.IndexEntryUpdate;
+import org.neo4j.kernel.api.index.IndexProviderDescriptor;
 import org.neo4j.kernel.api.index.IndexUpdater;
->>>>>>> 37521028
 import org.neo4j.kernel.api.schema.SchemaDescriptorFactory;
-import org.neo4j.kernel.impl.api.index.PhaseTracker;
 import org.neo4j.kernel.impl.index.schema.config.ConfiguredSpaceFillingCurveSettingsCache;
 import org.neo4j.kernel.impl.index.schema.config.IndexSpecificSpaceFillingCurveSettingsCache;
-<<<<<<< HEAD
-import org.neo4j.storageengine.api.IndexEntryUpdate;
-=======
 import org.neo4j.memory.LocalMemoryTracker;
 import org.neo4j.memory.MemoryAllocationTracker;
-import org.neo4j.storageengine.api.schema.IndexDescriptorFactory;
-import org.neo4j.storageengine.api.schema.PopulationProgress;
-import org.neo4j.storageengine.api.schema.StoreIndexDescriptor;
->>>>>>> 37521028
+import org.neo4j.storageengine.api.IndexEntryUpdate;
 import org.neo4j.test.Barrier;
 import org.neo4j.test.Race;
 import org.neo4j.test.rule.OtherThreadRule;
 import org.neo4j.test.rule.PageCacheAndDependenciesRule;
 
 import static org.junit.Assert.assertEquals;
+import static org.junit.Assert.assertFalse;
 import static org.junit.Assert.assertTrue;
 import static org.neo4j.kernel.api.index.IndexDirectoryStructure.directoriesByProvider;
 import static org.neo4j.kernel.api.index.IndexProvider.Monitor.EMPTY;
+import static org.neo4j.kernel.impl.api.index.PhaseTracker.nullInstance;
+import static org.neo4j.kernel.impl.index.schema.BlockStorage.Monitor.NO_MONITOR;
 import static org.neo4j.test.OtherThreadExecutor.command;
 import static org.neo4j.test.Race.throwing;
 import static org.neo4j.values.storable.Values.stringValue;
@@ -81,27 +72,23 @@
     @Rule
     public final OtherThreadRule<Void> t3 = new OtherThreadRule<>( "CLOSER" );
 
+    private IndexFiles indexFiles;
+    private FileSystemAbstraction fs;
+
+    @Before
+    public void setup()
+    {
+        fs = storage.fileSystem();
+        IndexProviderDescriptor providerDescriptor = new IndexProviderDescriptor( "test", "v1" );
+        IndexDirectoryStructure directoryStructure = directoriesByProvider( storage.directory().databaseDir() ).forProvider( providerDescriptor );
+        indexFiles = new IndexFiles.Directory( fs, directoryStructure, INDEX_DESCRIPTOR.getId() );
+    }
+
     @Test
     public void shouldAwaitMergeToBeFullyAbortedBeforeLeavingCloseMethod() throws Exception
     {
         // given
         TrappingMonitor monitor = new TrappingMonitor( false );
-<<<<<<< HEAD
-        BlockBasedIndexPopulator<GenericKey,NativeIndexValue> populator = instantiatePopulatorWithSomeData( monitor );
-
-        // when starting to merge (in a separate thread)
-        Future<Object> mergeFuture = t2.execute( command( () -> populator.scanCompleted( PhaseTracker.nullInstance ) ) );
-        // and waiting for merge to get going
-        monitor.barrier.awaitUninterruptibly();
-        // calling close here should wait for the merge future, so that checking the merge future for "done" immediately afterwards must say true
-        Future<Object> closeFuture = t3.execute( command( () -> populator.close( false ) ) );
-        t3.get().waitUntilWaiting();
-        monitor.barrier.release();
-        closeFuture.get();
-
-        // then
-        assertTrue( mergeFuture.isDone() );
-=======
         BlockBasedIndexPopulator<GenericKey,NativeIndexValue> populator = instantiatePopulator( monitor, new LocalMemoryTracker() );
         boolean closed = false;
         try
@@ -129,7 +116,6 @@
                 populator.close( true );
             }
         }
->>>>>>> 37521028
     }
 
     @Test
@@ -143,7 +129,7 @@
             populator.add( batchOfUpdates() );
 
             // when starting to merge (in a separate thread)
-            Future<Object> mergeFuture = t2.execute( command( () -> populator.scanCompleted( PhaseTracker.nullInstance ) ) );
+            Future<Object> mergeFuture = t2.execute( command( () -> populator.scanCompleted( nullInstance ) ) );
             // and waiting for merge to get going
             monitor.barrier.awaitUninterruptibly();
             // this is a bit fuzzy, but what we want is to assert that the scan doesn't represent 100% of the work
@@ -165,22 +151,6 @@
     public void shouldCorrectlyDecideToAwaitMergeDependingOnProgress() throws Throwable
     {
         // given
-<<<<<<< HEAD
-        BlockBasedIndexPopulator<GenericKey,NativeIndexValue> populator = instantiatePopulatorWithSomeData( BlockStorage.Monitor.NO_MONITOR );
-
-        // when
-        Race race = new Race();
-        race.addContestant( throwing( () -> populator.scanCompleted( PhaseTracker.nullInstance ) ) );
-        race.addContestant( throwing( () -> populator.close( false ) ) );
-        race.go();
-
-        // then regardless of who wins (close/merge) after close call returns no files should still be mapped
-        EphemeralFileSystemAbstraction ephemeralFileSystem = (EphemeralFileSystemAbstraction) storage.fileSystem();
-        ephemeralFileSystem.assertNoOpenFiles();
-    }
-
-    private BlockBasedIndexPopulator<GenericKey,NativeIndexValue> instantiatePopulatorWithSomeData( BlockStorage.Monitor monitor )
-=======
         BlockBasedIndexPopulator<GenericKey,NativeIndexValue> populator = instantiatePopulator( NO_MONITOR, new LocalMemoryTracker() );
         boolean closed = false;
         try
@@ -223,9 +193,9 @@
             // and waiting for merge to get going
             monitor.barrier.awaitUninterruptibly();
             // calling drop here should wait for the merge future and then delete index directory
-            assertTrue( fs.fileExists( indexDir ) );
-            assertTrue( fs.isDirectory( indexDir ) );
-            assertTrue( fs.listFiles( indexDir ).length > 0 );
+            assertTrue( fs.fileExists( indexFiles.getBase() ) );
+            assertTrue( fs.isDirectory( indexFiles.getBase() ) );
+            assertTrue( fs.listFiles( indexFiles.getBase() ).length > 0 );
 
             Future<Object> dropFuture = t3.execute( command( populator::drop ) );
             t3.get().waitUntilWaiting();
@@ -235,7 +205,7 @@
 
             // then
             assertTrue( mergeFuture.isDone() );
-            assertFalse( fs.fileExists( indexDir ) );
+            assertFalse( fs.fileExists( indexFiles.getBase() ) );
         }
         finally
         {
@@ -325,23 +295,14 @@
     }
 
     private BlockBasedIndexPopulator<GenericKey,NativeIndexValue> instantiatePopulator( BlockStorage.Monitor monitor, MemoryAllocationTracker memoryTracker )
->>>>>>> 37521028
-    {
-        IndexProviderDescriptor providerDescriptor = new IndexProviderDescriptor( "test", "v1" );
+    {
         Config config = Config.defaults();
         IndexSpecificSpaceFillingCurveSettingsCache spatialSettings =
                 new IndexSpecificSpaceFillingCurveSettingsCache( new ConfiguredSpaceFillingCurveSettingsCache( config ), new HashMap<>() );
         GenericLayout layout = new GenericLayout( 1, spatialSettings );
-        IndexDirectoryStructure directoryStructure = directoriesByProvider( storage.directory().directory( "schema" ) ).forProvider( providerDescriptor );
-        IndexFiles.SingleFile indexFiles = new IndexFiles.SingleFile( storage.fileSystem(), storage.directory().file( "file" ) );
         BlockBasedIndexPopulator<GenericKey,NativeIndexValue> populator =
-<<<<<<< HEAD
                 new BlockBasedIndexPopulator<GenericKey,NativeIndexValue>( storage.pageCache(), storage.fileSystem(), indexFiles, layout, EMPTY,
-                        INDEX_DESCRIPTOR, spatialSettings, false, 100, 2, monitor )
-=======
-                new BlockBasedIndexPopulator<GenericKey,NativeIndexValue>( storage.pageCache(), fs, indexFile, layout, EMPTY,
-                        INDEX_DESCRIPTOR, spatialSettings, directoryStructure, dropAction, false, 100, 2, monitor, memoryTracker )
->>>>>>> 37521028
+                        INDEX_DESCRIPTOR, spatialSettings, false, 100, 2, monitor, memoryTracker )
                 {
                     @Override
                     NativeIndexReader<GenericKey,NativeIndexValue> newReader()
