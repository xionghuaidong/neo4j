/*
 * Copyright (c) 2002-2017 "Neo Technology,"
 * Network Engine for Objects in Lund AB [http://neotechnology.com]
 *
 * This file is part of Neo4j.
 *
 * Neo4j is free software: you can redistribute it and/or modify
 * it under the terms of the GNU General Public License as published by
 * the Free Software Foundation, either version 3 of the License, or
 * (at your option) any later version.
 *
 * This program is distributed in the hope that it will be useful,
 * but WITHOUT ANY WARRANTY; without even the implied warranty of
 * MERCHANTABILITY or FITNESS FOR A PARTICULAR PURPOSE.  See the
 * GNU General Public License for more details.
 *
 * You should have received a copy of the GNU General Public License
 * along with this program.  If not, see <http://www.gnu.org/licenses/>.
 */
package org.neo4j.kernel.impl.transaction.log.checkpoint;

import org.junit.AfterClass;
import org.junit.BeforeClass;
import org.junit.Test;

import java.io.Flushable;
import java.io.IOException;
import java.util.concurrent.CountDownLatch;
import java.util.concurrent.ExecutorService;
import java.util.concurrent.Executors;
import java.util.concurrent.Future;
import java.util.concurrent.TimeUnit;
import java.util.concurrent.atomic.AtomicBoolean;

import org.neo4j.helpers.collection.Iterators;
import org.neo4j.io.pagecache.IOLimiter;
import org.neo4j.kernel.impl.store.UnderlyingStorageException;
import org.neo4j.kernel.internal.DatabaseHealth;
import org.neo4j.test.DoubleLatch;
import org.neo4j.test.OnDemandJobScheduler;
import org.neo4j.test.OtherThreadExecutor;
import org.neo4j.test.OtherThreadExecutor.WorkerCommand;

import static org.junit.Assert.assertEquals;
import static org.junit.Assert.assertNotNull;
import static org.junit.Assert.assertNull;
import static org.junit.Assert.assertTrue;
import static org.junit.Assert.fail;
import static org.mockito.Matchers.any;
import static org.mockito.Matchers.eq;
import static org.mockito.Mockito.mock;
import static org.mockito.Mockito.spy;
import static org.mockito.Mockito.times;
import static org.mockito.Mockito.verify;
import static org.mockito.Mockito.verifyNoMoreInteractions;
import static org.mockito.Mockito.verifyZeroInteractions;
import static org.mockito.Mockito.when;
import static org.neo4j.scheduler.JobScheduler.Groups.checkPoint;

public class CheckPointSchedulerTest
{
    private final IOLimiter ioLimiter = mock( IOLimiter.class );
    private final CheckPointer checkPointer = mock( CheckPointer.class );
    private final OnDemandJobScheduler jobScheduler = spy( new OnDemandJobScheduler() );
    private final DatabaseHealth health = mock( DatabaseHealth.class );

    private static ExecutorService executor;

    @BeforeClass
    public static void setUpExecutor()
    {
        executor = Executors.newCachedThreadPool();
    }

    @AfterClass
    public static void tearDownExecutor() throws InterruptedException
    {
        executor.shutdown();
        executor.awaitTermination( 30, TimeUnit.SECONDS );
    }

    @Test
    public void shouldScheduleTheCheckPointerJobOnStart() throws Throwable
    {
        // given
        CheckPointScheduler scheduler = new CheckPointScheduler( checkPointer, ioLimiter, jobScheduler, 20L, health );

        assertNull( jobScheduler.getJob() );

        // when
        scheduler.start();

        // then
        assertNotNull( jobScheduler.getJob() );
        verify( jobScheduler, times( 1 ) ).schedule( eq( checkPoint ), any( Runnable.class ),
                eq( 20L ), eq( TimeUnit.MILLISECONDS ) );
    }

    @Test
    public void shouldRescheduleTheJobAfterARun() throws Throwable
    {
        // given
        CheckPointScheduler scheduler = new CheckPointScheduler( checkPointer, ioLimiter, jobScheduler, 20L, health );

        assertNull( jobScheduler.getJob() );

        scheduler.start();

        Runnable scheduledJob = jobScheduler.getJob();
        assertNotNull( scheduledJob );

        // when
        jobScheduler.runJob();

        // then
        verify( jobScheduler, times( 2 ) ).schedule( eq( checkPoint ), any( Runnable.class ),
                eq( 20L ), eq( TimeUnit.MILLISECONDS ) );
        verify( checkPointer, times( 1 ) ).checkPointIfNeeded( any( TriggerInfo.class ) );
        assertEquals( scheduledJob, jobScheduler.getJob() );
    }

    @Test
    public void shouldNotRescheduleAJobWhenStopped() throws Throwable
    {
        // given
        CheckPointScheduler scheduler = new CheckPointScheduler( checkPointer, ioLimiter, jobScheduler, 20L, health );

        assertNull( jobScheduler.getJob() );

        scheduler.start();

        assertNotNull( jobScheduler.getJob() );

        // when
        scheduler.stop();

        // then
        assertNull( jobScheduler.getJob() );
    }

    @Test
    public void stoppedJobCantBeInvoked() throws Throwable
    {
        CheckPointScheduler scheduler = new CheckPointScheduler( checkPointer, ioLimiter, jobScheduler, 10L, health );
        scheduler.start();
        jobScheduler.runJob();

        // verify checkpoint was triggered
        verify( checkPointer ).checkPointIfNeeded( any( TriggerInfo.class ) );

        // simulate scheduled run that was triggered just before stop
        scheduler.stop();
        scheduler.start();
        jobScheduler.runJob();

        // checkpointer should not be invoked now because job stopped
        verifyNoMoreInteractions( checkPointer );
    }

    // Timeout as fallback safety if test deadlocks
    @Test( timeout = 60_000 )
    public void shouldWaitOnStopUntilTheRunningCheckpointIsDone() throws Throwable
    {
        // given
        final AtomicBoolean stoppedCompleted = new AtomicBoolean();
        final DoubleLatch checkPointerLatch = new DoubleLatch( 1 );
        OtherThreadExecutor<Void> otherThreadExecutor = new OtherThreadExecutor<>( "scheduler stopper", null );
        CheckPointer checkPointer = new CheckPointer()
        {
            @Override
            public long checkPointIfNeeded( TriggerInfo triggerInfo ) throws IOException
            {
                checkPointerLatch.startAndWaitForAllToStart();
                checkPointerLatch.waitForAllToFinish();
                return 42;
            }

            @Override
            public long tryCheckPoint( TriggerInfo triggerInfo ) throws IOException
            {
                throw new RuntimeException( "this should have not been called" );
            }

            @Override
            public long forceCheckPoint( TriggerInfo triggerInfo ) throws IOException
            {
                throw new RuntimeException( "this should have not been called" );
            }

            @Override
            public long lastCheckPointedTransactionId()
            {
                return 42;
            }
        };

        final CheckPointScheduler scheduler = new CheckPointScheduler( checkPointer, ioLimiter, jobScheduler, 20L, health );

        // when
        scheduler.start();

<<<<<<< HEAD
        Future<?> runCheckPointer = executor.submit( jobScheduler::runJob );
        checkPointerLatch.waitForAllToStart();

        Future<?> stopSchedulerFuture = executor.submit( () -> stopScheduler( stoppedCompleted, scheduler ) );

        checkPointerLatch.finish();
        runCheckPointer.get();

        stopSchedulerFuture.get();
        assertTrue( stoppedCompleted.get() );
=======
        Thread runCheckPointer = new Thread( jobScheduler::runJob );
        runCheckPointer.start();

        checkPointerLatch.waitForAllToStart();

        otherThreadExecutor.executeDontWait( (WorkerCommand<Void,Void>) state ->
        {
            try
            {
                scheduler.stop();
                stoppedCompleted.set( true );
            }
            catch ( Throwable throwable )
            {
                ex.set( throwable );
            }
            return null;
        } );
        otherThreadExecutor.waitUntilWaiting( details -> details.isAt( CheckPointScheduler.class, "waitOngoingCheckpointCompletion" ) );

        // then
        assertFalse( stoppedCompleted.get() );

        checkPointerLatch.finish();
        runCheckPointer.join();

        while ( !stoppedCompleted.get() )
        {
            Thread.sleep( 1 );
        }
        otherThreadExecutor.close();

        assertNull( ex.get() );
>>>>>>> 02165bec
    }

    @Test
    public void shouldContinueThroughSporadicFailures() throws Throwable
    {
        // GIVEN
        ControlledCheckPointer checkPointer = new ControlledCheckPointer();
        CheckPointScheduler scheduler = new CheckPointScheduler( checkPointer, ioLimiter, jobScheduler, 1, health );
        scheduler.start();

        // WHEN/THEN
        for ( int i = 0; i < CheckPointScheduler.MAX_CONSECUTIVE_FAILURES_TOLERANCE * 2; i++ )
        {
            // Fail
            checkPointer.fail = true;
            jobScheduler.runJob();
            verifyZeroInteractions( health );

            // Succeed
            checkPointer.fail = false;
            jobScheduler.runJob();
            verifyZeroInteractions( health );
        }
    }

    @Test( timeout = 10_000 )
    public void checkpointOnStopShouldFlushAsFastAsPossible() throws Throwable
    {
        CheckableIOLimiter ioLimiter = new CheckableIOLimiter();
        CountDownLatch checkPointerLatch = new CountDownLatch( 1 );
        WaitUnlimitedCheckPointer checkPointer = new WaitUnlimitedCheckPointer( ioLimiter, checkPointerLatch );
        CheckPointScheduler scheduler = new CheckPointScheduler( checkPointer, ioLimiter, jobScheduler, 0L, health );
        scheduler.start();

        Future<?> checkpointerStarter = executor.submit( jobScheduler::runJob );

        checkPointerLatch.await();
        scheduler.stop();
        checkpointerStarter.get();

        assertTrue( "Checkpointer should be created.", checkPointer.isCheckpointCreated() );
        assertTrue( "Limiter should be enabled in the end.", ioLimiter.isLimitEnabled() );
    }

    @Test
    public void shouldCausePanicAfterSomeFailures() throws Throwable
    {
        // GIVEN
        RuntimeException[] failures = new RuntimeException[] {
                new RuntimeException( "First" ),
                new RuntimeException( "Second" ),
                new RuntimeException( "Third" ) };
        when( checkPointer.checkPointIfNeeded( any( TriggerInfo.class ) ) ).thenThrow( failures );
        CheckPointScheduler scheduler = new CheckPointScheduler( checkPointer, ioLimiter, jobScheduler, 1, health );
        scheduler.start();

        // WHEN
        for ( int i = 0; i < CheckPointScheduler.MAX_CONSECUTIVE_FAILURES_TOLERANCE - 1; i++ )
        {
            jobScheduler.runJob();
            verifyZeroInteractions( health );
        }

        try
        {
            jobScheduler.runJob();
            fail( "Should have failed" );
        }
        catch ( UnderlyingStorageException e )
        {
            // THEN
            assertEquals( Iterators.asSet( failures ), Iterators.asSet( e.getSuppressed() ) );
            verify( health ).panic( e );
        }
    }

    private void stopScheduler( AtomicBoolean stoppedCompleted, CheckPointScheduler scheduler )
    {
        try
        {
            scheduler.stop();
            stoppedCompleted.set( true );
        }
        catch ( Throwable t )
        {
            throw new RuntimeException( t );
        }
    }

    private static class ControlledCheckPointer implements CheckPointer
    {
        volatile boolean fail;

        @Override
        public long checkPointIfNeeded( TriggerInfo triggerInfo ) throws IOException
        {
            if ( fail )
            {
                throw new IOException( "Just failing" );
            }
            return 1;
        }

        @Override
        public long tryCheckPoint( TriggerInfo triggerInfo ) throws IOException
        {
            throw new UnsupportedOperationException();
        }

        @Override
        public long forceCheckPoint( TriggerInfo triggerInfo ) throws IOException
        {
            throw new UnsupportedOperationException();
        }

        @Override
        public long lastCheckPointedTransactionId()
        {
            throw new UnsupportedOperationException();
        }
    }

    private static class CheckableIOLimiter implements IOLimiter
    {
        private volatile boolean limitEnabled;

        @Override
        public long maybeLimitIO( long previousStamp, int recentlyCompletedIOs, Flushable flushable ) throws IOException
        {
            return 0;
        }

        @Override
        public void disableLimit()
        {
            limitEnabled = false;
        }

        @Override
        public void enableLimit()
        {
            limitEnabled = true;
        }

        boolean isLimitEnabled()
        {
            return limitEnabled;
        }
    }

    private static class WaitUnlimitedCheckPointer implements CheckPointer
    {
        private final CheckableIOLimiter ioLimiter;
        private final CountDownLatch latch;
        private volatile boolean checkpointCreated;

        WaitUnlimitedCheckPointer( CheckableIOLimiter ioLimiter, CountDownLatch latch )
        {
            this.ioLimiter = ioLimiter;
            this.latch = latch;
            checkpointCreated = false;
        }

        @Override
        public long checkPointIfNeeded( TriggerInfo triggerInfo ) throws IOException
        {
            latch.countDown();
            while ( ioLimiter.isLimitEnabled() )
            {
                //spin while limiter enabled
            }
            checkpointCreated = true;
            return 42;
        }

        @Override
        public long tryCheckPoint( TriggerInfo triggerInfo ) throws IOException
        {
            throw new UnsupportedOperationException( "This should have not been called" );
        }

        @Override
        public long forceCheckPoint( TriggerInfo triggerInfo ) throws IOException
        {
            throw new UnsupportedOperationException( "This should have not been called" );
        }

        @Override
        public long lastCheckPointedTransactionId()
        {
            return 0;
        }

        boolean isCheckpointCreated()
        {
            return checkpointCreated;
        }
    }
}<|MERGE_RESOLUTION|>--- conflicted
+++ resolved
@@ -31,6 +31,7 @@
 import java.util.concurrent.Future;
 import java.util.concurrent.TimeUnit;
 import java.util.concurrent.atomic.AtomicBoolean;
+import java.util.concurrent.atomic.AtomicReference;
 
 import org.neo4j.helpers.collection.Iterators;
 import org.neo4j.io.pagecache.IOLimiter;
@@ -42,6 +43,7 @@
 import org.neo4j.test.OtherThreadExecutor.WorkerCommand;
 
 import static org.junit.Assert.assertEquals;
+import static org.junit.Assert.assertFalse;
 import static org.junit.Assert.assertNotNull;
 import static org.junit.Assert.assertNull;
 import static org.junit.Assert.assertTrue;
@@ -162,6 +164,7 @@
     public void shouldWaitOnStopUntilTheRunningCheckpointIsDone() throws Throwable
     {
         // given
+        final AtomicReference<Throwable> ex = new AtomicReference<>();
         final AtomicBoolean stoppedCompleted = new AtomicBoolean();
         final DoubleLatch checkPointerLatch = new DoubleLatch( 1 );
         OtherThreadExecutor<Void> otherThreadExecutor = new OtherThreadExecutor<>( "scheduler stopper", null );
@@ -199,18 +202,6 @@
         // when
         scheduler.start();
 
-<<<<<<< HEAD
-        Future<?> runCheckPointer = executor.submit( jobScheduler::runJob );
-        checkPointerLatch.waitForAllToStart();
-
-        Future<?> stopSchedulerFuture = executor.submit( () -> stopScheduler( stoppedCompleted, scheduler ) );
-
-        checkPointerLatch.finish();
-        runCheckPointer.get();
-
-        stopSchedulerFuture.get();
-        assertTrue( stoppedCompleted.get() );
-=======
         Thread runCheckPointer = new Thread( jobScheduler::runJob );
         runCheckPointer.start();
 
@@ -244,7 +235,6 @@
         otherThreadExecutor.close();
 
         assertNull( ex.get() );
->>>>>>> 02165bec
     }
 
     @Test
@@ -321,19 +311,6 @@
         }
     }
 
-    private void stopScheduler( AtomicBoolean stoppedCompleted, CheckPointScheduler scheduler )
-    {
-        try
-        {
-            scheduler.stop();
-            stoppedCompleted.set( true );
-        }
-        catch ( Throwable t )
-        {
-            throw new RuntimeException( t );
-        }
-    }
-
     private static class ControlledCheckPointer implements CheckPointer
     {
         volatile boolean fail;
