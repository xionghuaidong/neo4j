/**
 * Copyright (c) 2002-2014 "Neo Technology,"
 * Network Engine for Objects in Lund AB [http://neotechnology.com]
 *
 * This file is part of Neo4j.
 *
 * Neo4j is free software: you can redistribute it and/or modify
 * it under the terms of the GNU General Public License as published by
 * the Free Software Foundation, either version 3 of the License, or
 * (at your option) any later version.
 *
 * This program is distributed in the hope that it will be useful,
 * but WITHOUT ANY WARRANTY; without even the implied warranty of
 * MERCHANTABILITY or FITNESS FOR A PARTICULAR PURPOSE.  See the
 * GNU General Public License for more details.
 *
 * You should have received a copy of the GNU General Public License
 * along with this program.  If not, see <http://www.gnu.org/licenses/>.
 */
package org.neo4j.test;

import java.io.File;
import java.util.HashMap;
import java.util.Map;
import java.util.concurrent.ConcurrentHashMap;

<<<<<<< HEAD
import org.neo4j.helpers.Function;
=======
import org.neo4j.graphdb.factory.GraphDatabaseFactoryState;
>>>>>>> 126745c3
import org.neo4j.helpers.Service;
import org.neo4j.helpers.collection.Iterables;
import org.neo4j.kernel.EmbeddedGraphDatabase;
import org.neo4j.kernel.configuration.Config;
import org.neo4j.kernel.extension.KernelExtensionFactory;
import org.neo4j.kernel.impl.cache.CacheProvider;
import org.neo4j.kernel.impl.nioneo.store.FileSystemAbstraction;
import org.neo4j.kernel.impl.transaction.xaframework.TransactionInterceptorProvider;
import org.neo4j.kernel.impl.util.StringLogger;
import org.neo4j.kernel.logging.Logging;
import org.neo4j.kernel.logging.SingleLoggingService;
import org.neo4j.test.impl.EphemeralFileSystemAbstraction;

import static org.neo4j.graphdb.factory.GraphDatabaseSettings.use_memory_mapped_buffers;
import static org.neo4j.helpers.Settings.FALSE;
import static org.neo4j.helpers.Settings.TRUE;
import static org.neo4j.kernel.InternalAbstractGraphDatabase.Configuration.ephemeral;
import static org.neo4j.test.GraphDatabaseServiceCleaner.cleanDatabaseContent;

/**
 * A database meant to be used in unit tests. It will always be empty on start.
 */
public class ImpermanentGraphDatabase extends EmbeddedGraphDatabase
{
    /**
     * If enabled will track unclosed database instances in tests. The place of instantiation
     * will get printed in an exception with the message "Unclosed database instance".
     */
    private static boolean TRACK_UNCLOSED_DATABASE_INSTANCES = false;
    private static final Map<File, Exception> startedButNotYetClosed = new ConcurrentHashMap<>();
    
    protected static final String PATH = "target/test-data/impermanent-db";

    /**
     * This is deprecated. Use {@link TestGraphDatabaseFactory} instead
     */
    @Deprecated
    public ImpermanentGraphDatabase()
    {
        this( new HashMap<String, String>() );
    }

    /*
     * TODO this shouldn't be here. It so happens however that some tests may use the database
     * directory as the path to store stuff and in this case we need to define the path explicitly,
     * otherwise we end up writing outside the workspace and hence leave stuff behind.
     * The other option is to explicitly remove all files present on startup. Either way,
     * the fact that this discussion takes place is indication that things are inconsistent,
     * since an ImpermanentGraphDatabase should not have any mention of a store directory in
     * any case.
     */
    public ImpermanentGraphDatabase( String storeDir )
    {
        this( storeDir, withForcedInMemoryConfiguration( new HashMap<String, String>() ) );
    }

    /**
     * This is deprecated. Use {@link TestGraphDatabaseFactory} instead
     */
    @Deprecated
    public ImpermanentGraphDatabase( Map<String, String> params )
    {
        this( PATH, withForcedInMemoryConfiguration( params ) );
    }

    /**
     * This is deprecated. Use {@link TestGraphDatabaseFactory} instead
     */
    @Deprecated
    public ImpermanentGraphDatabase( String storeDir, Map<String, String> params )
    {
        this( storeDir, withForcedInMemoryConfiguration( params ),
                Iterables.<KernelExtensionFactory<?>, KernelExtensionFactory>cast( Service.load(
                        KernelExtensionFactory.class ) ),
                Service.load( CacheProvider.class ),
                Service.load( TransactionInterceptorProvider.class )
        );
    }

    /**
     * This is deprecated. Use {@link TestGraphDatabaseFactory} instead
     */
    @Deprecated
    public ImpermanentGraphDatabase( Map<String, String> params,
                                     Iterable<KernelExtensionFactory<?>> kernelExtensions,
                                     Iterable<CacheProvider> cacheProviders,
                                     Iterable<TransactionInterceptorProvider> transactionInterceptorProviders )
    {
        this( PATH, params, kernelExtensions, cacheProviders, transactionInterceptorProviders );
    }

    /**
     * This is deprecated. Use {@link TestGraphDatabaseFactory} instead
     */
    @Deprecated
    public ImpermanentGraphDatabase( String storeDir, Map<String, String> params,
                                     Iterable<KernelExtensionFactory<?>> kernelExtensions,
                                     Iterable<CacheProvider> cacheProviders,
                                     Iterable<TransactionInterceptorProvider> transactionInterceptorProviders )
    {
        this( storeDir, withForcedInMemoryConfiguration( params ),
                getDependencies( kernelExtensions, cacheProviders, transactionInterceptorProviders ) );
    }

    private static Dependencies getDependencies(
            Iterable<KernelExtensionFactory<?>> kernelExtensions,
            Iterable<CacheProvider> cacheProviders,
            Iterable<TransactionInterceptorProvider> transactionInterceptorProviders )
    {
        GraphDatabaseFactoryState state = new GraphDatabaseFactoryState();
        state.setKernelExtensions( kernelExtensions );
        state.setCacheProviders( cacheProviders );
        state.setTransactionInterceptorProviders( transactionInterceptorProviders );
        return state.databaseDependencies();
    }

    protected ImpermanentGraphDatabase( String storeDir, Map<String, String> params, Dependencies dependencies )
    {
        super( storeDir, withForcedInMemoryConfiguration( params ), dependencies );
        trackUnclosedUse( storeDir );
    }

<<<<<<< HEAD
    @Deprecated
    public ImpermanentGraphDatabase( Config config, Function<Config, Logging> loggingProvider,
                                     Iterable<KernelExtensionFactory<?>> kernelExtensions,
                                     Iterable<CacheProvider> cacheProviders,
                                     Iterable<TransactionInterceptorProvider> txInterceptorProviders )
    {
        super( config, loggingProvider, kernelExtensions, cacheProviders, txInterceptorProviders );
        trackUnclosedUse( PATH );
    }

=======
>>>>>>> 126745c3
    private void trackUnclosedUse( String path )
    {
        if ( TRACK_UNCLOSED_DATABASE_INSTANCES )
        {
            Exception testThatDidNotCloseDb = startedButNotYetClosed.put( new File( path ),
                    new Exception( "Unclosed database instance" ) );
            if ( testThatDidNotCloseDb != null )
            {
                testThatDidNotCloseDb.printStackTrace();
            }
        }
    }

    @Override
    public void shutdown()
    {
        if ( TRACK_UNCLOSED_DATABASE_INSTANCES )
        {
            startedButNotYetClosed.remove( new File( getStoreDir() ) );
        }

        super.shutdown();
    }

    @Override
    protected FileSystemAbstraction createFileSystemAbstraction()
    {
        return life.add( new EphemeralFileSystemAbstraction() );
    }

    private static Map<String, String> withForcedInMemoryConfiguration( Map<String, String> params )
    {
        // Because EphemeralFileChannel doesn't support memory mapping
        Map<String, String> result = new HashMap<>( params );
        result.put( use_memory_mapped_buffers.name(), FALSE );

        // To signal to index provides that we should be in-memory
        result.put( ephemeral.name(), TRUE );
        return result;
    }

    @Override
    protected Logging createLogging()
    {
        return life.add( new SingleLoggingService( StringLogger.loggerDirectory( fileSystem, storeDir ) ) );
    }

    public void cleanContent()
    {
        cleanDatabaseContent( this );
    }
}<|MERGE_RESOLUTION|>--- conflicted
+++ resolved
@@ -24,15 +24,10 @@
 import java.util.Map;
 import java.util.concurrent.ConcurrentHashMap;
 
-<<<<<<< HEAD
-import org.neo4j.helpers.Function;
-=======
 import org.neo4j.graphdb.factory.GraphDatabaseFactoryState;
->>>>>>> 126745c3
 import org.neo4j.helpers.Service;
 import org.neo4j.helpers.collection.Iterables;
 import org.neo4j.kernel.EmbeddedGraphDatabase;
-import org.neo4j.kernel.configuration.Config;
 import org.neo4j.kernel.extension.KernelExtensionFactory;
 import org.neo4j.kernel.impl.cache.CacheProvider;
 import org.neo4j.kernel.impl.nioneo.store.FileSystemAbstraction;
@@ -59,7 +54,7 @@
      */
     private static boolean TRACK_UNCLOSED_DATABASE_INSTANCES = false;
     private static final Map<File, Exception> startedButNotYetClosed = new ConcurrentHashMap<>();
-    
+
     protected static final String PATH = "target/test-data/impermanent-db";
 
     /**
@@ -145,25 +140,12 @@
         return state.databaseDependencies();
     }
 
-    protected ImpermanentGraphDatabase( String storeDir, Map<String, String> params, Dependencies dependencies )
+    public ImpermanentGraphDatabase( String storeDir, Map<String, String> params, Dependencies dependencies )
     {
         super( storeDir, withForcedInMemoryConfiguration( params ), dependencies );
         trackUnclosedUse( storeDir );
     }
 
-<<<<<<< HEAD
-    @Deprecated
-    public ImpermanentGraphDatabase( Config config, Function<Config, Logging> loggingProvider,
-                                     Iterable<KernelExtensionFactory<?>> kernelExtensions,
-                                     Iterable<CacheProvider> cacheProviders,
-                                     Iterable<TransactionInterceptorProvider> txInterceptorProviders )
-    {
-        super( config, loggingProvider, kernelExtensions, cacheProviders, txInterceptorProviders );
-        trackUnclosedUse( PATH );
-    }
-
-=======
->>>>>>> 126745c3
     private void trackUnclosedUse( String path )
     {
         if ( TRACK_UNCLOSED_DATABASE_INSTANCES )
