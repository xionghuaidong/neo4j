--- conflicted
+++ resolved
@@ -508,15 +508,12 @@
     result.toList should equal(List(Map("nodes" -> List(nodes("source"), nodes("node3"), nodes("node4"), nodes("target")))))
   }
 
-<<<<<<< HEAD
-  test("shortest path should work with predicates that reference shortestPath relationship variable") {
-=======
   test("shortest path should work with predicates that can be applied to node expanders and include dependencies on execution context") {
     val nodes = largerShortestPathModel()
 
     val query = """PROFILE CYPHER
                   |MATCH (a:A), (b:D)
-                  |MATCH p = shortestPath((a)-[rs:REL*]->(b))
+                  |MATCH p = shortestPath((a)-[:REL*]->(b))
                   |WHERE ALL(n in nodes(p) WHERE exists(n.name) AND a.name = 'Donald Duck') AND b.name = 'Daisy Duck'
                   |RETURN nodes(p) AS nodes
                 """.stripMargin
@@ -543,8 +540,7 @@
     result.toList should equal(List(Map("nodes" -> List(nodes("Donald"), nodes("Huey"), nodes("Dewey"), nodes("Louie"), nodes("Daisy")))))
   }
 
-  test("shortest path should work with predicates that reference shortestPath relationship identifier") {
->>>>>>> 29cd46da
+  test("shortest path should work with predicates that reference shortestPath relationship variable") {
     val nodes = shortestPathModel()
 
     val query = """PROFILE CYPHER
