/*
 * Copyright (c) 2002-2016 "Neo Technology,"
 * Network Engine for Objects in Lund AB [http://neotechnology.com]
 *
 * This file is part of Neo4j.
 *
 * Neo4j is free software: you can redistribute it and/or modify
 * it under the terms of the GNU General Public License as published by
 * the Free Software Foundation, either version 3 of the License, or
 * (at your option) any later version.
 *
 * This program is distributed in the hope that it will be useful,
 * but WITHOUT ANY WARRANTY; without even the implied warranty of
 * MERCHANTABILITY or FITNESS FOR A PARTICULAR PURPOSE.  See the
 * GNU General Public License for more details.
 *
 * You should have received a copy of the GNU General Public License
 * along with this program.  If not, see <http://www.gnu.org/licenses/>.
 */
package org.neo4j.internal.cypher.acceptance

import org.neo4j.cypher.{SyntaxException, NewPlannerTestSupport, ExecutionEngineFunSuite}
import org.neo4j.graphdb.Node

class AggregationAcceptanceTest extends ExecutionEngineFunSuite with NewPlannerTestSupport {

  test("should handle aggregates inside non aggregate expressions") {
    executeWithAllPlannersAndCompatibilityMode(
      "MATCH (a { name: 'Andres' })<-[:FATHER]-(child) RETURN {foo:a.name='Andres',kids:collect(child.name)}"
    ).toList
  }

  test ("should be able to count nodes") {
    val a = createLabeledNode("Start")
    val b1 = createNode()
    val b2 = createNode()
    relate(a, b1, "A")
    relate(a, b2, "A")

    val result = executeWithAllPlannersAndCompatibilityMode(
      s"match (a:Start)-[rel]->(b) return a, count(*)"
    )

    result.toList should equal(List(Map("a" -> a, "count(*)" -> 2)))
  }

  test("should sort on aggregated function and normal property") {
    createNode(Map("name" -> "andres", "division" -> "Sweden"))
    createNode(Map("name" -> "michael", "division" -> "Germany"))
    createNode(Map("name" -> "jim", "division" -> "England"))
    createNode(Map("name" -> "mattias", "division" -> "Sweden"))

    val result = executeWithAllPlannersAndCompatibilityMode(
      """match (n)
        |return n.division, count(*)
        |order by count(*) DESC, n.division ASC""".stripMargin
    )
    result.toList should equal(List(
      Map("n.division" -> "Sweden", "count(*)" -> 2),
      Map("n.division" -> "England", "count(*)" -> 1),
      Map("n.division" -> "Germany", "count(*)" -> 1)))
  }

  test("should aggregate on properties") {
    createNode(Map("x" -> 33))
    createNode(Map("x" -> 33))
    createNode(Map("x" -> 42))

    val result = executeWithAllPlannersAndCompatibilityMode("match (n) return n.x, count(*)")

    result.toList should equal(List(Map("n.x" -> 42, "count(*)" -> 1), Map("n.x" -> 33, "count(*)" -> 2)))
  }

  test("should count non null values") {
    createNode(Map("y" -> "a", "x" -> 33))
    createNode(Map("y" -> "a"))
    createNode(Map("y" -> "b", "x" -> 42))

    val result = executeWithAllPlannersAndCompatibilityMode("match (n) return n.y, count(n.x)")

    result.toSet should equal(Set(Map("n.y" -> "a", "count(n.x)" -> 1), Map("n.y" -> "b", "count(n.x)" -> 1)))
  }

  test("should sum non null values") {
    createNode(Map("y" -> "a", "x" -> 33))
    createNode(Map("y" -> "a"))
    createNode(Map("y" -> "a", "x" -> 42))

    val result = executeWithAllPlannersAndCompatibilityMode("match (n) return n.y, sum(n.x)")

    result.toList should contain(Map("n.y" -> "a", "sum(n.x)" -> 75))
  }

  test("should handle aggregation on functions") {
    val a = createLabeledNode("Start")
    val b = createNode()
    val c = createNode()
    relate(a, b)
    relate(a, c)

    val result = executeWithAllPlannersAndCompatibilityMode(
      """match p = (a:Start)-[*]-> (b)
        |return b, avg(length(p))""".stripMargin)

    result.columnAs[Node]("b").toSet should equal (Set(b, c))
  }

  test("should be able to do distinct on unbound node") {
    val result = executeWithAllPlannersAndCompatibilityMode("optional match (a) return count(distinct a)")
    result.toList should equal (List(Map("count(distinct a)" -> 0)))
  }

  test("shouldBeAbleToDoDistinctOnNull") {
    createNode()

    val result = executeWithAllPlannersAndCompatibilityMode("match (a) return count(distinct a.foo)")
    result.toList should equal (List(Map("count(distinct a.foo)" -> 0)))
  }

  test("should aggregate on array values") {
    createNode("color" -> Array("red"))
    createNode("color" -> Array("blue"))
    createNode("color" -> Array("red"))

    val result = executeWithAllPlannersAndCompatibilityMode("match (a) return distinct a.color, count(*)").toList
    result.foreach { x =>
      val c = x("a.color").asInstanceOf[Array[_]]

      c.toList match {
        case List("red")  => x("count(*)") should equal (2)
        case List("blue") => x("count(*)") should equal (1)
        case _            => fail("wut?")
      }
    }
  }

  test("aggregates in aggregates should fail") {
    createNode()

    intercept[SyntaxException](executeWithAllPlannersAndCompatibilityMode("match (a) return count(count(*))").toList)
  }

  test("aggregates should be possible to use with arithmetics") {
    createNode()

    val result = executeWithAllPlannersAndCompatibilityMode("match (a) return count(*) * 10").toList
    result should equal (List(Map("count(*) * 10" -> 10)))
  }

  test("aggregates should be possible to order by arithmetics") {
    createLabeledNode("A")
    createLabeledNode("X")
    createLabeledNode("X")

    val result = executeWithAllPlannersAndCompatibilityMode("match (a:A), (b:X) return count(a) * 10 + count(b) * 5 as X order by X").toList
    result should equal (List(Map("X" -> 30)))
  }

  test("should handle multiple aggregates on the same node") {
    //WHEN
    val a = createNode()
    val result = executeWithAllPlannersAndCompatibilityMode("match (n) return count(n), collect(n)")

    //THEN
    result.toList should equal (List(Map("count(n)" -> 1, "collect(n)" -> Seq(a))))
  }

  test("simple counting of nodes works as expected") {

    graph.inTx {
      (1 to 100).foreach {
        x => createNode()
      }
    }

    //WHEN
    val result = executeWithAllPlannersAndCompatibilityMode("match (n) return count(*)")

    //THEN
    result.toList should equal (List(Map("count(*)" -> 100)))
  }

  test("aggregation around named paths works") {
    val a = createNode()
    val b = createNode()
    val c = createNode()
    val d = createNode()
    val e = createNode()
    val f = createNode()

    relate(a, b)

    relate(c, d)
    relate(d, e)
    relate(e, f)

    val result = executeWithAllPlannersAndCompatibilityMode(
      """match p = (a)-[*]->(b)
        |return collect(nodes(p)) as paths, length(p) as l order by length(p)""".stripMargin)

    val expected =
      List(Map[String, Any]("l" -> 1, "paths" -> List(List(a, b), List(c, d), List(d, e), List(e, f))),
           Map[String, Any]("l" -> 2, "paths" -> List(List(c, d, e), List(d, e, f))),
           Map[String, Any]("l" -> 3, "paths" -> List(List(c, d, e, f))))

    result.toList should be (expected)
  }

  test("combine min with aggregation") {
    // given
    val a = createLabeledNode(Map("name" -> "a"), "T")
    val b = createLabeledNode(Map("name" -> "b"), "T")
    val c = createLabeledNode(Map("name" -> "c"), "T")
    relate(a, b, "R")
    relate(a, c, "R")
    relate(c, b, "R")

    // when
    val query =
      """MATCH p=(a:T {name: "a"})-[:R*]-(other: T)
        |WHERE other <> a WITH a, other, min(length(p)) AS len
        |RETURN a.name as name, collect(other.name) AS others, len;""".stripMargin
    val result = executeWithAllPlannersAndCompatibilityMode(query)

    //then
    result.toList should equal(Seq(Map("name" -> "a", "others" -> Seq("c", "b"), "len" -> 1 )))
  }

  test("should handle subexpression in aggregation also occuring as standalone expression with nested aggregation in a literal map") {
    // There was a bug in the isolateAggregation AST rewriter that was triggered by this somewhat unusual case
    val a = createLabeledNode("A")
    val b = createLabeledNode(Map("prop" -> 42), "B")

    val query =
      """|MATCH (a:A), (b:B)
         |RETURN
         |coalesce(a.prop, b.prop) AS foo,
         |b.prop AS bar,
         |{
         |    y: count(b)
         |} AS baz""".stripMargin

    val result = executeWithCostPlannerOnly(query)

    result.toList should equal(List(Map("foo" -> 42, "bar" -> 42, "baz" -> Map("y" -> 1))))
  }

<<<<<<< HEAD
  test("should not project too much when aggregating in a WITH before merge and after a WITH with filter") {
    val n = createLabeledNode(Map("prop" -> 42), "A")

    val query =
      """|UNWIND [42] as props
         |WITH props WHERE props > 32
         |WITH distinct props as p
         |MERGE (a:A {prop:p})
         |RETURN a.prop as prop""".stripMargin

    val result = executeWithAllPlannersAndCompatibilityMode(query)

    result.toList should equal(List(Map("prop" -> 42)))
=======
  test("should not overflow when doing summation") {
    executeWithAllPlanners("unwind range(1000000,2000000) as i with i limit 3000 return sum(i)").toList should equal(
      List(Map("sum(i)" -> 3004498500L)))
>>>>>>> d47c6f05
  }
}<|MERGE_RESOLUTION|>--- conflicted
+++ resolved
@@ -245,7 +245,6 @@
     result.toList should equal(List(Map("foo" -> 42, "bar" -> 42, "baz" -> Map("y" -> 1))))
   }
 
-<<<<<<< HEAD
   test("should not project too much when aggregating in a WITH before merge and after a WITH with filter") {
     val n = createLabeledNode(Map("prop" -> 42), "A")
 
@@ -259,10 +258,10 @@
     val result = executeWithAllPlannersAndCompatibilityMode(query)
 
     result.toList should equal(List(Map("prop" -> 42)))
-=======
+  }
+
   test("should not overflow when doing summation") {
     executeWithAllPlanners("unwind range(1000000,2000000) as i with i limit 3000 return sum(i)").toList should equal(
       List(Map("sum(i)" -> 3004498500L)))
->>>>>>> d47c6f05
   }
 }