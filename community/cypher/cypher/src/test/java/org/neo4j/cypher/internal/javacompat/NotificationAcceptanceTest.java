/*
 * Copyright (c) 2002-2017 "Neo Technology,"
 * Network Engine for Objects in Lund AB [http://neotechnology.com]
 *
 * This file is part of Neo4j.
 *
 * Neo4j is free software: you can redistribute it and/or modify
 * it under the terms of the GNU General Public License as published by
 * the Free Software Foundation, either version 3 of the License, or
 * (at your option) any later version.
 *
 * This program is distributed in the hope that it will be useful,
 * but WITHOUT ANY WARRANTY; without even the implied warranty of
 * MERCHANTABILITY or FITNESS FOR A PARTICULAR PURPOSE.  See the
 * GNU General Public License for more details.
 *
 * You should have received a copy of the GNU General Public License
 * along with this program.  If not, see <http://www.gnu.org/licenses/>.
 */
package org.neo4j.cypher.internal.javacompat;

import org.hamcrest.Description;
import org.hamcrest.Matcher;
import org.hamcrest.Matchers;
import org.hamcrest.TypeSafeMatcher;
import org.junit.Rule;
import org.junit.Test;

import java.util.Arrays;
import java.util.Map;
import java.util.stream.Stream;

import org.neo4j.graphdb.InputPosition;
import org.neo4j.graphdb.Notification;
import org.neo4j.graphdb.Result;
import org.neo4j.graphdb.SeverityLevel;
import org.neo4j.graphdb.Transaction;
import org.neo4j.helpers.collection.Iterables;
import org.neo4j.kernel.internal.GraphDatabaseAPI;
import org.neo4j.test.rule.ImpermanentDatabaseRule;

import static org.hamcrest.Matchers.any;
import static org.hamcrest.Matchers.containsString;
import static org.hamcrest.Matchers.empty;
import static org.hamcrest.Matchers.equalTo;
import static org.junit.Assert.assertThat;
import static org.neo4j.graphdb.impl.notification.NotificationCode.CREATE_UNIQUE_UNAVAILABLE_FALLBACK;
import static org.neo4j.graphdb.impl.notification.NotificationCode.RULE_PLANNER_UNAVAILABLE_FALLBACK;

public class NotificationAcceptanceTest
{
    @Rule
    public final ImpermanentDatabaseRule rule = new ImpermanentDatabaseRule();

    @Test
    public void shouldNotifyWhenUsingCypher3_1ForTheRulePlannerWhenCypherVersionIsTheDefault() throws Exception
    {
        // when
        Result result = db().execute( "CYPHER planner=rule RETURN 1" );
        InputPosition position = new InputPosition( 20, 1, 21 );

        // then
        assertThat( result.getNotifications(), Matchers.<Notification>contains( RULE_PLANNER_UNAVAILABLE_FALLBACK.notification( position ) ) );
        Map<String,Object> arguments = result.getExecutionPlanDescription().getArguments();
        assertThat( arguments.get( "version" ), equalTo( "CYPHER 3.1" ) );
        assertThat( arguments.get( "planner" ), equalTo( "RULE" ) );
        result.close();
    }

    @Test
    public void shouldNotifyWhenUsingCypher3_1ForTheRulePlannerWhenCypherVersionIs3_3() throws Exception
    {
        // when
        Result result = db().execute( "CYPHER 3.3 planner=rule RETURN 1" );
        InputPosition position = new InputPosition( 24, 1, 25 );

        // then
        assertThat( result.getNotifications(), contains( RULE_PLANNER_UNAVAILABLE_FALLBACK.notification( position ) ) );
        Map<String,Object> arguments = result.getExecutionPlanDescription().getArguments();
        assertThat( arguments.get( "version" ), equalTo( "CYPHER 3.1" ) );
        assertThat( arguments.get( "planner" ), equalTo( "RULE" ) );
        result.close();
    }

    @Test
    public void shouldNotifyWhenUsingCypher3_1ForTheRulePlannerWhenCypherVersionIs3_2() throws Exception
    {
        // when
        Result result = db().execute( "CYPHER 3.2 planner=rule RETURN 1" );
        InputPosition position = new InputPosition( 24, 1, 25 );

        // then
        assertThat( result.getNotifications(), Matchers.<Notification>contains( RULE_PLANNER_UNAVAILABLE_FALLBACK.notification( position ) ) );
        Map<String,Object> arguments = result.getExecutionPlanDescription().getArguments();
        assertThat( arguments.get( "version" ), equalTo( "CYPHER 3.1" ) );
        assertThat( arguments.get( "planner" ), equalTo( "RULE" ) );
        result.close();
    }

    @Test
    public void shouldNotNotifyWhenUsingTheRulePlannerWhenCypherVersionIsNot3_2() throws Exception
    {
        Stream.of( "CYPHER 3.1", "CYPHER 2.3" ).forEach( version ->
        {
            // when
            Result result = db().execute( version + " planner=rule RETURN 1" );

            // then
            assertThat( Iterables.asList( result.getNotifications() ), empty() );
            Map<String,Object> arguments = result.getExecutionPlanDescription().getArguments();
            assertThat( arguments.get( "version" ), equalTo( version ) );
            assertThat( arguments.get( "planner" ), equalTo( "RULE" ) );
            result.close();
        } );
    }

    @Test
    public void shouldNotifyWhenUsingCreateUniqueWhenCypherVersionIsDefault() throws Exception
    {
        // when
        Result result = db().execute( "MATCH (b) WITH b LIMIT 1 CREATE UNIQUE (b)-[:REL]->()" );
        InputPosition position = new InputPosition( 25, 1, 26 );

        // then
<<<<<<< HEAD
        assertThat( result.getNotifications(),
                contains( CREATE_UNIQUE_UNAVAILABLE_FALLBACK.notification( position ) ) );
        Map<String,Object> arguments = result.getExecutionPlanDescription().getArguments();
        assertThat( arguments.get( "version" ), equalTo( "CYPHER 3.1" ) );
        result.close();
    }

    @Test
    public void shouldNotifyWhenUsingCreateUniqueWhenCypherVersionIs3_3() throws Exception
    {
        // when
        Result result = db().execute( "CYPHER 3.3 MATCH (b) WITH b LIMIT 1 CREATE UNIQUE (b)-[:REL]->()" );
        InputPosition position = new InputPosition( 36, 1, 37 );

        // then
        assertThat( result.getNotifications(),
                contains( CREATE_UNIQUE_UNAVAILABLE_FALLBACK.notification( position ) ) );
=======
        assertThat( result.getNotifications(), Matchers.<Notification>contains( CREATE_UNIQUE_UNAVAILABLE_FALLBACK.notification( position ) ) );
>>>>>>> bbd4cf81
        Map<String,Object> arguments = result.getExecutionPlanDescription().getArguments();
        assertThat( arguments.get( "version" ), equalTo( "CYPHER 3.1" ) );
        result.close();
    }

    @Test
    public void shouldNotifyWhenUsingCreateUniqueWhenCypherVersionIs3_2() throws Exception
    {
        // when
        Result result = db().execute( "CYPHER 3.2 MATCH (b) WITH b LIMIT 1 CREATE UNIQUE (b)-[:REL]->()" );
        InputPosition position = new InputPosition( 36, 1, 37 );

        // then
<<<<<<< HEAD
        assertThat( result.getNotifications(),
                contains( CREATE_UNIQUE_UNAVAILABLE_FALLBACK.notification( position ) ) );
=======
        assertThat( result.getNotifications(), Matchers.<Notification>contains( CREATE_UNIQUE_UNAVAILABLE_FALLBACK.notification( position ) ) );
>>>>>>> bbd4cf81
        Map<String,Object> arguments = result.getExecutionPlanDescription().getArguments();
        assertThat( arguments.get( "version" ), equalTo( "CYPHER 3.1" ) );
        result.close();
    }

    @Test
    public void shouldNotNotifyWhenUsingCreateUniqueWhenCypherVersionIsNot3_2() throws Exception
    {
        Stream.of( "CYPHER 3.1", "CYPHER 2.3" ).forEach( version ->
        {
            // when
            Result result = db().execute( version + " MATCH (b) WITH b LIMIT 1 CREATE UNIQUE (b)-[:REL]->()" );

            // then
            assertThat( Iterables.asList( result.getNotifications() ), empty() );
            Map<String,Object> arguments = result.getExecutionPlanDescription().getArguments();
            assertThat( arguments.get( "version" ), equalTo( version ) );
            result.close();
        } );
    }

    @Test
    public void shouldWarnOnFutureAmbiguousRelTypeSeparator() throws Exception
    {
        for ( String pattern : Arrays.asList( "[:A|:B|:C {foo:'bar'}]", "[:A|:B|:C*]", "[x:A|:B|:C]" ) )
        {
            assertNotifications( "CYPHER 3.3 explain MATCH (a)-" + pattern + "-(b) RETURN a,b",
                    containsItem( notification(
                            "Neo.ClientNotification.Statement.FeatureDeprecationWarning",
                            containsString(
                                    "The semantics of using colon in the separation of alternative relationship " +
                                    "types in conjunction with the use of variable binding, inlined property " +
                                    "predicates, or variable length will change in a future version."
                            ),
                            any( InputPosition.class ),
                            SeverityLevel.WARNING ) ) );
        }
    }

    @Test
    public void shouldWarnOnBindingVariableLengthRelationship() throws Exception
    {
        assertNotifications( "CYPHER 3.3 explain MATCH ()-[rs*]-() RETURN rs", containsItem( notification(
                "Neo.ClientNotification.Statement.FeatureDeprecationWarning",
                containsString( "Binding relationships to a list in a variable length pattern is deprecated." ),
                any( InputPosition.class ),
                SeverityLevel.WARNING ) ) );
    }

    @Test
    public void shouldWarnOnMissingLabel() throws Exception
    {
        assertNotifications( "EXPLAIN MATCH (a:NO_SUCH_THING) RETURN a", containsItem( notification(
                "Neo.ClientNotification.Statement.UnknownLabelWarning",
                containsString( "the missing label name is: NO_SUCH_THING)" ),
                equalTo( new InputPosition( 17, 1, 18 ) ),
                SeverityLevel.WARNING ) ) );
    }

    @Test
    public void shouldWarnOnMissingLabelWithCommentInBeginningWithOlderCypherVersions() throws Exception
    {
        assertNotifications( "CYPHER 2.3 EXPLAIN//TESTING \nMATCH (n:X) return n Limit 1", containsItem( notification(
                "Neo.ClientNotification.Statement.UnknownLabelWarning",
                containsString( "the missing label name is: X)" ),
                equalTo( new InputPosition( 38, 2, 10 ) ),
                SeverityLevel.WARNING ) ) );

        assertNotifications( "CYPHER 3.1 EXPLAIN//TESTING \nMATCH (n:X) return n Limit 1", containsItem( notification(
                "Neo.ClientNotification.Statement.UnknownLabelWarning",
                containsString( "the missing label name is: X)" ),
                equalTo( new InputPosition( 38, 2, 10 ) ),
                SeverityLevel.WARNING ) ) );
    }

    @Test
    public void shouldWarnOnMissingLabelWithCommentInBeginning() throws Exception
    {
        assertNotifications( "EXPLAIN//TESTING \nMATCH (n:X) return n Limit 1", containsItem( notification(
                "Neo.ClientNotification.Statement.UnknownLabelWarning",
                containsString( "the missing label name is: X)" ),
                equalTo( new InputPosition( 27, 2, 10 ) ),
                SeverityLevel.WARNING ) ) );
    }

    @Test
    public void shouldWarnOnMissingLabelWithCommentInBeginningTwoLines() throws Exception
    {
        assertNotifications( "//TESTING \n //TESTING \n EXPLAIN MATCH (n)\n MATCH (b:X) return n,b Limit 1",
                containsItem( notification(
                        "Neo.ClientNotification.Statement.UnknownLabelWarning",
                        containsString( "the missing label name is: X)" ),
                        equalTo( new InputPosition( 52, 4, 11 ) ),
                        SeverityLevel.WARNING ) ) );
    }

    @Test
    public void shouldWarnOnMissingLabelWithCommentInBeginningOnOneLine() throws Exception
    {
        assertNotifications( "explain /* Testing */ MATCH (n:X) RETURN n", containsItem( notification(
                "Neo.ClientNotification.Statement.UnknownLabelWarning",
                containsString( "the missing label name is: X)" ),
                equalTo( new InputPosition( 31, 1, 32 ) ),
                SeverityLevel.WARNING ) ) );
    }

    @Test
    public void shouldWarnOnMissingLabelWithCommentInMiddel() throws Exception
    {
        assertNotifications( "EXPLAIN\nMATCH (n)\n//TESTING \nMATCH (n:X)\nreturn n Limit 1",
                containsItem( notification(
                        "Neo.ClientNotification.Statement.UnknownLabelWarning",
                        containsString( "the missing label name is: X)" ),
                        equalTo( new InputPosition( 38, 4, 10 ) ),
                        SeverityLevel.WARNING ) ) );
    }

    @Test
    public void shouldWarnOnMissingRelationshipType() throws Exception
    {
        assertNotifications( "EXPLAIN MATCH ()-[a:NO_SUCH_THING]->() RETURN a", containsItem( notification(
                "Neo.ClientNotification.Statement.UnknownRelationshipTypeWarning",
                containsString( "the missing relationship type is: NO_SUCH_THING)" ),
                any( InputPosition.class ),
                SeverityLevel.WARNING ) ) );
    }

    @Test
    public void shouldWarnOnMissingRelationshipTypeWithComment() throws Exception
    {
        assertNotifications( "EXPLAIN /*Comment*/ MATCH ()-[a:NO_SUCH_THING]->() RETURN a", containsItem( notification(
                "Neo.ClientNotification.Statement.UnknownRelationshipTypeWarning",
                containsString( "the missing relationship type is: NO_SUCH_THING)" ),
                equalTo( new InputPosition( 32, 1, 33 ) ),
                SeverityLevel.WARNING ) ) );
    }

    @Test
    public void shouldWarnOnMissingProperty() throws Exception
    {
        assertNotifications( "EXPLAIN MATCH (a {NO_SUCH_THING: 1337}) RETURN a", containsItem( notification(
                "Neo.ClientNotification.Statement.UnknownPropertyKeyWarning",
                containsString( "the missing property name is: NO_SUCH_THING)" ),
                any( InputPosition.class ),
                SeverityLevel.WARNING ) ) );
    }

    @Test
    public void shouldWarnThatStartIsDeprecatedForAllNodeScan()
    {
        assertNotifications( "EXPLAIN START n=node(*) RETURN n",
                containsItem( notification(
                        "Neo.ClientNotification.Statement.FeatureDeprecationWarning",
                        containsString(
                                "START has been deprecated and will be removed in a future version. (START is " +
                                "deprecated, use: `MATCH (n)`" ),
                        any( InputPosition.class ),
                        SeverityLevel.WARNING ) ) );
    }

    @Test
    public void shouldWarnThatStartIsDeprecatedForNodeById()
    {
        assertNotifications( "EXPLAIN START n=node(1337) RETURN n",
                containsItem( notification(
                        "Neo.ClientNotification.Statement.FeatureDeprecationWarning",
                        containsString(
                                "START has been deprecated and will be removed in a future version. (START is " +
                                "deprecated, use: `MATCH (n) WHERE id(n) = 1337`" ),
                        any( InputPosition.class ),
                        SeverityLevel.WARNING ) ) );
    }

    @Test
    public void shouldWarnThatStartIsDeprecatedForNodeByIds()
    {
        assertNotifications( "EXPLAIN START n=node(42,1337) RETURN n",
                containsItem( notification(
                        "Neo.ClientNotification.Statement.FeatureDeprecationWarning",
                        containsString(
                                "START has been deprecated and will be removed in a future version. (START is " +
                                "deprecated, use: `MATCH (n) WHERE id(n) IN [42, 1337]`" ),
                        any( InputPosition.class ),
                        SeverityLevel.WARNING ) ) );
    }

    @Test
    public void shouldWarnThatStartIsDeprecatedForNodeIndexSeek()
    {
        try ( Transaction ignore = db().beginTx() )
        {
            db().index().forNodes( "index" );
        }
        assertNotifications( "EXPLAIN START n=node:index(key = 'value') RETURN n",
                containsItem( notification(
                        "Neo.ClientNotification.Statement.FeatureDeprecationWarning",
                        containsString( "START has been deprecated and will be removed in a future version. " +
                                        "(START is deprecated, use: " +
                                        "`CALL db.index.explicit.seekNodes('index', 'key', 'value') YIELD node AS n` " +
                                        "instead." ),
                        any( InputPosition.class ),
                        SeverityLevel.WARNING ) ) );
    }

    @Test
    public void shouldWarnThatStartIsDeprecatedForNodeIndexSearch()
    {
        try ( Transaction ignore = db().beginTx() )
        {
            db().index().forNodes( "index" );
        }
        assertNotifications( "EXPLAIN START n=node:index('key:value*') RETURN n",
                containsItem( notification(
                        "Neo.ClientNotification.Statement.FeatureDeprecationWarning",
                        containsString( "START has been deprecated and will be removed in a future version. " +
                                        "(START is deprecated, use: " +
                                        "`CALL db.index.explicit.searchNodes('index', 'key:value*') YIELD node AS n` " +
                                        "instead." ),
                        any( InputPosition.class ),
                        SeverityLevel.WARNING ) ) );
    }

    @Test
    public void shouldWarnThatStartIsDeprecatedForAllRelScan()
    {
        assertNotifications( "EXPLAIN START r=relationship(*) RETURN r",
                containsItem( notification(
                        "Neo.ClientNotification.Statement.FeatureDeprecationWarning",
                        containsString(
                                "START has been deprecated and will be removed in a future version. (START is " +
                                "deprecated, use: `MATCH ()-[r]->()`" ),
                        any( InputPosition.class ),
                        SeverityLevel.WARNING ) ) );
    }

    @Test
    public void shouldWarnThatStartIsDeprecatedForRelById()
    {
        assertNotifications( "EXPLAIN START r=relationship(1337) RETURN r",
                containsItem( notification(
                        "Neo.ClientNotification.Statement.FeatureDeprecationWarning",
                        containsString(
                                "START has been deprecated and will be removed in a future version. (START is " +
                                "deprecated, use: `MATCH ()-[r]->() WHERE id(r) = 1337`" ),
                        any( InputPosition.class ),
                        SeverityLevel.WARNING ) ) );
    }

    @Test
    public void shouldWarnThatStartIsDeprecatedForRelByIds()
    {
        assertNotifications( "EXPLAIN START r=relationship(42,1337) RETURN r",
                containsItem( notification(
                        "Neo.ClientNotification.Statement.FeatureDeprecationWarning",
                        containsString(
                                "START has been deprecated and will be removed in a future version. (START is " +
                                "deprecated, use: `MATCH ()-[r]->() WHERE id(r) IN [42, 1337]`" ),
                        any( InputPosition.class ),
                        SeverityLevel.WARNING ) ) );
    }

    @Test
    public void shouldWarnThatStartIsDeprecatedForRelIndexSeek()
    {
        try ( Transaction ignore = db().beginTx() )
        {
            db().index().forRelationships( "index" );
        }
        assertNotifications( "EXPLAIN START r=relationship:index(key = 'value') RETURN r",
                containsItem( notification(
                        "Neo.ClientNotification.Statement.FeatureDeprecationWarning",
                        containsString( "START has been deprecated and will be removed in a future version. " +
                                        "(START is deprecated, use: " +
                                        "`CALL db.index.explicit.seekRelationships('index', 'key', 'value') YIELD " +
                                        "relationship AS r` instead." ),
                        any( InputPosition.class ),
                        SeverityLevel.WARNING ) ) );
    }

    @Test
    public void shouldWarnThatStartIsDeprecatedForRelIndexSearch()
    {
        try ( Transaction ignore = db().beginTx() )
        {
            db().index().forRelationships( "index" );
        }
        assertNotifications( "EXPLAIN START r=relationship:index('key:value*') RETURN r",
                containsItem( notification(
                        "Neo.ClientNotification.Statement.FeatureDeprecationWarning",
                        containsString( "START has been deprecated and will be removed in a future version. " +
                                        "(START is deprecated, use: " +
                                        "`CALL db.index.explicit.searchRelationships('index', 'key:value*') YIELD " +
                                        "relationship AS r` instead." ),
                        any( InputPosition.class ),
                        SeverityLevel.WARNING ) ) );
    }

    @Test
    public void shouldWarnOnMissingPropertyWithComment() throws Exception
    {
        assertNotifications( "EXPLAIN /*Comment*/ MATCH (a {NO_SUCH_THING: 1337}) RETURN a",
                containsItem(
                        notification( "Neo.ClientNotification.Statement.UnknownPropertyKeyWarning",
                                containsString( "the missing property name is: NO_SUCH_THING)" ),
                                equalTo( new InputPosition( 30, 1, 31 ) ),
                                SeverityLevel.WARNING ) ) );
    }

    private void assertNotifications( String query, Matcher<Iterable<Notification>> matchesExpectation )
    {
        try ( Result result = db().execute( query ) )
        {
            assertThat( result.getNotifications(), matchesExpectation );
        }
    }

    private Matcher<Notification> notification(
            String code,
            Matcher<String> description,
            Matcher<InputPosition> position,
            SeverityLevel severity )
    {
        return new TypeSafeMatcher<Notification>()
        {
            @Override
            protected boolean matchesSafely( Notification item )
            {
                return code.equals( item.getCode() ) &&
                       description.matches( item.getDescription() ) &&
                       position.matches( item.getPosition() ) &&
                       severity.equals( item.getSeverity() );
            }

            @Override
            public void describeTo( Description target )
            {
                target.appendText( "Notification{code=" ).appendValue( code )
                        .appendText( ", description=[" ).appendDescriptionOf( description )
                        .appendText( "], position=[" ).appendDescriptionOf( position )
                        .appendText( "], severity=" ).appendValue( severity )
                        .appendText( "}" );
            }
        };
    }

    private GraphDatabaseAPI db()
    {
        return rule.getGraphDatabaseAPI();
    }

    private <T> Matcher<Iterable<T>> containsItem( Matcher<T> itemMatcher )
    {
        return new TypeSafeMatcher<Iterable<T>>()
        {
            @Override
            protected boolean matchesSafely( Iterable<T> items )
            {
                for ( T item : items )
                {
                    if ( itemMatcher.matches( item ) )
                    {
                        return true;
                    }
                }
                return false;
            }

            @Override
            public void describeTo( Description description )
            {
                description.appendText( "an iterable containing " ).appendDescriptionOf( itemMatcher );
            }
        };
    }
}<|MERGE_RESOLUTION|>--- conflicted
+++ resolved
@@ -75,7 +75,7 @@
         InputPosition position = new InputPosition( 24, 1, 25 );
 
         // then
-        assertThat( result.getNotifications(), contains( RULE_PLANNER_UNAVAILABLE_FALLBACK.notification( position ) ) );
+        assertThat( result.getNotifications(), Matchers.<Notification>contains( RULE_PLANNER_UNAVAILABLE_FALLBACK.notification( position ) ) );
         Map<String,Object> arguments = result.getExecutionPlanDescription().getArguments();
         assertThat( arguments.get( "version" ), equalTo( "CYPHER 3.1" ) );
         assertThat( arguments.get( "planner" ), equalTo( "RULE" ) );
@@ -122,9 +122,8 @@
         InputPosition position = new InputPosition( 25, 1, 26 );
 
         // then
-<<<<<<< HEAD
         assertThat( result.getNotifications(),
-                contains( CREATE_UNIQUE_UNAVAILABLE_FALLBACK.notification( position ) ) );
+                Matchers.<Notification>contains( CREATE_UNIQUE_UNAVAILABLE_FALLBACK.notification( position ) ) );
         Map<String,Object> arguments = result.getExecutionPlanDescription().getArguments();
         assertThat( arguments.get( "version" ), equalTo( "CYPHER 3.1" ) );
         result.close();
@@ -139,10 +138,7 @@
 
         // then
         assertThat( result.getNotifications(),
-                contains( CREATE_UNIQUE_UNAVAILABLE_FALLBACK.notification( position ) ) );
-=======
-        assertThat( result.getNotifications(), Matchers.<Notification>contains( CREATE_UNIQUE_UNAVAILABLE_FALLBACK.notification( position ) ) );
->>>>>>> bbd4cf81
+                Matchers.<Notification>contains( CREATE_UNIQUE_UNAVAILABLE_FALLBACK.notification( position ) ) );
         Map<String,Object> arguments = result.getExecutionPlanDescription().getArguments();
         assertThat( arguments.get( "version" ), equalTo( "CYPHER 3.1" ) );
         result.close();
@@ -156,12 +152,8 @@
         InputPosition position = new InputPosition( 36, 1, 37 );
 
         // then
-<<<<<<< HEAD
         assertThat( result.getNotifications(),
-                contains( CREATE_UNIQUE_UNAVAILABLE_FALLBACK.notification( position ) ) );
-=======
-        assertThat( result.getNotifications(), Matchers.<Notification>contains( CREATE_UNIQUE_UNAVAILABLE_FALLBACK.notification( position ) ) );
->>>>>>> bbd4cf81
+                Matchers.<Notification>contains( CREATE_UNIQUE_UNAVAILABLE_FALLBACK.notification( position ) ) );
         Map<String,Object> arguments = result.getExecutionPlanDescription().getArguments();
         assertThat( arguments.get( "version" ), equalTo( "CYPHER 3.1" ) );
         result.close();
