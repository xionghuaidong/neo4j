/*
 * Copyright (c) 2002-2017 "Neo Technology,"
 * Network Engine for Objects in Lund AB [http://neotechnology.com]
 *
 * This file is part of Neo4j.
 *
 * Neo4j is free software: you can redistribute it and/or modify
 * it under the terms of the GNU General Public License as published by
 * the Free Software Foundation, either version 3 of the License, or
 * (at your option) any later version.
 *
 * This program is distributed in the hope that it will be useful,
 * but WITHOUT ANY WARRANTY; without even the implied warranty of
 * MERCHANTABILITY or FITNESS FOR A PARTICULAR PURPOSE.  See the
 * GNU General Public License for more details.
 *
 * You should have received a copy of the GNU General Public License
 * along with this program.  If not, see <http://www.gnu.org/licenses/>.
 */
package org.neo4j.cypher.internal

import java.io.PrintWriter
import java.util

import org.neo4j.cypher.internal.compatibility.ClosingExecutionResult
import org.neo4j.cypher.internal.compatibility.v2_3.{ExecutionResultWrapper => ExecutionResultWrapperFor2_3, exceptionHandler => exceptionHandlerFor2_3}
import org.neo4j.cypher.internal.compatibility.v3_1.{ExecutionResultWrapper => ExecutionResultWrapperFor3_1, exceptionHandler => exceptionHandlerFor3_1}
import org.neo4j.cypher.internal.compatibility.v3_4.exceptionHandler
import org.neo4j.cypher.internal.compatibility.v3_4.runtime._
import org.neo4j.cypher.internal.compatibility.v3_4.runtime.executionplan._
import org.neo4j.cypher.internal.compatibility.v3_4.runtime.planDescription.InternalPlanDescription.Arguments
import org.neo4j.cypher.internal.compatibility.v3_4.runtime.planDescription._
import org.neo4j.cypher.internal.compiler.v3_4.CostBasedPlannerName
import org.neo4j.cypher.internal.compiler.{v2_3, v3_1}
import org.neo4j.cypher.internal.frontend.v2_3.{SemanticDirection => SemanticDirection2_3, notification => notification_2_3}
import org.neo4j.cypher.internal.frontend.v3_1.{SemanticDirection => SemanticDirection3_1, notification => notification_3_1, symbols => symbols3_1}
import org.neo4j.cypher.internal.frontend.v3_4.SemanticDirection.{BOTH, INCOMING, OUTGOING}
import org.neo4j.cypher.internal.frontend.v3_4.{InputPosition, symbols}
import org.neo4j.cypher.internal.javacompat.ExecutionResult
import org.neo4j.cypher.internal.v3_4.logical.plans.{LogicalPlanId, QualifiedName}
import org.neo4j.cypher.result.QueryResult.QueryResultVisitor
import org.neo4j.graphdb.Result.ResultVisitor
import org.neo4j.graphdb.{Notification, QueryExecutionType, ResourceIterator, Result}

object RewindableExecutionResult {

  private def current(inner: InternalExecutionResult): InternalExecutionResult =
    inner match {
      case other: PipeExecutionResult =>
        exceptionHandler.runSafely {
          new PipeExecutionResult(other.result.toEager, other.columns.toArray, other.state, other.executionPlanBuilder,
                                  other.executionMode, READ_WRITE)
        }
      case other: StandardInternalExecutionResult =>
        exceptionHandler.runSafely {
          other.toEagerResultForTestingOnly(CostBasedPlannerName.default)
        }

      case _ =>
        inner
    }

  private def compatibility(inner: v2_3.executionplan.InternalExecutionResult, planner: v2_3.PlannerName,
                            runtime: v2_3.RuntimeName): InternalExecutionResult = {
    val result: v2_3.executionplan.InternalExecutionResult = inner match {
      case other: v2_3.PipeExecutionResult =>
        exceptionHandlerFor2_3.runSafely {
          new v2_3.PipeExecutionResult(other.result.toEager, other.columns, other.state, other.executionPlanBuilder,
                                       other.executionMode, QueryExecutionType.QueryType.READ_WRITE) {
            override def executionPlanDescription(): v2_3.planDescription.InternalPlanDescription = super
              .executionPlanDescription()
              .addArgument(v2_3.planDescription.InternalPlanDescription.Arguments.Planner(planner.name))
              .addArgument(v2_3.planDescription.InternalPlanDescription.Arguments.Runtime(runtime.name))
          }
        }
      case _ =>
        inner
    }
    InternalExecutionResultCompatibilityWrapperFor2_3(result)
  }

  private def compatibility(inner: v3_1.executionplan.InternalExecutionResult, planner: v3_1.PlannerName,
                            runtime: v3_1.RuntimeName): InternalExecutionResult = {
    val result: v3_1.executionplan.InternalExecutionResult = inner match {
      case other: v3_1.PipeExecutionResult =>
        exceptionHandlerFor3_1.runSafely {
          new v3_1.PipeExecutionResult(other.result.toEager, other.columns, other.state, other.executionPlanBuilder,
                                       other.executionMode, v3_1.executionplan.READ_WRITE) {
            override def executionPlanDescription(): v3_1.planDescription.InternalPlanDescription = super
              .executionPlanDescription()
              .addArgument(v3_1.planDescription.InternalPlanDescription.Arguments.Planner(planner.name))
              .addArgument(v3_1.planDescription.InternalPlanDescription.Arguments.Runtime(runtime.name))
          }
        }
      case _ =>
        inner
    }
    InternalExecutionResultCompatibilityWrapperFor3_1(result)
  }

  def apply(in: Result): InternalExecutionResult = {
    val internal = in.asInstanceOf[ExecutionResult].internalExecutionResult
      .asInstanceOf[ClosingExecutionResult].inner
    internal match {
      case ExecutionResultWrapperFor3_1(inner, planner, runtime) =>
        exceptionHandlerFor3_1.runSafely(compatibility(inner, planner, runtime))
      case ExecutionResultWrapperFor2_3(inner, planner, runtime) =>
        exceptionHandlerFor2_3.runSafely(compatibility(inner, planner, runtime))
      case _ => exceptionHandler.runSafely(current(internal))
    }
  }



  private case class InternalExecutionResultCompatibilityWrapperFor2_3(inner: v2_3.executionplan.InternalExecutionResult)
    extends InternalExecutionResult {

    private val cache = inner.toList

    override def toList: List[Map[String, Any]] = cache

    override def javaIterator: ResourceIterator[util.Map[String, Any]] = ???

    override def queryType: InternalQueryType = inner.executionType.queryType() match {
      case QueryExecutionType.QueryType.READ_ONLY => READ_ONLY
      case QueryExecutionType.QueryType.READ_WRITE => READ_WRITE
      case QueryExecutionType.QueryType.WRITE => WRITE
      case QueryExecutionType.QueryType.SCHEMA_WRITE => SCHEMA_WRITE
    }

    override def columnAs[T](column: String): Iterator[T] = inner.columnAs(column)

    override def fieldNames(): Array[String] = inner.columns.toArray

    override def queryStatistics(): QueryStatistics = {
      val stats = inner.queryStatistics()
      QueryStatistics(stats.nodesCreated, stats.relationshipsCreated, stats.propertiesSet,
                      stats.nodesDeleted, stats.relationshipsDeleted, stats.labelsAdded, stats.labelsRemoved,
                      stats.indexesAdded, stats.indexesRemoved, stats.uniqueConstraintsAdded,
                      stats.uniqueConstraintsRemoved,
                      stats.existenceConstraintsAdded, stats.existenceConstraintsRemoved)
    }

    override def executionMode: ExecutionMode = NormalMode

    override def dumpToString(writer: PrintWriter): Unit = inner.dumpToString(writer)

    override def dumpToString(): String = inner.dumpToString()

    @throws(classOf[Exception])
    override def accept[EX <: Exception](visitor: ResultVisitor[EX]): Unit = ???

    @throws(classOf[Exception])
    override def accept[EX <: Exception](visitor: QueryResultVisitor[EX]): Unit = ???

    override def javaColumnAs[T](column: String): ResourceIterator[T] = inner.javaColumnAs(column)

    override def executionPlanDescription(): InternalPlanDescription = lift(inner.executionPlanDescription())

    private def lift(planDescription: v2_3.planDescription.InternalPlanDescription): InternalPlanDescription = {
      val name: String = planDescription.name
      val children: Children = planDescription.children match {
        case v2_3.planDescription.NoChildren => NoChildren
        case v2_3.planDescription.SingleChild(child) => SingleChild(lift(child))
        case v2_3.planDescription.TwoChildren(left, right) => TwoChildren(lift(left), lift(right))
      }

      val arguments: Seq[Argument] = planDescription.arguments.map {
        case v2_3.planDescription.InternalPlanDescription.Arguments.Time(value) => Arguments.Time(value)
        case v2_3.planDescription.InternalPlanDescription.Arguments.Rows(value) => Arguments.Rows(value)
        case v2_3.planDescription.InternalPlanDescription.Arguments.DbHits(value) => Arguments.DbHits(value)
        case v2_3.planDescription.InternalPlanDescription.Arguments.ColumnsLeft(value) => Arguments.ColumnsLeft(value)
        case v2_3.planDescription.InternalPlanDescription.Arguments.Expression(_) => Arguments.Expression(null)
        case v2_3.planDescription.InternalPlanDescription.Arguments.LegacyExpression(_) => Arguments.Expression(null)
        case v2_3.planDescription.InternalPlanDescription.Arguments.UpdateActionName(value) => Arguments
          .UpdateActionName(value)
        case v2_3.planDescription.InternalPlanDescription.Arguments.MergePattern(startPoint) => Arguments
          .MergePattern(startPoint)
        case v2_3.planDescription.InternalPlanDescription.Arguments.LegacyIndex(value) => Arguments.ExplicitIndex(value)
        case v2_3.planDescription.InternalPlanDescription.Arguments.Index(label, propertyKey) => Arguments
          .Index(label, Seq(propertyKey))
        case v2_3.planDescription.InternalPlanDescription.Arguments.PrefixIndex(label, propertyKey, _) => Arguments
          .PrefixIndex(label, propertyKey, null)
        case v2_3.planDescription.InternalPlanDescription.Arguments.InequalityIndex(label, propertyKey,
                                                                                    bounds) => Arguments
          .InequalityIndex(label, propertyKey, bounds)
        case v2_3.planDescription.InternalPlanDescription.Arguments.LabelName(label) => Arguments.LabelName(label)
        case v2_3.planDescription.InternalPlanDescription.Arguments.KeyNames(keys) => Arguments.KeyNames(keys)
        case v2_3.planDescription.InternalPlanDescription.Arguments.KeyExpressions(_) => Arguments.KeyExpressions(null)
        case v2_3.planDescription.InternalPlanDescription.Arguments.EntityByIdRhs(_) => Arguments.EntityByIdRhs(null)
        case v2_3.planDescription.InternalPlanDescription.Arguments.EstimatedRows(value) => Arguments
          .EstimatedRows(value)
        case v2_3.planDescription.InternalPlanDescription.Arguments.Version(value) => Arguments.Version(value)
        case v2_3.planDescription.InternalPlanDescription.Arguments.Planner(value) => Arguments.Planner(value)
        case v2_3.planDescription.InternalPlanDescription.Arguments.PlannerImpl(value) => Arguments.PlannerImpl(value)
        case v2_3.planDescription.InternalPlanDescription.Arguments.Runtime(value) => Arguments.Runtime(value)
        case v2_3.planDescription.InternalPlanDescription.Arguments.RuntimeImpl(value) => Arguments.RuntimeImpl(value)
        case v2_3.planDescription.InternalPlanDescription.Arguments.ExpandExpression(from, relName, relTypes, to,
                                                                                     direction, varLength) =>
          val (min, max) = if (varLength) (1, None) else (1, Some(1))
          val dir = direction match {
            case SemanticDirection2_3.OUTGOING => OUTGOING
            case SemanticDirection2_3.INCOMING => INCOMING
            case SemanticDirection2_3.BOTH => BOTH
          }
          Arguments.ExpandExpression(from, relName, relTypes, to, dir, min, max)
        case v2_3.planDescription.InternalPlanDescription.Arguments.SourceCode(className, sourceCode) =>
          Arguments.SourceCode(className, sourceCode)
      }
      PlanDescriptionImpl(LogicalPlanId.DEFAULT, name, children, arguments, planDescription.identifiers)
    }


    override def close(): Unit = inner.close()

    override def notifications: Iterable[Notification] =
      inner.notifications.map(org.neo4j.cypher.internal.compatibility.v2_3.ExecutionResultWrapper.asKernelNotification(None))

    override def planDescriptionRequested: Boolean = inner.planDescriptionRequested

    override def next(): Map[String, Any] = inner.next()

    override def hasNext: Boolean = inner.hasNext

    override def withNotifications(notification: Notification*): InternalExecutionResult = this

    override def executionPlanString(): String = inner.executionPlanDescription().toString
  }

  private case class InternalExecutionResultCompatibilityWrapperFor3_1(inner: v3_1.executionplan.InternalExecutionResult)
    extends InternalExecutionResult {

    private val cache = inner.toList

    override def toList: List[Map[String, Any]] = cache

    override def javaIterator: ResourceIterator[util.Map[String, Any]] = ???

    override def queryType: InternalQueryType = inner.executionType match {
      case v3_1.executionplan.READ_ONLY => READ_ONLY
      case v3_1.executionplan.READ_WRITE => READ_WRITE
      case v3_1.executionplan.WRITE => WRITE
      case v3_1.executionplan.SCHEMA_WRITE => SCHEMA_WRITE
      case v3_1.executionplan.DBMS => DBMS
    }

    override def columnAs[T](column: String): Iterator[T] = inner.columnAs(column)

    override def fieldNames(): Array[String] = inner.columns.toArray

    override def queryStatistics(): QueryStatistics = {
      val stats = inner.queryStatistics()
      QueryStatistics(stats.nodesCreated, stats.relationshipsCreated, stats.propertiesSet,
                      stats.nodesDeleted, stats.relationshipsDeleted, stats.labelsAdded, stats.labelsRemoved,
                      stats.indexesAdded, stats.indexesRemoved, stats.uniqueConstraintsAdded,
                      stats.uniqueConstraintsRemoved,
                      stats.existenceConstraintsAdded, stats.existenceConstraintsRemoved)
    }

    override def executionMode: ExecutionMode = NormalMode

    override def dumpToString(writer: PrintWriter): Unit = inner.dumpToString(writer)

    override def dumpToString(): String = inner.dumpToString()

    @throws(classOf[Exception])
    override def accept[EX <: Exception](visitor: ResultVisitor[EX]): Unit = ???

    @throws(classOf[Exception])
    override def accept[EX <: Exception](visitor: QueryResultVisitor[EX]): Unit = ???

    override def javaColumnAs[T](column: String): ResourceIterator[T] = inner.javaColumnAs(column)

    override def executionPlanDescription(): InternalPlanDescription = lift(inner.executionPlanDescription())

    private def lift(planDescription: v3_1.planDescription.InternalPlanDescription): InternalPlanDescription = {

      import v3_1.planDescription.InternalPlanDescription.{Arguments => Arguments3_1}

      val name: String = planDescription.name
      val children: Children = planDescription.children match {
        case v3_1.planDescription.NoChildren => NoChildren
        case v3_1.planDescription.SingleChild(child) => SingleChild(lift(child))
        case v3_1.planDescription.TwoChildren(left, right) => TwoChildren(lift(left), lift(right))
      }

      val arguments: Seq[Argument] = planDescription.arguments.map {
        case Arguments3_1.Time(value) => Arguments.Time(value)
        case Arguments3_1.Rows(value) => Arguments.Rows(value)
        case Arguments3_1.DbHits(value) => Arguments.DbHits(value)
        case Arguments3_1.ColumnsLeft(value) => Arguments.ColumnsLeft(value)
        case Arguments3_1.Expression(_) => Arguments.Expression(null)
        case Arguments3_1.LegacyExpression(_) => Arguments.Expression(null)
        case Arguments3_1.UpdateActionName(value) => Arguments.UpdateActionName(value)
        case Arguments3_1.MergePattern(startPoint) => Arguments.MergePattern(startPoint)
        case Arguments3_1.LegacyIndex(value) => Arguments.ExplicitIndex(value)
        case Arguments3_1.Index(label, propertyKey) => Arguments.Index(label, Seq(propertyKey))
        case Arguments3_1.PrefixIndex(label, propertyKey, _) => Arguments.PrefixIndex(label, propertyKey, null)
        case Arguments3_1.InequalityIndex(label, propertyKey, bounds) => Arguments
          .InequalityIndex(label, propertyKey, bounds)
        case Arguments3_1.LabelName(label) => Arguments.LabelName(label)
        case Arguments3_1.KeyNames(keys) => Arguments.KeyNames(keys)
        case Arguments3_1.KeyExpressions(_) => Arguments.KeyExpressions(null)
        case Arguments3_1.EntityByIdRhs(_) => Arguments.EntityByIdRhs(null)
        case Arguments3_1.EstimatedRows(value) => Arguments.EstimatedRows(value)
        case Arguments3_1.Version(value) => Arguments.Version(value)
        case Arguments3_1.Planner(value) => Arguments.Planner(value)
        case Arguments3_1.PlannerImpl(value) => Arguments.PlannerImpl(value)
        case Arguments3_1.Runtime(value) => Arguments.Runtime(value)
        case Arguments3_1.RuntimeImpl(value) => Arguments.RuntimeImpl(value)
        case Arguments3_1.ExpandExpression(from, relName, relTypes, to, direction, min, max) =>
          val dir = direction match {
            case SemanticDirection3_1.OUTGOING => OUTGOING
            case SemanticDirection3_1.INCOMING => INCOMING
            case SemanticDirection3_1.BOTH => BOTH
          }
          Arguments.ExpandExpression(from, relName, relTypes, to, dir, min, max)
        case Arguments3_1.SourceCode(className, sourceCode) =>
          Arguments.SourceCode(className, sourceCode)
        case Arguments3_1.CountNodesExpression(ident, label) => Arguments
          .CountNodesExpression(ident, List(label.map(_.name)))
        case Arguments3_1.CountRelationshipsExpression(ident, startLabel, typeNames, endLabel) => Arguments
          .CountRelationshipsExpression(ident, startLabel.map(_.name), typeNames.names, endLabel.map(_.name))
        case Arguments3_1.LegacyExpressions(expressions) => Arguments.Expressions(
          expressions.mapValues(_ => null))
        case Arguments3_1.Signature(procedureName, _, results) =>
          val procName = QualifiedName(procedureName.namespace, procedureName.name)
          Arguments.Signature(procName, Seq.empty, results.map(pair => (pair._1, lift(pair._2))))
      }
      PlanDescriptionImpl(LogicalPlanId.DEFAULT, name, children, arguments, planDescription.variables)
    }

    override def close(): Unit = inner.close()

    override def notifications: Iterable[Notification] = inner.notifications
      .map(org.neo4j.cypher.internal.compatibility.v3_1.ExecutionResultWrapper.asKernelNotification(None))

    private def lift(position: frontend.v3_1.InputPosition): InputPosition = {
      InputPosition.apply(position.offset, position.line, position.column)
    }

    private def lift(cypherType: symbols3_1.CypherType): symbols.CypherType = cypherType match {
      case symbols3_1.CTAny => symbols.CTAny
      case symbols3_1.CTBoolean => symbols.CTBoolean
      case symbols3_1.CTString => symbols.CTString
      case symbols3_1.CTNumber => symbols.CTNumber
      case symbols3_1.CTFloat => symbols.CTFloat
      case symbols3_1.CTInteger => symbols.CTInteger
      case symbols3_1.CTMap => symbols.CTMap
      case symbols3_1.CTNode => symbols.CTNode
      case symbols3_1.CTRelationship => symbols.CTRelationship
      case symbols3_1.CTPoint => symbols.CTPoint
      case symbols3_1.CTGeometry => symbols.CTGeometry
      case symbols3_1.CTPath => symbols.CTPath
      case symbols3_1.ListType(t) => symbols.ListType(lift(t))
    }

    override def planDescriptionRequested: Boolean = inner.planDescriptionRequested

    override def next(): Map[String, Any] = inner.next()

    override def hasNext: Boolean = inner.hasNext

    override def withNotifications(notification: Notification*): InternalExecutionResult = this

    override def executionPlanString(): String = inner.executionPlanDescription().toString
  }
<<<<<<< HEAD
=======

  private case class InternalExecutionResultCompatibilityWrapperFor3_2(inner: v3_2.executionplan.InternalExecutionResult)
    extends InternalExecutionResult {

    private val cache = inner.toList

    override def toList: List[Map[String, Any]] = cache

    override def javaIterator: ResourceIterator[util.Map[String, Any]] = inner.javaIterator

    override def queryType: InternalQueryType = inner.executionType match {
      case v3_2.executionplan.READ_ONLY => READ_ONLY
      case v3_2.executionplan.READ_WRITE => READ_WRITE
      case v3_2.executionplan.WRITE => WRITE
      case v3_2.executionplan.SCHEMA_WRITE => SCHEMA_WRITE
      case v3_2.executionplan.DBMS => DBMS
    }

    override def columnAs[T](column: String): Iterator[T] = inner.columnAs(column)

    override def fieldNames(): Array[String] = inner.columns.toArray

    override def queryStatistics(): QueryStatistics = {
      val stats = inner.queryStatistics()
      QueryStatistics(stats.nodesCreated, stats.relationshipsCreated, stats.propertiesSet,
                      stats.nodesDeleted, stats.relationshipsDeleted, stats.labelsAdded, stats.labelsRemoved,
                      stats.indexesAdded, stats.indexesRemoved, stats.uniqueConstraintsAdded,
                      stats.uniqueConstraintsRemoved,
                      stats.existenceConstraintsAdded, stats.existenceConstraintsRemoved)
    }

    override def executionMode: ExecutionMode = NormalMode

    override def dumpToString(writer: PrintWriter): Unit = inner.dumpToString(writer)

    override def dumpToString(): String = inner.dumpToString()

    @throws(classOf[Exception])
    override def accept[EX <: Exception](visitor: ResultVisitor[EX]): Unit = ???

    @throws(classOf[Exception])
    override def accept[EX <: Exception](visitor: QueryResultVisitor[EX]): Unit = ???

    override def javaColumnAs[T](column: String): ResourceIterator[T] = inner.javaColumnAs(column)

    override def executionPlanDescription(): InternalPlanDescription = lift(inner.executionPlanDescription())

    private def lift(planDescription: v3_2.planDescription.InternalPlanDescription): InternalPlanDescription = {

      import v3_2.planDescription.InternalPlanDescription.{Arguments => Arguments3_2}

      val name: String = planDescription.name
      val children: Children = planDescription.children match {
        case v3_2.planDescription.NoChildren => NoChildren
        case v3_2.planDescription.SingleChild(child) => SingleChild(lift(child))
        case v3_2.planDescription.TwoChildren(left, right) => TwoChildren(lift(left), lift(right))
      }

      val arguments: Seq[Argument] = planDescription.arguments.map {
        case Arguments3_2.ByteCode(className, disassembly) => Arguments.ByteCode(className, disassembly)
        case Arguments3_2.Expressions(e) => Arguments.Expressions(e.mapValues(oldExpression => null))
        case Arguments3_2.PageCacheHits(e) => Arguments.PageCacheHits(e)
        case Arguments3_2.PageCacheMisses(e) => Arguments.PageCacheMisses(e)
        case Arguments3_2.Time(value) => Arguments.Time(value)
        case Arguments3_2.Rows(value) => Arguments.Rows(value)
        case Arguments3_2.DbHits(value) => Arguments.DbHits(value)
        case Arguments3_2.ColumnsLeft(value) => Arguments.ColumnsLeft(value)
        case Arguments3_2.Expression(_) => Arguments.Expression(null)
        case Arguments3_2.LegacyExpression(_) => Arguments.Expression(null)
        case Arguments3_2.UpdateActionName(value) => Arguments.UpdateActionName(value)
        case Arguments3_2.MergePattern(startPoint) => Arguments.MergePattern(startPoint)
        case Arguments3_2.LegacyIndex(value) => Arguments.ExplicitIndex(value)
        case Arguments3_2.Index(label, propertyKey) => Arguments.Index(label, propertyKey)
        case Arguments3_2.PrefixIndex(label, propertyKey, _) => Arguments.PrefixIndex(label, propertyKey, null)
        case Arguments3_2.InequalityIndex(label, propertyKey, bounds) => Arguments
          .InequalityIndex(label, propertyKey, bounds)
        case Arguments3_2.LabelName(label) => Arguments.LabelName(label)
        case Arguments3_2.KeyNames(keys) => Arguments.KeyNames(keys)
        case Arguments3_2.KeyExpressions(_) => Arguments.KeyExpressions(null)
        case Arguments3_2.EntityByIdRhs(_) => Arguments.EntityByIdRhs(null)
        case Arguments3_2.EstimatedRows(value) => Arguments.EstimatedRows(value)
        case Arguments3_2.Version(value) => Arguments.Version(value)
        case Arguments3_2.Planner(value) => Arguments.Planner(value)
        case Arguments3_2.PlannerImpl(value) => Arguments.PlannerImpl(value)
        case Arguments3_2.Runtime(value) => Arguments.Runtime(value)
        case Arguments3_2.RuntimeImpl(value) => Arguments.RuntimeImpl(value)
        case Arguments3_2.ExpandExpression(from, relName, relTypes, to, direction, min, max) =>
          val dir = direction match {
            case SemanticDirection3_2.OUTGOING => OUTGOING
            case SemanticDirection3_2.INCOMING => INCOMING
            case SemanticDirection3_2.BOTH => BOTH
          }
          Arguments.ExpandExpression(from, relName, relTypes, to, dir, min, max)
        case Arguments3_2.SourceCode(className, sourceCode) =>
          Arguments.SourceCode(className, sourceCode)
        case Arguments3_2.CountNodesExpression(ident, label) => Arguments.CountNodesExpression(ident, List(label))
        case Arguments3_2.CountRelationshipsExpression(ident, startLabel, typeNames, endLabel) => Arguments
          .CountRelationshipsExpression(ident, startLabel, typeNames, endLabel)
        case Arguments3_2.LegacyExpressions(expressions) => Arguments.Expressions(
          expressions.mapValues(_ => null))
        case Arguments3_2.Signature(procedureName, _, results) =>
          val procName = QualifiedName(procedureName.namespace, procedureName.name)
          Arguments.Signature(procName, Seq.empty, results.map(pair => (pair._1, lift(pair._2))))
      }
      PlanDescriptionImpl(LogicalPlanId.DEFAULT, name, children, arguments, planDescription.variables)
    }

    override def close(): Unit = inner.close()

    override def notifications: Iterable[Notification] = inner.notifications
      .map(org.neo4j.cypher.internal.compatibility.v3_2.ExecutionResultWrapper.asKernelNotification(None))


    private def lift(position: frontend.v3_2.InputPosition): InputPosition = {
      InputPosition.apply(position.offset, position.line, position.column)
    }

    private def lift(cypherType: symbols3_2.CypherType): symbols.CypherType = cypherType match {
      case symbols3_2.CTAny => symbols.CTAny
      case symbols3_2.CTBoolean => symbols.CTBoolean
      case symbols3_2.CTString => symbols.CTString
      case symbols3_2.CTNumber => symbols.CTNumber
      case symbols3_2.CTFloat => symbols.CTFloat
      case symbols3_2.CTInteger => symbols.CTInteger
      case symbols3_2.CTMap => symbols.CTMap
      case symbols3_2.CTNode => symbols.CTNode
      case symbols3_2.CTRelationship => symbols.CTRelationship
      case symbols3_2.CTPoint => symbols.CTPoint
      case symbols3_2.CTGeometry => symbols.CTGeometry
      case symbols3_2.CTPath => symbols.CTPath
      case symbols3_2.ListType(t) => symbols.ListType(lift(t))
    }

    override def planDescriptionRequested: Boolean = inner.planDescriptionRequested

    override def next(): Map[String, Any] = inner.next()

    override def hasNext: Boolean = inner.hasNext

    override def withNotifications(notification: Notification*): InternalExecutionResult = this

    override def executionPlanString(): String = inner.executionPlanDescription().toString
  }

>>>>>>> c8be5690
}<|MERGE_RESOLUTION|>--- conflicted
+++ resolved
@@ -365,151 +365,4 @@
 
     override def executionPlanString(): String = inner.executionPlanDescription().toString
   }
-<<<<<<< HEAD
-=======
-
-  private case class InternalExecutionResultCompatibilityWrapperFor3_2(inner: v3_2.executionplan.InternalExecutionResult)
-    extends InternalExecutionResult {
-
-    private val cache = inner.toList
-
-    override def toList: List[Map[String, Any]] = cache
-
-    override def javaIterator: ResourceIterator[util.Map[String, Any]] = inner.javaIterator
-
-    override def queryType: InternalQueryType = inner.executionType match {
-      case v3_2.executionplan.READ_ONLY => READ_ONLY
-      case v3_2.executionplan.READ_WRITE => READ_WRITE
-      case v3_2.executionplan.WRITE => WRITE
-      case v3_2.executionplan.SCHEMA_WRITE => SCHEMA_WRITE
-      case v3_2.executionplan.DBMS => DBMS
-    }
-
-    override def columnAs[T](column: String): Iterator[T] = inner.columnAs(column)
-
-    override def fieldNames(): Array[String] = inner.columns.toArray
-
-    override def queryStatistics(): QueryStatistics = {
-      val stats = inner.queryStatistics()
-      QueryStatistics(stats.nodesCreated, stats.relationshipsCreated, stats.propertiesSet,
-                      stats.nodesDeleted, stats.relationshipsDeleted, stats.labelsAdded, stats.labelsRemoved,
-                      stats.indexesAdded, stats.indexesRemoved, stats.uniqueConstraintsAdded,
-                      stats.uniqueConstraintsRemoved,
-                      stats.existenceConstraintsAdded, stats.existenceConstraintsRemoved)
-    }
-
-    override def executionMode: ExecutionMode = NormalMode
-
-    override def dumpToString(writer: PrintWriter): Unit = inner.dumpToString(writer)
-
-    override def dumpToString(): String = inner.dumpToString()
-
-    @throws(classOf[Exception])
-    override def accept[EX <: Exception](visitor: ResultVisitor[EX]): Unit = ???
-
-    @throws(classOf[Exception])
-    override def accept[EX <: Exception](visitor: QueryResultVisitor[EX]): Unit = ???
-
-    override def javaColumnAs[T](column: String): ResourceIterator[T] = inner.javaColumnAs(column)
-
-    override def executionPlanDescription(): InternalPlanDescription = lift(inner.executionPlanDescription())
-
-    private def lift(planDescription: v3_2.planDescription.InternalPlanDescription): InternalPlanDescription = {
-
-      import v3_2.planDescription.InternalPlanDescription.{Arguments => Arguments3_2}
-
-      val name: String = planDescription.name
-      val children: Children = planDescription.children match {
-        case v3_2.planDescription.NoChildren => NoChildren
-        case v3_2.planDescription.SingleChild(child) => SingleChild(lift(child))
-        case v3_2.planDescription.TwoChildren(left, right) => TwoChildren(lift(left), lift(right))
-      }
-
-      val arguments: Seq[Argument] = planDescription.arguments.map {
-        case Arguments3_2.ByteCode(className, disassembly) => Arguments.ByteCode(className, disassembly)
-        case Arguments3_2.Expressions(e) => Arguments.Expressions(e.mapValues(oldExpression => null))
-        case Arguments3_2.PageCacheHits(e) => Arguments.PageCacheHits(e)
-        case Arguments3_2.PageCacheMisses(e) => Arguments.PageCacheMisses(e)
-        case Arguments3_2.Time(value) => Arguments.Time(value)
-        case Arguments3_2.Rows(value) => Arguments.Rows(value)
-        case Arguments3_2.DbHits(value) => Arguments.DbHits(value)
-        case Arguments3_2.ColumnsLeft(value) => Arguments.ColumnsLeft(value)
-        case Arguments3_2.Expression(_) => Arguments.Expression(null)
-        case Arguments3_2.LegacyExpression(_) => Arguments.Expression(null)
-        case Arguments3_2.UpdateActionName(value) => Arguments.UpdateActionName(value)
-        case Arguments3_2.MergePattern(startPoint) => Arguments.MergePattern(startPoint)
-        case Arguments3_2.LegacyIndex(value) => Arguments.ExplicitIndex(value)
-        case Arguments3_2.Index(label, propertyKey) => Arguments.Index(label, propertyKey)
-        case Arguments3_2.PrefixIndex(label, propertyKey, _) => Arguments.PrefixIndex(label, propertyKey, null)
-        case Arguments3_2.InequalityIndex(label, propertyKey, bounds) => Arguments
-          .InequalityIndex(label, propertyKey, bounds)
-        case Arguments3_2.LabelName(label) => Arguments.LabelName(label)
-        case Arguments3_2.KeyNames(keys) => Arguments.KeyNames(keys)
-        case Arguments3_2.KeyExpressions(_) => Arguments.KeyExpressions(null)
-        case Arguments3_2.EntityByIdRhs(_) => Arguments.EntityByIdRhs(null)
-        case Arguments3_2.EstimatedRows(value) => Arguments.EstimatedRows(value)
-        case Arguments3_2.Version(value) => Arguments.Version(value)
-        case Arguments3_2.Planner(value) => Arguments.Planner(value)
-        case Arguments3_2.PlannerImpl(value) => Arguments.PlannerImpl(value)
-        case Arguments3_2.Runtime(value) => Arguments.Runtime(value)
-        case Arguments3_2.RuntimeImpl(value) => Arguments.RuntimeImpl(value)
-        case Arguments3_2.ExpandExpression(from, relName, relTypes, to, direction, min, max) =>
-          val dir = direction match {
-            case SemanticDirection3_2.OUTGOING => OUTGOING
-            case SemanticDirection3_2.INCOMING => INCOMING
-            case SemanticDirection3_2.BOTH => BOTH
-          }
-          Arguments.ExpandExpression(from, relName, relTypes, to, dir, min, max)
-        case Arguments3_2.SourceCode(className, sourceCode) =>
-          Arguments.SourceCode(className, sourceCode)
-        case Arguments3_2.CountNodesExpression(ident, label) => Arguments.CountNodesExpression(ident, List(label))
-        case Arguments3_2.CountRelationshipsExpression(ident, startLabel, typeNames, endLabel) => Arguments
-          .CountRelationshipsExpression(ident, startLabel, typeNames, endLabel)
-        case Arguments3_2.LegacyExpressions(expressions) => Arguments.Expressions(
-          expressions.mapValues(_ => null))
-        case Arguments3_2.Signature(procedureName, _, results) =>
-          val procName = QualifiedName(procedureName.namespace, procedureName.name)
-          Arguments.Signature(procName, Seq.empty, results.map(pair => (pair._1, lift(pair._2))))
-      }
-      PlanDescriptionImpl(LogicalPlanId.DEFAULT, name, children, arguments, planDescription.variables)
-    }
-
-    override def close(): Unit = inner.close()
-
-    override def notifications: Iterable[Notification] = inner.notifications
-      .map(org.neo4j.cypher.internal.compatibility.v3_2.ExecutionResultWrapper.asKernelNotification(None))
-
-
-    private def lift(position: frontend.v3_2.InputPosition): InputPosition = {
-      InputPosition.apply(position.offset, position.line, position.column)
-    }
-
-    private def lift(cypherType: symbols3_2.CypherType): symbols.CypherType = cypherType match {
-      case symbols3_2.CTAny => symbols.CTAny
-      case symbols3_2.CTBoolean => symbols.CTBoolean
-      case symbols3_2.CTString => symbols.CTString
-      case symbols3_2.CTNumber => symbols.CTNumber
-      case symbols3_2.CTFloat => symbols.CTFloat
-      case symbols3_2.CTInteger => symbols.CTInteger
-      case symbols3_2.CTMap => symbols.CTMap
-      case symbols3_2.CTNode => symbols.CTNode
-      case symbols3_2.CTRelationship => symbols.CTRelationship
-      case symbols3_2.CTPoint => symbols.CTPoint
-      case symbols3_2.CTGeometry => symbols.CTGeometry
-      case symbols3_2.CTPath => symbols.CTPath
-      case symbols3_2.ListType(t) => symbols.ListType(lift(t))
-    }
-
-    override def planDescriptionRequested: Boolean = inner.planDescriptionRequested
-
-    override def next(): Map[String, Any] = inner.next()
-
-    override def hasNext: Boolean = inner.hasNext
-
-    override def withNotifications(notification: Notification*): InternalExecutionResult = this
-
-    override def executionPlanString(): String = inner.executionPlanDescription().toString
-  }
-
->>>>>>> c8be5690
 }