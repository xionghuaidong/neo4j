--- conflicted
+++ resolved
@@ -33,11 +33,6 @@
 
   val symbols = source.symbols.add(path.pathName, PathType())
 
-<<<<<<< HEAD
-  override def executionPlanDescription(): String = source.executionPlanDescription() + "\r\nExtractPath(" + path.pathName + " = " + path.pathPattern.mkString(", ") + ")"
-
-=======
   override def executionPlanDescription =
     source.executionPlanDescription.andThen("ExtractPath", "name" -> path.pathName, "patterns" -> path.pathPattern)
->>>>>>> aba82832
 }