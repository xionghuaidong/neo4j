--- conflicted
+++ resolved
@@ -47,21 +47,13 @@
 
         val solvedPatterns = longestTrail.patterns
 
-<<<<<<< HEAD
         checkPattern(plan, tokens)
-=======
-      val newQ = plan.query.copy(
-        patterns = plan.query.patterns.filterNot(p => solvedPatterns.contains(p.token)) ++ solvedPatterns.map(Solved(_)),
-        start = markStartItemsSolved(plan.query.start, tokens, longestTrail),
-        where = newWhereClause
-      )
->>>>>>> 4b35c596
 
         val newWhereClause = markPredicatesAsSolved(plan, longestTrail)
 
         val newQ = plan.query.copy(
           patterns = plan.query.patterns.filterNot(p => solvedPatterns.contains(p.token)) ++ solvedPatterns.map(Solved(_)),
-          start = plan.query.start.filterNot(tokens.contains) ++ tokens.map(_.solve),
+          start = markStartItemsSolved(plan.query.start, tokens, longestTrail),
           where = newWhereClause
         )
 
@@ -71,7 +63,6 @@
     }
   }
 
-<<<<<<< HEAD
   private def checkPattern(plan: ExecutionPlanInProgress, tokens: Seq[QueryToken[StartItem]]) {
     val newIdentifiers = tokens.map(_.token).map(x => x.identifierName -> NodeType()).toMap
     val newSymbolTable = plan.pipe.symbols.add(newIdentifiers)
@@ -86,7 +77,6 @@
   }
 
 
-=======
   private def markStartItemsSolved(startItems: Seq[QueryToken[StartItem]], done: Seq[QueryToken[StartItem]], trail:Trail): Seq[QueryToken[StartItem]] = {
     val newStart = startItems.filterNot(done.contains) ++ done.map(_.solve)
 
@@ -96,7 +86,6 @@
     }
   }
 
->>>>>>> 4b35c596
   private def markPredicatesAsSolved(in: ExecutionPlanInProgress, trail: Trail): Seq[QueryToken[Predicate]] = {
     val originalWhere = in.query.where
 
