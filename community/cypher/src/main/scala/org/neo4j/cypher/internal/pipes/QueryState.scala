/**
 * Copyright (c) 2002-2013 "Neo Technology,"
 * Network Engine for Objects in Lund AB [http://neotechnology.com]
 *
 * This file is part of Neo4j.
 *
 * Neo4j is free software: you can redistribute it and/or modify
 * it under the terms of the GNU General Public License as published by
 * the Free Software Foundation, either version 3 of the License, or
 * (at your option) any later version.
 *
 * This program is distributed in the hope that it will be useful,
 * but WITHOUT ANY WARRANTY; without even the implied warranty of
 * MERCHANTABILITY or FITNESS FOR A PARTICULAR PURPOSE.  See the
 * GNU General Public License for more details.
 *
 * You should have received a copy of the GNU General Public License
 * along with this program.  If not, see <http://www.gnu.org/licenses/>.
 */
package org.neo4j.cypher.internal.pipes

import org.neo4j.graphdb.{Transaction, GraphDatabaseService}
<<<<<<< HEAD
import org.neo4j.cypher.internal.spi.gdsimpl.TransactionBoundQueryContext
import org.neo4j.cypher.internal.spi.{UpdateCountingQueryContext, QueryContext}
=======
import org.neo4j.cypher.internal.spi.QueryContext
>>>>>>> e99f5aff
import org.neo4j.kernel.GraphDatabaseAPI
import org.neo4j.cypher.ParameterNotFoundException
import org.neo4j.cypher.internal.spi.gdsimpl.GDSBackedQueryContext

<<<<<<< HEAD
=======

object QueryState {
  def empty: QueryState = apply(null)

  def apply(): QueryState = empty

  def apply(db: GraphDatabaseService): QueryState =
    new QueryState(db, new GDSBackedQueryContext(db), Map.empty, NullDecorator, None, new TimeReader)
}

>>>>>>> e99f5aff
case class QueryState(db: GraphDatabaseService,
                      inner: QueryContext,
                      params: Map[String, Any],
                      decorator: PipeDecorator,
                      var transaction: Option[Transaction] = None,
                      timeReader: TimeReader = new TimeReader) {
  def readTimeStamp(): Long = timeReader.getTime


  private val updateTrackingQryCtx: UpdateCountingQueryContext = new UpdateCountingQueryContext(inner)
  val query: QueryContext = updateTrackingQryCtx


  def graphDatabaseAPI: GraphDatabaseAPI = if (db.isInstanceOf[GraphDatabaseAPI])
    db.asInstanceOf[GraphDatabaseAPI]
  else
    throw new IllegalStateException("Graph database does not implement GraphDatabaseAPI")

  def getParam(key: String): Any =
    params.getOrElse(key, throw new ParameterNotFoundException("Expected a parameter named " + key))

<<<<<<< HEAD
  def getStatistics = updateTrackingQryCtx.getStatistics
=======
  def increase() {
    counter.incrementAndGet()
  }
}

class TimeReader {
  lazy val getTime = System.currentTimeMillis()
>>>>>>> e99f5aff
}<|MERGE_RESOLUTION|>--- conflicted
+++ resolved
@@ -20,29 +20,11 @@
 package org.neo4j.cypher.internal.pipes
 
 import org.neo4j.graphdb.{Transaction, GraphDatabaseService}
-<<<<<<< HEAD
-import org.neo4j.cypher.internal.spi.gdsimpl.TransactionBoundQueryContext
-import org.neo4j.cypher.internal.spi.{UpdateCountingQueryContext, QueryContext}
-=======
+import org.neo4j.cypher.internal.spi.UpdateCountingQueryContext
 import org.neo4j.cypher.internal.spi.QueryContext
->>>>>>> e99f5aff
 import org.neo4j.kernel.GraphDatabaseAPI
 import org.neo4j.cypher.ParameterNotFoundException
-import org.neo4j.cypher.internal.spi.gdsimpl.GDSBackedQueryContext
 
-<<<<<<< HEAD
-=======
-
-object QueryState {
-  def empty: QueryState = apply(null)
-
-  def apply(): QueryState = empty
-
-  def apply(db: GraphDatabaseService): QueryState =
-    new QueryState(db, new GDSBackedQueryContext(db), Map.empty, NullDecorator, None, new TimeReader)
-}
-
->>>>>>> e99f5aff
 case class QueryState(db: GraphDatabaseService,
                       inner: QueryContext,
                       params: Map[String, Any],
@@ -64,15 +46,9 @@
   def getParam(key: String): Any =
     params.getOrElse(key, throw new ParameterNotFoundException("Expected a parameter named " + key))
 
-<<<<<<< HEAD
   def getStatistics = updateTrackingQryCtx.getStatistics
-=======
-  def increase() {
-    counter.incrementAndGet()
-  }
 }
 
 class TimeReader {
   lazy val getTime = System.currentTimeMillis()
->>>>>>> e99f5aff
 }