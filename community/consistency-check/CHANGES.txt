--- conflicted
+++ resolved
@@ -1,12 +1,10 @@
-<<<<<<< HEAD
 2.3.0-M02
 ---------
 o Consistency Checker now has an additional check for node label id arrays that are not sorted
-=======
+
 2.2.5
 -----
 o Can now run with consistency_check_graph=false
->>>>>>> 93f69236
 
 2.2.3
 -----
