--- conflicted
+++ resolved
@@ -18,15 +18,15 @@
  * along with this program.  If not, see <http://www.gnu.org/licenses/>.
  */
 package org.neo4j.consistency;
+
+import org.junit.Rule;
+import org.junit.Test;
 
 import java.io.File;
 import java.io.IOException;
 import java.util.Date;
 import java.util.HashMap;
 import java.util.Map;
-
-import org.junit.Rule;
-import org.junit.Test;
 
 import org.neo4j.consistency.ConsistencyCheckService.Result;
 import org.neo4j.consistency.checking.GraphStoreFixture;
@@ -174,37 +174,7 @@
         assertEquals( ConsistencyCheckService.Result.SUCCESS, result );
     }
 
-<<<<<<< HEAD
-    protected Map<String, String> settings( String... strings )
-=======
-    @Test
-    public void shouldAllowGraphCheckDisabled() throws IOException, ConsistencyCheckIncompleteException
-    {
-        GraphDatabaseService gds = new GraphDatabaseFactory().newEmbeddedDatabase( testDirectory.absolutePath() );
-
-        try ( Transaction tx = gds.beginTx() )
-        {
-            gds.createNode();
-            tx.success();
-        }
-
-        gds.shutdown();
-
-        ConsistencyCheckService service = new ConsistencyCheckService();
-        Config configuration = new Config( settings(), GraphDatabaseSettings.class, ConsistencyCheckSettings.class );
-        configuration.applyChanges( MapUtil.stringMap( ConsistencyCheckSettings.consistency_check_graph.name(),
-                Settings.FALSE ) );
-
-        // when
-        Result result = service.runFullConsistencyCheck( testDirectory.absolutePath(), configuration,
-                ProgressMonitorFactory.NONE, StringLogger.DEV_NULL );
-
-        // then
-        assertEquals( ConsistencyCheckService.Result.SUCCESS, result );
-    }
-
     protected Map<String,String> settings( String... strings )
->>>>>>> 14da9bd5
     {
         Map<String, String> defaults = new HashMap<>();
         defaults.put( GraphDatabaseSettings.pagecache_memory.name(), "8m" );
