/*
 * Copyright (c) 2002-2017 "Neo Technology,"
 * Network Engine for Objects in Lund AB [http://neotechnology.com]
 *
 * This file is part of Neo4j.
 *
 * Neo4j is free software: you can redistribute it and/or modify
 * it under the terms of the GNU General Public License as published by
 * the Free Software Foundation, either version 3 of the License, or
 * (at your option) any later version.
 *
 * This program is distributed in the hope that it will be useful,
 * but WITHOUT ANY WARRANTY; without even the implied warranty of
 * MERCHANTABILITY or FITNESS FOR A PARTICULAR PURPOSE.  See the
 * GNU General Public License for more details.
 *
 * You should have received a copy of the GNU General Public License
 * along with this program.  If not, see <http://www.gnu.org/licenses/>.
 */
package org.neo4j.values.storable;

import org.junit.Rule;
import org.junit.Test;
import org.junit.rules.ExpectedException;

import static java.lang.String.format;
import static java.nio.charset.StandardCharsets.UTF_8;
import static org.hamcrest.CoreMatchers.equalTo;
import static org.hamcrest.MatcherAssert.assertThat;
import static org.neo4j.values.storable.Values.stringValue;
import static org.neo4j.values.storable.Values.utf8Value;
import static org.neo4j.values.utils.AnyValueTestUtil.assertEqual;

public class UTF8StringValueTest
{
    @Rule
    public ExpectedException exception = ExpectedException.none();

    private String[] strings = {"", "1337", " ", "普通话/普通話", "\uD83D\uDE21", " a b c ", "䤹᳽", "熨", "ۼ",
            "ⲹ楡톜ഷۢ⼈늉₭샺ጚ砧攡跿家䯶鲏⬖돛犽ۼ",
            " 㺂࿝鋦毠",//first character is a thin space,
            "\u0018", ";먵熍裬岰鷲趫\uA8C5얱㓙髿ᚳᬼ≩萌 ", "\u001cӳ"
    };

    @Test
    public void shouldHandleDifferentTypesOfStrings()
    {
        for ( String string : strings )
        {
            TextValue stringValue = stringValue( string );
            byte[] bytes = string.getBytes( UTF_8 );
            TextValue utf8 = utf8Value( bytes );
            assertEqual( stringValue, utf8 );
            assertThat( stringValue.length(), equalTo( utf8.length() ) );
        }
    }

    @Test
    public void shouldTrimDifferentTypesOfStrings()
    {
        for ( String string : strings )
        {
            TextValue stringValue = stringValue( string );
            byte[] bytes = string.getBytes( UTF_8 );
            TextValue utf8 = utf8Value( bytes );
            assertSame( stringValue.trim(), utf8.trim() );
        }
    }

    @Test
    public void shouldLTrimDifferentTypesOfStrings()
    {
        for ( String string : strings )
        {
            TextValue stringValue = stringValue( string );
            byte[] bytes = string.getBytes( UTF_8 );
            TextValue utf8 = utf8Value( bytes );
            assertSame( stringValue.ltrim(), utf8.ltrim() );
        }
    }

    @Test
    public void trimShouldBeSameAsLtrimAndRtrim()
    {
        for ( String string : strings )
        {
            TextValue utf8 = utf8Value( string.getBytes( UTF_8 ) );
            assertSame( utf8.trim(), utf8.ltrim().rtrim() );
        }
    }

    @Test
    public void shouldSubstring()
    {
        String string = "ü";
        TextValue utf8 = utf8Value( string.getBytes( UTF_8 ) );
        assertThat( utf8.substring( 0, 1 ).stringValue(), equalTo( "ü" ) );
    }

    @Test
    public void shouldRTrimDifferentTypesOfStrings()
    {
        for ( String string : strings )
        {
            TextValue stringValue = stringValue( string );
            byte[] bytes = string.getBytes( UTF_8 );
            TextValue utf8 = utf8Value( bytes );
            assertSame( stringValue.rtrim(), utf8.rtrim() );
        }
    }

    @Test
    public void shouldCompareTo()
    {
        for ( String string1 : strings )
        {
            for ( String string2 : strings )
            {

                int x = stringValue( string1 ).compareTo( utf8Value( string2.getBytes( UTF_8 ) ) );
                int y = utf8Value( string1.getBytes( UTF_8 ) ).compareTo( stringValue( string2 ) );
                int z = utf8Value( string1.getBytes( UTF_8 ) )
                        .compareTo( utf8Value( string2.getBytes( UTF_8 ) ) );

                assertThat( x, equalTo( y ) );
                assertThat( x, equalTo( z ) );
            }
        }
    }

    @Test
    public void shouldReverse()
    {
        for ( String string : strings )
        {
            TextValue stringValue = stringValue( string );
            byte[] bytes = string.getBytes( UTF_8 );
            TextValue utf8 = utf8Value( bytes );
            assertSame( stringValue.reverse(), utf8.reverse() );
        }
    }

    @Test
    public void shouldHandleOffset()
    {
        // Given
        byte[] bytes = "abcdefg".getBytes( UTF_8 );

        // When
        TextValue textValue = utf8Value( bytes, 3, 2 );

        // Then
<<<<<<< HEAD
        assertSame( textValue, stringValue( "de" ) );
        assertSame( textValue.reverse(), stringValue( "ed" ) );
    }

    private void assertSame( TextValue lhs, TextValue rhs )
    {
        assertThat( format( "%s.length != %s.length", lhs, rhs ), lhs.length(),
                equalTo( rhs.length() ) );
        assertThat( format( "%s != %s", lhs, rhs ), lhs, equalTo( rhs ) );
        assertThat( format( "%s != %s", rhs, lhs ), rhs, equalTo( lhs ) );
        assertThat( format( "%s.hashCode != %s.hashCode", rhs, lhs ), lhs.hashCode(), equalTo( rhs.hashCode() ) );
        assertThat( lhs, equalTo( rhs ) );
    }

    @Test
    public void shouldHandleTooLargeStartPointInSubstring()
    {
        // Given
        TextValue value = utf8Value( "hello".getBytes( UTF_8 ) );

        // When
        TextValue substring = value.substring( 8, 5 );

        // Then
        assertThat( substring, equalTo( StringValue.EMTPY ) );
    }

    @Test
    public void shouldHandleTooLargeLengthInSubstring()
    {
        // Given
        TextValue value = utf8Value( "hello".getBytes( UTF_8 ) );

        // When
        TextValue substring = value.substring( 3, 76 );

        // Then
        assertThat( substring.stringValue(), equalTo( "lo" ) );
    }

    @Test
    public void shouldThrowOnNegativeStart()
    {
        // Given
        TextValue value = utf8Value( "hello".getBytes( UTF_8 ) );

        // Expect
        exception.expect( IndexOutOfBoundsException.class );

        // When
        value.substring( -4, 3 );
    }

    @Test
    public void shouldThrowOnNegativeLength()
    {
        // Given
        TextValue value = utf8Value( "hello".getBytes( UTF_8 ) );

        // Expect
        exception.expect( IndexOutOfBoundsException.class );

        // When
        value.substring( 4, -3 );
=======
        assertEqual( textValue, stringValue( "de" ) );
        assertThat( textValue.length(), equalTo( stringValue( "de" ).length() ) );
>>>>>>> 952804e9
    }
}<|MERGE_RESOLUTION|>--- conflicted
+++ resolved
@@ -150,8 +150,8 @@
         TextValue textValue = utf8Value( bytes, 3, 2 );
 
         // Then
-<<<<<<< HEAD
         assertSame( textValue, stringValue( "de" ) );
+        assertThat( textValue.length(), equalTo( stringValue( "de" ).length() ) );
         assertSame( textValue.reverse(), stringValue( "ed" ) );
     }
 
@@ -215,9 +215,5 @@
 
         // When
         value.substring( 4, -3 );
-=======
-        assertEqual( textValue, stringValue( "de" ) );
-        assertThat( textValue.length(), equalTo( stringValue( "de" ).length() ) );
->>>>>>> 952804e9
     }
 }