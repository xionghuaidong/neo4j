--- conflicted
+++ resolved
@@ -30,11 +30,7 @@
   Commons BeanUtils
   Commons Digester
   Commons Lang
-<<<<<<< HEAD
-  JTA 1.1
-=======
   Commons Logging
->>>>>>> 1932e47e
 
 Common Development and Distribution License Version 1.1
   jersey-client
