/**
 * Copyright (c) 2002-2012 "Neo Technology,"
 * Network Engine for Objects in Lund AB [http://neotechnology.com]
 *
 * This file is part of Neo4j.
 *
 * Neo4j is free software: you can redistribute it and/or modify
 * it under the terms of the GNU General Public License as published by
 * the Free Software Foundation, either version 3 of the License, or
 * (at your option) any later version.
 *
 * This program is distributed in the hope that it will be useful,
 * but WITHOUT ANY WARRANTY; without even the implied warranty of
 * MERCHANTABILITY or FITNESS FOR A PARTICULAR PURPOSE.  See the
 * GNU General Public License for more details.
 *
 * You should have received a copy of the GNU General Public License
 * along with this program.  If not, see <http://www.gnu.org/licenses/>.
 */
package recovery;

import java.io.IOException;
import java.nio.ByteBuffer;
import java.util.concurrent.CountDownLatch;
import javax.transaction.xa.Xid;
import org.neo4j.graphdb.GraphDatabaseService;
import org.neo4j.graphdb.Node;
import org.neo4j.graphdb.Transaction;
import org.neo4j.graphdb.index.Index;
import org.neo4j.helpers.UTF8;
import org.neo4j.index.impl.lucene.LuceneDataSource;
import org.neo4j.kernel.AbstractGraphDatabase;
import org.neo4j.kernel.DefaultFileSystemAbstraction;
import org.neo4j.kernel.GraphDatabaseAPI;
import org.neo4j.kernel.impl.transaction.TxLog;
import org.neo4j.kernel.impl.transaction.xaframework.ForceMode;
import org.neo4j.kernel.impl.transaction.xaframework.XaResourceHelpImpl;
import org.neo4j.kernel.impl.util.StringLogger;
import org.neo4j.test.AbstractSubProcessTestBase;
import org.neo4j.test.subprocess.BreakPoint;
import org.neo4j.test.subprocess.DebugInterface;
import org.neo4j.test.subprocess.DebuggedThread;
import org.neo4j.test.subprocess.KillSubProcess;

import static org.junit.Assert.*;

// TODO These tests need review. Don't work after refactoring

@SuppressWarnings( "serial" )
public class TestRecoveryIssues extends AbstractSubProcessTestBase
{
    private static final byte[] NEOKERNL = { 'N', 'E', 'O', 'K', 'E', 'R', 'N', 'L', '\0' };
    private final CountDownLatch afterWrite = new CountDownLatch( 1 ), afterCrash = new CountDownLatch( 1 );

    //@Test
    public void canRecoverPreparedTransactionByDirectionFromTxManagerAfterCrashInCommit() throws Exception
    {
        for ( BreakPoint bp : breakpoints )
            bp.enable();
        runInThread( new TwoWriteTransactions() );
        afterWrite.await();
        startSubprocesses();
        run( new Verification() );
    }

    //@Test
    public void canRecoverPreparedTransactionByDirectionFromTxManagerIfItIsTheOnlyTransactionInTheLogicalLog() throws Exception
    {
        for ( BreakPoint bp : breakpoints )
            bp.enable();
        runInThread( new SingleWriteTransaction() );
        afterWrite.await();
        startSubprocesses();
        run( new Verification() );
    }

    //@Test
    public void canRecoverPreparedTransactionByDirectionFromTxManagerIfCrashingTwice() throws Exception
    {
        stopSubprocesses();
        startSubprocesses();
        for ( BreakPoint bp : breakpoints )
            bp.enable();
        runInThread( new TwoWriteTransactions() );
        afterWrite.await();
        startSubprocesses();
        runInThread( new Crash() );
        afterCrash.await();
        startSubprocesses();
        run( new Verification() );
    }

    static class TwoWriteTransactions implements Task
    {
        @Override
        public void run( GraphDatabaseAPI graphdb )
        {
            Transaction tx = graphdb.beginTx();
            Node node;
            try
            {
                node = graphdb.createNode();

                tx.success();
            }
            finally
            {
                tx.finish();
            }
            tx = graphdb.beginTx();
            try
            {
                node.setProperty( "correct", "yes" );
                graphdb.index().forNodes( "nodes" ).add( node, "name", "value" );

                tx.success();
            }
            finally
            {
                tx.finish();
            }
        }
    }

    static class SingleWriteTransaction implements Task
    {
        @Override
        public void run( GraphDatabaseAPI graphdb )
        {
            Transaction tx = graphdb.beginTx();
            try
            {
                Node node = graphdb.createNode();
                node.setProperty( "correct", "yes" );
                graphdb.index().forNodes( "nodes" ).add( node, "name", "value" );

                tx.success();
            }
            finally
            {
                tx.finish();
            }
        }
    }

    static class Crash implements Task
    {
        @Override
        public void run( GraphDatabaseAPI graphdb )
        {
            throw new AssertionError( "Should not reach here - the breakpoint should avoid it" );
        }
    }

    static class Verification implements Task
    {
        @Override
        public void run( GraphDatabaseAPI graphdb )
        {
            assertNotNull( "No graph database", graphdb );
            Index<Node> index = graphdb.index().forNodes( "nodes" );
            assertNotNull( "No index", index );
            Node node = index.get( "name", "value" ).getSingle();
            assertNotNull( "could not get the node", node );
            assertEquals( "yes", node.getProperty( "correct" ) );
        }
    }

    private final BreakPoint[] breakpoints = new BreakPoint[] {
            new BreakPoint( XaResourceHelpImpl.class, "commit", Xid.class, boolean.class )
            {
                @Override
                protected void callback( DebugInterface debug ) throws KillSubProcess
                {
                    if ( twoPhaseCommitIn( debug.thread() ) )
                    {
                        debug.thread().suspend( null );
                        this.disable();
                        afterWrite.countDown();
                        throw KillSubProcess.withExitCode( -1 );
                    }
                }

                private boolean twoPhaseCommitIn( DebuggedThread thread )
                {
                    return !Boolean.parseBoolean( thread.getLocal( 1, "onePhase" ) );
                }
            }, new BreakPoint( Crash.class, "run", AbstractGraphDatabase.class )
            {
                @Override
                protected void callback( DebugInterface debug ) throws KillSubProcess
                {
                    afterCrash.countDown();
                    throw KillSubProcess.withExitCode( -1 );
                }
            }, };

    @Override
    protected BreakPoint[] breakpoints( int id )
    {
        return breakpoints;
    }

    private final Bootstrapper bootstrap = getBootstrapperInstance( this );

    @Override
    protected Bootstrapper bootstrap( int id ) throws IOException
    {
        return bootstrap;
    }

    private static Bootstrapper getBootstrapperInstance( TestRecoveryIssues test )
    {
        try
        {
            return new Bootstrapper( test, 0 )
            {
                @Override
                protected void shutdown( GraphDatabaseService graphdb, boolean normal )
                {
                    if ( normal ) super.shutdown( graphdb, normal );
                };
            };
        }
        catch ( IOException e )
        {
            throw new RuntimeException( e );
        }
    }

    /**
     * Create a log file that fixes a store that has been subject to this issue.
     *
     * Parameters: [filename] [globalId.time] [globalId.sequence]
     *
     * Example: TestDoubleRecovery tm_tx_log.1 661819753510181175 3826
     */
    public static void main( String... args ) throws Exception
    {
<<<<<<< HEAD
        TxLog log = new TxLog( args[0], new DefaultFileSystemAbstraction() );
=======
        TxLog log = new TxLog( args[0], CommonFactories.defaultFileSystemAbstraction(), StringLogger.DEV_NULL );
>>>>>>> cc56c35b
        byte globalId[] = new byte[NEOKERNL.length + 16];
        System.arraycopy( NEOKERNL, 0, globalId, 0, NEOKERNL.length );
        ByteBuffer byteBuf = ByteBuffer.wrap( globalId );
        byteBuf.position( NEOKERNL.length );
        byteBuf.putLong( Long.parseLong( args[1] ) ).putLong( Long.parseLong( args[2] ) );
        log.txStart( globalId );
        log.addBranch( globalId, UTF8.encode( "414141" ) );
        log.addBranch( globalId, LuceneDataSource.DEFAULT_BRANCH_ID );
        log.markAsCommitting( globalId, ForceMode.unforced );
        log.force();
        log.close();
    }
}<|MERGE_RESOLUTION|>--- conflicted
+++ resolved
@@ -237,11 +237,7 @@
      */
     public static void main( String... args ) throws Exception
     {
-<<<<<<< HEAD
         TxLog log = new TxLog( args[0], new DefaultFileSystemAbstraction() );
-=======
-        TxLog log = new TxLog( args[0], CommonFactories.defaultFileSystemAbstraction(), StringLogger.DEV_NULL );
->>>>>>> cc56c35b
         byte globalId[] = new byte[NEOKERNL.length + 16];
         System.arraycopy( NEOKERNL, 0, globalId, 0, NEOKERNL.length );
         ByteBuffer byteBuf = ByteBuffer.wrap( globalId );
