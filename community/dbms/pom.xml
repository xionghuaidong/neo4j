--- conflicted
+++ resolved
@@ -156,15 +156,12 @@
             <groupId>org.apache.commons</groupId>
             <artifactId>commons-compress</artifactId>
         </dependency>
-<<<<<<< HEAD
-=======
         <dependency>
             <groupId>org.neo4j.licensing-proxy</groupId>
             <artifactId>zstd-proxy</artifactId>
             <version>${project.version}</version>
         </dependency>
 
->>>>>>> 037d75a5
         <dependency>
             <groupId>commons-io</groupId>
             <artifactId>commons-io</artifactId>
@@ -205,10 +202,6 @@
             <artifactId>junit-jupiter</artifactId>
         </dependency>
         <dependency>
-            <groupId>org.junit.jupiter</groupId>
-            <artifactId>junit-jupiter-params</artifactId>
-        </dependency>
-        <dependency>
             <groupId>commons-codec</groupId>
             <artifactId>commons-codec</artifactId>
         </dependency>
