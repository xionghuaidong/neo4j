--- conflicted
+++ resolved
@@ -132,15 +132,9 @@
             BatchOperationResults results = batchOperations.performBatchJobs( uriInfo, httpHeaders, body );
 
             Response res = Response.ok().entity(results.toJSON())
-<<<<<<< HEAD
                     .header(HttpHeaders.CONTENT_ENCODING, "UTF-8")
-                    .type( MediaType.APPLICATION_JSON).build();
+                    .type(HttpHeaderUtils.mediaTypeWithCharsetUtf8(MediaType.APPLICATION_JSON_TYPE)).build();
             representationWrittenHandler.onRepresentationWritten();
-=======
-                    .type(HttpHeaderUtils.mediaTypeWithCharsetUtf8(MediaType.APPLICATION_JSON_TYPE)).build();
-
-            tx.success();
->>>>>>> 7ec04cff
             return res;
         } catch (Exception e)
         {
