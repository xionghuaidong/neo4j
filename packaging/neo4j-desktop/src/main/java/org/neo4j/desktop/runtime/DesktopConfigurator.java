--- conflicted
+++ resolved
@@ -85,21 +85,13 @@
     @Override
     public List<ThirdPartyJaxRsPackage> getThirdpartyJaxRsClasses()
     {
-<<<<<<< HEAD
         return propertyFileConfig.getThirdpartyJaxRsClasses();
-=======
-        return Collections.emptyList();
->>>>>>> 2e823e0b
     }
 
     @Override
     public List<ThirdPartyJaxRsPackage> getThirdpartyJaxRsPackages()
     {
-<<<<<<< HEAD
         return propertyFileConfig.getThirdpartyJaxRsPackages();
-=======
-        return Collections.emptyList();
->>>>>>> 2e823e0b
     }
 
     public void setDatabaseDirectory( File directory ) {
