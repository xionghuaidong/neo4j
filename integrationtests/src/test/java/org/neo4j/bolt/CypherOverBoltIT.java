/*
 * Copyright (c) 2002-2018 "Neo4j,"
 * Neo4j Sweden AB [http://neo4j.com]
 *
 * This file is part of Neo4j Enterprise Edition. The included source
 * code can be redistributed and/or modified under the terms of the
 * GNU AFFERO GENERAL PUBLIC LICENSE Version 3
 * (http://www.fsf.org/licensing/licenses/agpl-3.0.html) with the
 * Commons Clause, as found in the associated LICENSE.txt file.
 *
 * This program is distributed in the hope that it will be useful,
 * but WITHOUT ANY WARRANTY; without even the implied warranty of
 * MERCHANTABILITY or FITNESS FOR A PARTICULAR PURPOSE.  See the
 * GNU Affero General Public License for more details.
 *
 * Neo4j object code can be licensed independently from the source
 * under separate terms from the AGPL. Inquiries can be directed to:
 * licensing@neo4j.com
 *
 * More information is also available at:
 * https://neo4j.com/licensing/
 */
package org.neo4j.bolt;

import org.junit.Before;
import org.junit.ClassRule;
import org.junit.Rule;
import org.junit.Test;

import java.io.File;
import java.io.IOException;
import java.io.PrintWriter;
import java.net.URL;
import java.nio.charset.StandardCharsets;
import java.util.Iterator;
import java.util.List;
import java.util.Map;

import org.neo4j.driver.v1.Config;
import org.neo4j.driver.v1.Driver;
import org.neo4j.driver.v1.GraphDatabase;
import org.neo4j.driver.v1.Session;
import org.neo4j.driver.v1.StatementResult;
import org.neo4j.driver.v1.types.Node;
import org.neo4j.harness.junit.Neo4jRule;
import org.neo4j.io.fs.FileUtils;
import org.neo4j.kernel.configuration.Settings;
import org.neo4j.server.configuration.ServerSettings;
import org.neo4j.test.rule.SuppressOutput;

import static org.junit.Assert.assertEquals;
import static org.junit.Assert.assertTrue;

public class CypherOverBoltIT
{
    @Rule
    public final SuppressOutput suppressOutput = SuppressOutput.suppressAll();

<<<<<<< HEAD
    @ClassRule
    public static final Neo4jRule graphDb = new Neo4jRule().withConfig( ServerSettings.script_enabled, Settings.TRUE );
=======
    @Rule
    public Neo4jRule graphDb = new Neo4jRule().withConfig( ServerSettings.script_enabled, "true" );
>>>>>>> 0c00ceac

    private URL url;
    private final int lineCountInCSV = 3; // needs to be >= 2

    @Before
    public void setUp() throws Exception
    {
        url = prepareTestImportFile( lineCountInCSV );
    }

    @Test
    public void mixingPeriodicCommitAndLoadCSVShouldWork()
    {

        for ( int i = lineCountInCSV - 1; i < lineCountInCSV + 1; i++ ) // test with different periodic commit sizes
        {
            try ( Driver driver = GraphDatabase.driver( graphDb.boltURI(), configuration() ); Session session = driver.session() )
            {
                StatementResult result = session.run( "USING PERIODIC COMMIT " + i + "\n" + "LOAD CSV FROM \"" + url + "\" as row fieldterminator \" \"\n" +
                        "MERGE (currentnode:Label1 {uuid:row[0]})\n" + "RETURN currentnode;" );
                int countOfNodes = 0;
                while ( result.hasNext() )
                {
                    Node node = result.next().get( 0 ).asNode();
                    assertTrue( node.hasLabel( "Label1" ) );
                    assertEquals( String.valueOf( countOfNodes ), node.get( "uuid" ).asString() );
                    countOfNodes++;
                }
                assertEquals( lineCountInCSV, countOfNodes );
                session.reset();
            }
        }
    }

    @Test
    public void mixingPeriodicCommitAndLoadCSVShouldWork2()
    {
        try ( Driver driver = GraphDatabase.driver( graphDb.boltURI(), configuration() ); Session session = driver.session() )
        {
            StatementResult result = session.run(
                    "USING PERIODIC COMMIT " + (lineCountInCSV + 1) + "\n" + "LOAD CSV FROM \"" + url + "\" as row fieldterminator \" \"\n" +
                            "MERGE (currentnode:Label1 {uuid:row[0]})\n" + "RETURN currentnode;" );
            int countOfNodes = 0;
            while ( result.hasNext() )
            {
                Node node = result.next().get( 0 ).asNode();
                assertTrue( node.hasLabel( "Label1" ) );
                assertEquals( String.valueOf( countOfNodes ), node.get( "uuid" ).asString() );
                countOfNodes++;
            }
            assertEquals( lineCountInCSV, countOfNodes );
        }
    }

    @Test
    public void mixingPeriodicCommitAndLoadCSVShouldWork3()
    {
        try ( Driver driver = GraphDatabase.driver( graphDb.boltURI(), configuration() ); Session session = driver.session() )
        {
            StatementResult result = session.run(
                    "USING PERIODIC COMMIT " + lineCountInCSV + "\n" + "LOAD CSV FROM \"" + url + "\" as row fieldterminator \" \"\n" +
                            "MERGE (currentnode:Label1 {uuid:row[0]})\n" + "RETURN currentnode;" );
            int countOfNodes = 0;
            while ( result.hasNext() )
            {
                Node node = result.next().get( 0 ).asNode();
                assertTrue( node.hasLabel( "Label1" ) );
                assertEquals( String.valueOf( countOfNodes ), node.get( "uuid" ).asString() );
                countOfNodes++;
            }
            assertEquals( lineCountInCSV, countOfNodes );
        }
    }

    @Test
    public void mixingPeriodicCommitAndLoadCSVShouldWorkWithLists() throws Exception
    {
        try ( Driver driver = GraphDatabase.driver( graphDb.boltURI(), configuration() ); Session session = driver.session() )
        {
            StatementResult result = session.run(
                    "USING PERIODIC COMMIT " + (lineCountInCSV - 1) + "\n" + "LOAD CSV FROM \"" + url + "\" as row fieldterminator \" \"\n" +
                            "MERGE (currentnode:Label2 {uuid:row[0]})\n" + "RETURN [currentnode];" );
            int countOfNodes = 0;
            while ( result.hasNext() )
            {
                Iterator<Object> iterator = result.next().get( 0 ).asList().iterator();
                while ( iterator.hasNext() )
                {
                    Node node = (Node) iterator.next();
                    assertTrue( node.hasLabel( "Label2" ) );
                    assertEquals( String.valueOf( countOfNodes ), node.get( "uuid" ).asString() );
                    countOfNodes++;
                }
            }
            assertEquals( lineCountInCSV, countOfNodes );
        }
    }

    @Test
    public void mixingPeriodicCommitAndLoadCSVShouldWorkWithListsOfLists() throws Exception
    {
        try ( Driver driver = GraphDatabase.driver( graphDb.boltURI(), configuration() ); Session session = driver.session() )
        {
            StatementResult result = session.run(
                    "USING PERIODIC COMMIT " + (lineCountInCSV - 1) + "\n" + "LOAD CSV FROM \"" + url + "\" as row fieldterminator \" \"\n" +
                            "MERGE (currentnode:Label3 {uuid:row[0]})\n" + "RETURN [[currentnode]];" );
            int countOfNodes = 0;
            while ( result.hasNext() )
            {
                Iterator<Object> iterator = result.next().get( 0 ).asList().iterator();  // iterator over outer list
                assertTrue( iterator.hasNext() );
                iterator = ((List<Object>) iterator.next()).iterator();  // iterator over inner list
                while ( iterator.hasNext() )
                {
                    Node node = (Node) iterator.next();
                    assertTrue( node.hasLabel( "Label3" ) );
                    assertEquals( String.valueOf( countOfNodes ), node.get( "uuid" ).asString() );
                    countOfNodes++;
                }
            }
            assertEquals( lineCountInCSV, countOfNodes );
        }
    }

    @Test
    public void mixingPeriodicCommitAndLoadCSVShouldWorkWithMaps() throws Exception
    {
        try ( Driver driver = GraphDatabase.driver( graphDb.boltURI(), configuration() ); Session session = driver.session() )
        {
            StatementResult result = session.run(
                    "USING PERIODIC COMMIT " + (lineCountInCSV - 1) + "\n" + "LOAD CSV FROM \"" + url + "\" as row fieldterminator \" \"\n" +
                            "MERGE (currentnode:Label4 {uuid:row[0]})\n" + "RETURN {node:currentnode};" );
            int countOfNodes = 0;
            while ( result.hasNext() )
            {
                Iterator<Map.Entry<String,Object>> iterator = result.next().get( 0 ).asMap().entrySet().iterator();
                while ( iterator.hasNext() )
                {
                    Map.Entry<String,Object> entry = iterator.next();
                    assertEquals( "node", entry.getKey() );
                    Node node = (Node) entry.getValue();
                    assertTrue( node.hasLabel( "Label4" ) );
                    assertEquals( String.valueOf( countOfNodes ), node.get( "uuid" ).asString() );
                    countOfNodes++;
                }
            }
            assertEquals( lineCountInCSV, countOfNodes );
        }
    }

    @Test
    public void mixingPeriodicCommitAndLoadCSVShouldWorkWithMapsWithinMaps() throws Exception
    {
        try ( Driver driver = GraphDatabase.driver( graphDb.boltURI(), configuration() ); Session session = driver.session() )
        {
            StatementResult result = session.run(
                    "USING PERIODIC COMMIT " + (lineCountInCSV - 1) + "\n" + "LOAD CSV FROM \"" + url + "\" as row fieldterminator \" \"\n" +
                            "MERGE (currentnode:Label5 {uuid:row[0]})\n" + "RETURN {outer:{node:currentnode}};" );
            int countOfNodes = 0;
            while ( result.hasNext() )
            {
                Iterator<Map.Entry<String,Object>> iterator = result.next().get( 0 ).asMap().entrySet().iterator();
                assertTrue( iterator.hasNext() );
                iterator = ((Map<String,Object>) iterator.next().getValue()).entrySet().iterator();
                while ( iterator.hasNext() )
                {
                    Map.Entry<String,Object> entry = iterator.next();
                    assertEquals( "node", entry.getKey() );
                    Node node = (Node) entry.getValue();
                    assertTrue( node.hasLabel( "Label5" ) );
                    assertEquals( String.valueOf( countOfNodes ), node.get( "uuid" ).asString() );
                    countOfNodes++;
                }
            }

            assertEquals( lineCountInCSV, countOfNodes );
        }
    }

    @Test
    public void mixingPeriodicCommitAndLoadCSVShouldWorkWithMapsWithLists() throws Exception
    {
        try ( Driver driver = GraphDatabase.driver( graphDb.boltURI(), configuration() ); Session session = driver.session() )
        {
            StatementResult result = session.run(
                    "USING PERIODIC COMMIT " + (lineCountInCSV - 1) + "\n" + "LOAD CSV FROM \"" + url + "\" as row fieldterminator \" \"\n" +
                            "MERGE (currentnode:Label6 {uuid:row[0]})\n" + "RETURN {outer:[currentnode]};" );
            int countOfNodes = 0;
            while ( result.hasNext() )
            {
                Iterator<Map.Entry<String,Object>> mapIterator = result.next().get( 0 ).asMap().entrySet().iterator();
                assertTrue( mapIterator.hasNext() );
                Iterator<Object> iterator = ((List<Object>) mapIterator.next().getValue()).iterator();
                while ( iterator.hasNext() )
                {
                    Node node = (Node) iterator.next();
                    assertTrue( node.hasLabel( "Label6" ) );
                    assertEquals( String.valueOf( countOfNodes ), node.get( "uuid" ).asString() );
                    countOfNodes++;
                }
            }
            assertEquals( lineCountInCSV, countOfNodes );
        }
    }

    private Config configuration()
    {
        return Config.build().withEncryptionLevel( Config.EncryptionLevel.NONE ).toConfig();
    }

    private URL prepareTestImportFile( int lines ) throws IOException
    {
        File tempFile = File.createTempFile( "testImport", ".csv" );
        try ( PrintWriter writer = FileUtils.newFilePrintWriter( tempFile, StandardCharsets.UTF_8 ) )
        {
            for ( int i = 0; i < lines; i++ )
            {
                writer.println( i + " " + i + " " + i );
            }
        }
        return tempFile.toURI().toURL();
    }
}<|MERGE_RESOLUTION|>--- conflicted
+++ resolved
@@ -23,7 +23,6 @@
 package org.neo4j.bolt;
 
 import org.junit.Before;
-import org.junit.ClassRule;
 import org.junit.Rule;
 import org.junit.Test;
 
@@ -44,7 +43,6 @@
 import org.neo4j.driver.v1.types.Node;
 import org.neo4j.harness.junit.Neo4jRule;
 import org.neo4j.io.fs.FileUtils;
-import org.neo4j.kernel.configuration.Settings;
 import org.neo4j.server.configuration.ServerSettings;
 import org.neo4j.test.rule.SuppressOutput;
 
@@ -56,13 +54,8 @@
     @Rule
     public final SuppressOutput suppressOutput = SuppressOutput.suppressAll();
 
-<<<<<<< HEAD
-    @ClassRule
-    public static final Neo4jRule graphDb = new Neo4jRule().withConfig( ServerSettings.script_enabled, Settings.TRUE );
-=======
     @Rule
     public Neo4jRule graphDb = new Neo4jRule().withConfig( ServerSettings.script_enabled, "true" );
->>>>>>> 0c00ceac
 
     private URL url;
     private final int lineCountInCSV = 3; // needs to be >= 2
